// This file is part of CPAchecker,
// a tool for configurable software verification:
// https://cpachecker.sosy-lab.org
//
// SPDX-FileCopyrightText: 2007-2020 Dirk Beyer <https://www.sosy-lab.org>
//
// SPDX-License-Identifier: Apache-2.0

package org.sosy_lab.cpachecker.util.slicing;

import com.google.common.collect.ImmutableList;
import com.google.common.collect.ImmutableMap;
import com.google.common.collect.ImmutableSet;
import com.google.common.collect.Iterables;
import java.util.List;
import java.util.Optional;
import java.util.function.BiFunction;
import java.util.function.Function;
import org.checkerframework.checker.nullness.qual.Nullable;
import org.sosy_lab.common.collect.Collections3;
import org.sosy_lab.common.configuration.Configuration;
import org.sosy_lab.common.log.LogManager;
import org.sosy_lab.cpachecker.cfa.CFA;
import org.sosy_lab.cpachecker.cfa.ast.AFunctionDeclaration;
import org.sosy_lab.cpachecker.cfa.ast.ASimpleDeclaration;
import org.sosy_lab.cpachecker.cfa.ast.c.AbstractTransformingCAstNodeVisitor;
import org.sosy_lab.cpachecker.cfa.ast.c.CAstNode;
import org.sosy_lab.cpachecker.cfa.ast.c.CExpression;
import org.sosy_lab.cpachecker.cfa.ast.c.CFunctionCallAssignmentStatement;
import org.sosy_lab.cpachecker.cfa.ast.c.CFunctionCallExpression;
import org.sosy_lab.cpachecker.cfa.ast.c.CFunctionCallStatement;
import org.sosy_lab.cpachecker.cfa.ast.c.CFunctionDeclaration;
import org.sosy_lab.cpachecker.cfa.ast.c.CIdExpression;
import org.sosy_lab.cpachecker.cfa.ast.c.CInitializer;
import org.sosy_lab.cpachecker.cfa.ast.c.CLeftHandSide;
import org.sosy_lab.cpachecker.cfa.ast.c.CParameterDeclaration;
import org.sosy_lab.cpachecker.cfa.ast.c.CVariableDeclaration;
import org.sosy_lab.cpachecker.cfa.ast.c.TransformingCAstNodeVisitor;
import org.sosy_lab.cpachecker.cfa.graph.CfaNetwork;
import org.sosy_lab.cpachecker.cfa.graph.MutableCfaNetwork;
import org.sosy_lab.cpachecker.cfa.model.AssumeEdge;
import org.sosy_lab.cpachecker.cfa.model.BlankEdge;
import org.sosy_lab.cpachecker.cfa.model.CFAEdge;
import org.sosy_lab.cpachecker.cfa.model.CFANode;
import org.sosy_lab.cpachecker.cfa.model.FunctionCallEdge;
import org.sosy_lab.cpachecker.cfa.model.FunctionEntryNode;
import org.sosy_lab.cpachecker.cfa.model.FunctionExitNode;
import org.sosy_lab.cpachecker.cfa.model.FunctionReturnEdge;
import org.sosy_lab.cpachecker.cfa.model.c.CFunctionEntryNode;
import org.sosy_lab.cpachecker.cfa.postprocessing.function.CFASimplifier;
import org.sosy_lab.cpachecker.cfa.transformer.CfaTransformer;
import org.sosy_lab.cpachecker.cfa.transformer.c.CCfaNodeAstSubstitution;
import org.sosy_lab.cpachecker.cfa.transformer.c.CCfaTransformer;
import org.sosy_lab.cpachecker.cfa.types.c.CFunctionType;
import org.sosy_lab.cpachecker.cfa.types.c.CFunctionTypeWithNames;
import org.sosy_lab.cpachecker.cfa.types.c.CStorageClass;
import org.sosy_lab.cpachecker.cfa.types.c.CType;
import org.sosy_lab.cpachecker.cfa.types.c.CVoidType;
import org.sosy_lab.cpachecker.exceptions.NoException;
import org.sosy_lab.cpachecker.util.graph.Graphs;
import org.sosy_lab.cpachecker.util.states.MemoryLocation;

/** Utility class for turning {@link Slice} instances into {@link CFA} instances. */
final class SliceToCfaConversion {

  private static final String IRRELEVANT_EDGE_DESCRIPTION = "edge irrelevant to program slice";

  private SliceToCfaConversion() {}

  /**
   * Returns a no-operation blank edge with the same file location and endpoints as the specified
   * edge.
   */
  private static CFAEdge createNoopBlankEdge(CFAEdge pEdge) {
    return new BlankEdge(
        IRRELEVANT_EDGE_DESCRIPTION,
        pEdge.getFileLocation(),
        pEdge.getPredecessor(),
        pEdge.getSuccessor(),
        IRRELEVANT_EDGE_DESCRIPTION);
  }

  /**
   * Returns whether the specified edge has at least one endpoint in an irrelevant function (i.e., a
   * function that contains no edges that are part of the slice).
   */
  private static boolean isIrrelevantFunctionEdge(
      ImmutableSet<AFunctionDeclaration> pRelevantFunctions, CFAEdge pEdge) {

    return !pRelevantFunctions.contains(pEdge.getPredecessor().getFunction())
        || !pRelevantFunctions.contains(pEdge.getSuccessor().getFunction());
  }

  /**
   * Returns whether the specified CFA node should be removed because it doesn't serve any
   * meaningful purpose in the specified {@link CfaNetwork}.
   */
  private static boolean isIrrelevantNode(
      ImmutableSet<AFunctionDeclaration> pRelevantFunctions, CfaNetwork pGraph, CFANode pNode) {

    if (pNode instanceof FunctionExitNode) {
      return !pRelevantFunctions.contains(pNode.getFunction());
    }

    return pGraph.adjacentNodes(pNode).isEmpty();
  }

  /**
   * Returns whether the specified edge should be replaced with a no-op blank edge if the edge is
   * not part of the slice.
   */
  private static boolean isReplaceableEdge(CFAEdge pEdge) {

    // Replacing function call/return edges leads to invalid CFAs.
    // Irrelevant assume edges are replaced during CFA simplification, which requires assume edges
    // instead of blank edges to work properly.
    return !(pEdge instanceof FunctionCallEdge)
        && !(pEdge instanceof FunctionReturnEdge)
        && !(pEdge instanceof AssumeEdge);
  }

  /**
   * Returns a substitution that maps CFA edges and their contained AST nodes to AST nodes that only
   * contain parts relevant to the specified slice.
   */
  private static BiFunction<CFAEdge, CAstNode, CAstNode> createAstNodeSubstitutionForCfaEdges(
      Slice pSlice,
      Function<AFunctionDeclaration, @Nullable FunctionEntryNode> pFunctionToEntryNode) {

    return (edge, astNode) -> {

      // The transforming visitor only works for relevant edges.
      // Irrelevant edges are going to be removed in CFA post-processing (irrelevant assume edges
      // are kept for CFA simplification), so we just keep their original AST nodes.
      if (pSlice.getRelevantEdges().contains(edge)) {

        var transformingVisitor =
            new RelevantCAstNodeTransformingVisitor(pSlice, pFunctionToEntryNode, edge);

        return astNode.accept(transformingVisitor);
      }

      return astNode;
    };
  }

  /**
   * Creates a {@link CFA} that matches the specified {@link Slice} as closely as possible.
   *
   * @param pConfig the configuration to use
   * @param pLogger the logger to use during conversion
   * @param pSlice the slice to create a CFA for
   * @return the CFA created for the specified slice
   * @throws NullPointerException if any parameter is {@code null}
   */
  public static CFA convert(Configuration pConfig, LogManager pLogger, Slice pSlice) {

    ImmutableSet<CFAEdge> relevantEdges = pSlice.getRelevantEdges();

    // relevant functions are functions that contain at least one relevant edge
    ImmutableSet<AFunctionDeclaration> relevantFunctions =
        Collections3.transformedImmutableSetCopy(
            relevantEdges, edge -> edge.getSuccessor().getFunction());

    MutableCfaNetwork graph = MutableCfaNetwork.createOverlay(pSlice.getOriginalCfa());

    ImmutableList<CFAEdge> irrelevantFunctionEdges =
        graph.edges().stream()
            .filter(edge -> isIrrelevantFunctionEdge(relevantFunctions, edge))
            .collect(ImmutableList.toImmutableList());
    irrelevantFunctionEdges.forEach(graph::removeEdge);

    ImmutableList<CFAEdge> irrelevantEdges =
        graph.edges().stream()
            .filter(edge -> !relevantEdges.contains(edge) && isReplaceableEdge(edge))
            .collect(ImmutableList.toImmutableList());
    irrelevantEdges.forEach(edge -> Graphs.replaceEdge(graph, edge, createNoopBlankEdge(edge)));

    ImmutableList<CFANode> irrelevantNodes =
        graph.nodes().stream()
            .filter(node -> isIrrelevantNode(relevantFunctions, graph, node))
            .collect(ImmutableList.toImmutableList());
    irrelevantNodes.forEach(graph::removeNode);

    ImmutableMap<AFunctionDeclaration, FunctionEntryNode> functionToEntryNodeMap =
        pSlice.getOriginalCfa().getAllFunctionHeads().stream()
            .collect(
                ImmutableMap.toImmutableMap(
                    entryNode -> entryNode.getFunction(), entryNode -> entryNode));

<<<<<<< HEAD
    CfaTransformer cfaTransformer =
        CCfaTransformer.builder()
            .with(new RelevantNodeAstSubstitution(pSlice, functionToEntryNodeMap::get))
            .with(createAstNodeSubstitutionForCfaEdges(pSlice, functionToEntryNodeMap::get)::apply)
            .with(new CFASimplifier())
            .build(pConfig);

    CFA sliceCfa = cfaTransformer.transform(graph, pSlice.getOriginalCfa().getMetadata(), pLogger);

    return sliceCfa;
  }

  /**
   * A substitution that maps CFA nodes and their contained AST nodes to AST nodes that only contain
   * parts relevant to the specified program slice.
   */
  private static final class RelevantNodeAstSubstitution implements CCfaNodeAstSubstitution {

    private final RelevantFunctionDeclarationTransformingVisitor functionTransformingVisitor;

    private RelevantNodeAstSubstitution(
        Slice pSlice,
        Function<AFunctionDeclaration, @Nullable FunctionEntryNode> pFunctionToEntryNode) {

      functionTransformingVisitor =
          new RelevantFunctionDeclarationTransformingVisitor(pSlice, pFunctionToEntryNode);
    }
=======
    // if the program slice is empty, return a CFA containing an empty main function
    if (relevantEdges.isEmpty()) {

      FunctionEntryNode mainEntryNode = pSlice.getOriginalCfa().getMainFunction();
      graph.addNode(mainEntryNode);
      graph.addNode(mainEntryNode.getExitNode());

      return CCfaTransformer.createCfa(
          pConfig,
          pLogger,
          pSlice.getOriginalCfa(),
          graph,
          (cfaEdge, astNode) -> astNode,
          (cfaNode, astNode) -> astNode);
    }

    CFA sliceCfa =
        CCfaTransformer.createCfa(
            pConfig,
            pLogger,
            pSlice.getOriginalCfa(),
            graph,
            createAstNodeSubstitutionForCfaEdges(pSlice, functionToEntryNodeMap::get),
            createAstNodeSubstitutionForCfaNodes(pSlice, functionToEntryNodeMap::get));
>>>>>>> 90148e33

    @Override
    public CFunctionDeclaration apply(CFANode pNode, CFunctionDeclaration pFunction) {
      return (CFunctionDeclaration) pFunction.accept(functionTransformingVisitor);
    }

    @Override
    public Optional<CVariableDeclaration> apply(
        CFunctionEntryNode pFunctionEntryNode, Optional<CVariableDeclaration> pReturnVariable) {

      CFunctionDeclaration functionDeclaration =
          (CFunctionDeclaration) pFunctionEntryNode.getFunction();
      CFunctionDeclaration relevantFunctionDeclaration =
          (CFunctionDeclaration) functionDeclaration.accept(functionTransformingVisitor);

      if (relevantFunctionDeclaration.getType().getReturnType() != CVoidType.VOID) {
        return pFunctionEntryNode.getReturnVariable();
      }

      // return type of function is `void`, so no return variable exists
      return Optional.empty();
    }
  }

  /**
   * {@link TransformingCAstNodeVisitor} for creating function declarations that only contain
   * parameters and return values relevant to the specified slice.
   */
  private static class RelevantFunctionDeclarationTransformingVisitor
      extends AbstractTransformingCAstNodeVisitor<NoException> {

    private final Slice slice;
    private final Function<AFunctionDeclaration, @Nullable FunctionEntryNode> functionToEntryNode;

    private RelevantFunctionDeclarationTransformingVisitor(
        Slice pSlice,
        Function<AFunctionDeclaration, @Nullable FunctionEntryNode> pFunctionToEntryNode) {

      slice = pSlice;
      functionToEntryNode = pFunctionToEntryNode;
    }

    @Override
    public CAstNode visit(CFunctionDeclaration pFunctionDeclaration) {

      @Nullable FunctionEntryNode entryNode = functionToEntryNode.apply(pFunctionDeclaration);
      // If a function lacks a corresponding function entry node, the function is defined somewhere
      // else and we cannot change the declaration.
      if (entryNode == null) {
        return pFunctionDeclaration;
      }

      ImmutableSet<ASimpleDeclaration> relevantDeclarations = slice.getRelevantDeclarations();
      List<CParameterDeclaration> parameters = pFunctionDeclaration.getParameters();

      ImmutableList<CParameterDeclaration> relevantParameters =
          parameters.stream()
              .filter(relevantDeclarations::contains)
              .map(parameter -> (CParameterDeclaration) parameter.accept(this))
              .collect(ImmutableList.toImmutableList());

      CType relevantReturnType =
          entryNode
              .getReturnVariable()
              .map(returnVariable -> (CVariableDeclaration) returnVariable)
              .filter(relevantDeclarations::contains)
              .map(variable -> variable.getType())
              .orElse(CVoidType.VOID);

      CFunctionType functionType = pFunctionDeclaration.getType();

      boolean relevantTakesVarargs =
          functionType.takesVarArgs()
              && !parameters.isEmpty()
              && relevantDeclarations.contains(Iterables.getLast(parameters));

      CFunctionType relevantFunctionType =
          new CFunctionTypeWithNames(relevantReturnType, relevantParameters, relevantTakesVarargs);

      return new CFunctionDeclaration(
          pFunctionDeclaration.getFileLocation(),
          relevantFunctionType,
          pFunctionDeclaration.getName(),
          pFunctionDeclaration.getOrigName(),
          relevantParameters,
          pFunctionDeclaration.getAttributes());
    }
  }

  /**
   * {@link TransformingCAstNodeVisitor} for creating AST nodes that only contain parts that are
   * relevant to the specified slice at the specified CFA edge.
   */
  private static final class RelevantCAstNodeTransformingVisitor
      extends RelevantFunctionDeclarationTransformingVisitor {

    private static final String IRRELEVANT_VALUE_PREFIX = "__IRRELEVANT_VALUE_";

    private final Slice slice;
    private final CFAEdge edge;

    private RelevantCAstNodeTransformingVisitor(
        Slice pSlice,
        Function<AFunctionDeclaration, @Nullable FunctionEntryNode> pFunctionToEntryNode,
        CFAEdge pEdge) {
      super(pSlice, pFunctionToEntryNode);

      slice = pSlice;
      edge = pEdge;
    }

    @Override
    public CAstNode visit(CVariableDeclaration pVariableDeclaration) {

      MemoryLocation memoryLocation = MemoryLocation.forDeclaration(pVariableDeclaration);
      CInitializer initializer = pVariableDeclaration.getInitializer();

      if (initializer != null && slice.isRelevantDef(edge, memoryLocation)) {
        // The variable declaration's initializer expression must be visited during transformation.
        // Only visitors that prevent infinite recursive visit-calls due to cyclic references
        // between variable declarations and their initializer expressions should be used.
        // The superclass implementation prevents these infinite recursive visit-calls.
        return super.visit(pVariableDeclaration);
      } else {
        return new CVariableDeclaration(
            pVariableDeclaration.getFileLocation(),
            pVariableDeclaration.isGlobal(),
            pVariableDeclaration.getCStorageClass(),
            pVariableDeclaration.getType(),
            pVariableDeclaration.getName(),
            pVariableDeclaration.getOrigName(),
            pVariableDeclaration.getQualifiedName(),
            null);
      }
    }

    @Override
    public CAstNode visit(CFunctionCallExpression pFunctionCallExpression) {

      ImmutableSet<ASimpleDeclaration> relevantDeclarations = slice.getRelevantDeclarations();
      CFunctionDeclaration functionDeclaration = pFunctionCallExpression.getDeclaration();

      List<CParameterDeclaration> parameters = functionDeclaration.getParameters();
      List<CExpression> arguments = pFunctionCallExpression.getParameterExpressions();
      ImmutableList.Builder<CExpression> relevantArgumentsBuilder = ImmutableList.builder();

      for (int index = 0; index < arguments.size(); index++) {

        CExpression argument = arguments.get(index);

        // varargs can lead to more arguments than parameters
        if (index >= parameters.size()
            && relevantDeclarations.contains(Iterables.getLast(parameters))) {

          assert functionDeclaration.getType().takesVarArgs();

          relevantArgumentsBuilder.add((CExpression) argument.accept(this));
          continue;
        }

        CParameterDeclaration parameter = parameters.get(index);
        MemoryLocation parameterMemLoc = MemoryLocation.forDeclaration(parameter);

        if (relevantDeclarations.contains(parameter)) {

          if (slice.isRelevantDef(edge, parameterMemLoc)) { // parameter and argument relevant

            relevantArgumentsBuilder.add((CExpression) argument.accept(this));

          } else { // parameter relevant and argument not relevant

            String irrelevantValueVariableName =
                String.format(
                    "%s%d_%d_%d",
                    IRRELEVANT_VALUE_PREFIX,
                    edge.getPredecessor().getNodeNumber(),
                    edge.getSuccessor().getNodeNumber(),
                    index);
            var irrelevantValueVariableDeclaration =
                new CVariableDeclaration(
                    argument.getFileLocation(),
                    false,
                    CStorageClass.AUTO,
                    argument.getExpressionType(),
                    irrelevantValueVariableName,
                    irrelevantValueVariableName,
                    irrelevantValueVariableName,
                    null);

            var irrelevantValueExpression =
                new CIdExpression(argument.getFileLocation(), irrelevantValueVariableDeclaration);
            relevantArgumentsBuilder.add(irrelevantValueExpression);
          }

        } else { // parameter not relevant

          assert !slice.isRelevantDef(edge, parameterMemLoc)
              : "Argument is relevant but corresponding parameter is not";
        }
      }

      CFunctionDeclaration relevantFunctionDeclaration =
          (CFunctionDeclaration) functionDeclaration.accept(this);

      return new CFunctionCallExpression(
          pFunctionCallExpression.getFileLocation(),
          relevantFunctionDeclaration.getType().getReturnType(),
          (CExpression) pFunctionCallExpression.getFunctionNameExpression().accept(this),
          relevantArgumentsBuilder.build(),
          relevantFunctionDeclaration);
    }

    @Override
    public CAstNode visit(CFunctionCallAssignmentStatement pFunctionCallAssignmentStatement) {

      CFunctionCallExpression relevantFunctionCallExpression =
          (CFunctionCallExpression)
              pFunctionCallAssignmentStatement.getRightHandSide().accept(this);
      CFunctionDeclaration relevantFunctionDeclaration =
          relevantFunctionCallExpression.getDeclaration();

      if (relevantFunctionDeclaration.getType().getReturnType() == CVoidType.VOID) {
        return new CFunctionCallStatement(
            pFunctionCallAssignmentStatement.getFileLocation(), relevantFunctionCallExpression);
      }

      return new CFunctionCallAssignmentStatement(
          pFunctionCallAssignmentStatement.getFileLocation(),
          (CLeftHandSide) pFunctionCallAssignmentStatement.getLeftHandSide().accept(this),
          relevantFunctionCallExpression);
    }
  }
}<|MERGE_RESOLUTION|>--- conflicted
+++ resolved
@@ -188,7 +188,18 @@
                 ImmutableMap.toImmutableMap(
                     entryNode -> entryNode.getFunction(), entryNode -> entryNode));
 
-<<<<<<< HEAD
+    // if the program slice is empty, return a CFA containing an empty main function
+    if (relevantEdges.isEmpty()) {
+
+      FunctionEntryNode mainEntryNode = pSlice.getOriginalCfa().getMainFunction();
+      graph.addNode(mainEntryNode);
+      graph.addNode(mainEntryNode.getExitNode());
+
+      return CCfaTransformer.builder()
+          .build(pConfig)
+          .transform(graph, pSlice.getOriginalCfa().getMetadata(), pLogger);
+    }
+
     CfaTransformer cfaTransformer =
         CCfaTransformer.builder()
             .with(new RelevantNodeAstSubstitution(pSlice, functionToEntryNodeMap::get))
@@ -216,32 +227,6 @@
       functionTransformingVisitor =
           new RelevantFunctionDeclarationTransformingVisitor(pSlice, pFunctionToEntryNode);
     }
-=======
-    // if the program slice is empty, return a CFA containing an empty main function
-    if (relevantEdges.isEmpty()) {
-
-      FunctionEntryNode mainEntryNode = pSlice.getOriginalCfa().getMainFunction();
-      graph.addNode(mainEntryNode);
-      graph.addNode(mainEntryNode.getExitNode());
-
-      return CCfaTransformer.createCfa(
-          pConfig,
-          pLogger,
-          pSlice.getOriginalCfa(),
-          graph,
-          (cfaEdge, astNode) -> astNode,
-          (cfaNode, astNode) -> astNode);
-    }
-
-    CFA sliceCfa =
-        CCfaTransformer.createCfa(
-            pConfig,
-            pLogger,
-            pSlice.getOriginalCfa(),
-            graph,
-            createAstNodeSubstitutionForCfaEdges(pSlice, functionToEntryNodeMap::get),
-            createAstNodeSubstitutionForCfaNodes(pSlice, functionToEntryNodeMap::get));
->>>>>>> 90148e33
 
     @Override
     public CFunctionDeclaration apply(CFANode pNode, CFunctionDeclaration pFunction) {
