--- conflicted
+++ resolved
@@ -23,13 +23,6 @@
 import org.sosy_lab.common.ShutdownNotifier;
 import org.sosy_lab.common.configuration.Configuration;
 import org.sosy_lab.common.log.LogManager;
-<<<<<<< HEAD
-import org.sosy_lab.cpachecker.cfa.CfaConnectedness;
-import org.sosy_lab.cpachecker.cfa.CfaMetadata;
-import org.sosy_lab.cpachecker.cfa.Language;
-import org.sosy_lab.cpachecker.cfa.MutableCFA;
-=======
->>>>>>> b37dabc1
 import org.sosy_lab.cpachecker.cfa.ast.FileLocation;
 import org.sosy_lab.cpachecker.cfa.ast.c.CBinaryExpression;
 import org.sosy_lab.cpachecker.cfa.ast.c.CBinaryExpressionBuilder;
@@ -175,46 +168,6 @@
             FileLocation.DUMMY,
             a,
             b);
-<<<<<<< HEAD
-
-    // x <= 10.
-    CExpression guard =
-        expressionBuilder.buildBinaryExpression(
-            new CIdExpression(FileLocation.DUMMY, CNumericTypes.INT, "x", xDeclaration),
-            intConstant(BigInteger.TEN),
-            CBinaryExpression.BinaryOperator.LESS_THAN);
-
-    // OK and here we want a guard edge, right?..
-    CFAEdge b_to_a =
-        new CStatementEdge(
-            "x <= 10",
-            new CExpressionStatement(FileLocation.DUMMY, guard),
-            FileLocation.DUMMY,
-            b,
-            a);
-
-    TreeMultimap<String, CFANode> nodes = TreeMultimap.create();
-    nodes.put("main", a);
-    nodes.put("main", b);
-
-    functions.put("main", entryNode);
-
-    CfaMetadata cfaMetadata =
-        CfaMetadata.of(
-            MachineModel.LINUX32,
-            Language.C,
-            ImmutableList.of(),
-            entryNode,
-            CfaConnectedness.SUPERGRAPH);
-    MutableCFA cfa = new MutableCFA(functions, nodes, cfaMetadata);
-
-    return Triple.of(a_to_b, b_to_a, cfa);
-  }
-
-  private CExpression intConstant(BigInteger constant) {
-    return new CIntegerLiteralExpression(FileLocation.DUMMY, CNumericTypes.INT, constant);
-=======
->>>>>>> b37dabc1
   }
 
   @Test
