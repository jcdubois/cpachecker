/*
 *  CPAchecker is a tool for configurable software verification.
 *  This file is part of CPAchecker.
 *
 *  Copyright (C) 2007-2012  Dirk Beyer
 *  All rights reserved.
 *
 *  Licensed under the Apache License, Version 2.0 (the "License");
 *  you may not use this file except in compliance with the License.
 *  You may obtain a copy of the License at
 *
 *      http://www.apache.org/licenses/LICENSE-2.0
 *
 *  Unless required by applicable law or agreed to in writing, software
 *  distributed under the License is distributed on an "AS IS" BASIS,
 *  WITHOUT WARRANTIES OR CONDITIONS OF ANY KIND, either express or implied.
 *  See the License for the specific language governing permissions and
 *  limitations under the License.
 *
 *
 *  CPAchecker web page:
 *    http://cpachecker.sosy-lab.org
 */
package org.sosy_lab.cpachecker.util.predicates;

import static com.google.common.base.Preconditions.checkNotNull;

import java.io.PrintStream;
import java.util.HashMap;
import java.util.Map;

import org.sosy_lab.common.Triple;
<<<<<<< HEAD
=======
import org.sosy_lab.cpachecker.core.ShutdownNotifier;
import org.sosy_lab.cpachecker.util.predicates.interfaces.BooleanFormula;
>>>>>>> 30d65383
import org.sosy_lab.cpachecker.util.predicates.interfaces.Region;
import org.sosy_lab.cpachecker.util.predicates.interfaces.RegionManager;

import com.google.common.collect.BiMap;
import com.google.common.collect.HashBiMap;

/**
 * This class provides a RegionManager which additionally keeps track of a name
 * for each predicate, and can provide a nice String representation of a BDD.
 */
public class NamedRegionManager implements RegionManager {

  private final RegionManager delegate;

  private final BiMap<String, Region> regionMap = HashBiMap.create();

  private static final String ANONYMOUS_PREDICATE = "__anon_pred";
  private int anonymousPredicateCounter = 0;

  /** counter needed for nodes in dot-output */
  int nodeCounter;

  public NamedRegionManager(RegionManager pDelegate) {
    delegate = checkNotNull(pDelegate);
  }

  /**
   * Create a predicate with a name associated to it.
   * If the same name is passed again to this method, the old predicate will be
   * returned (guaranteeing uniqueness of predicate<->name mapping).
   * @param pName An arbitary name for a predicate.
   * @return A region representing a predicate
   */
  public Region createPredicate(String pName) {
    Region result = regionMap.get(pName);
    if (result == null) {
      result = delegate.createPredicate();
      regionMap.put(pName, result);
    }
    return result;
  }

  @Override
  public Region createPredicate() {
    return createPredicate(ANONYMOUS_PREDICATE + anonymousPredicateCounter++);
  }

  /**
   * Returns a String representation of a region.
   */
  public String dumpRegion(Region r) {
    Map<Region, String> cache = new HashMap<Region, String>(); // map for same regions
    return dumpRegion(r, cache);
  }

  private String dumpRegion(Region r, Map<Region, String> cache) {
    if (cache.containsKey(r)) { return cache.get(r); } // use same region again

    String result;
    if (regionMap.containsValue(r)) {
      result = regionMap.inverse().get(r);

    } else if (r.isFalse()) {
      result = "FALSE";

    } else if (r.isTrue()) {
      result = "TRUE";

    } else {
      Triple<Region, Region, Region> triple = delegate.getIfThenElse(r);
      String predName = regionMap.inverse().get(triple.getFirst());

      Region trueBranch = triple.getSecond();
      String ifTrue = "";
      if (trueBranch.isFalse()) {
        // omit
      } else if (trueBranch.isTrue()) {
        ifTrue = predName;
      } else {
        ifTrue = predName + " & " + dumpRegion(trueBranch, cache);
      }

      Region falseBranch = triple.getThird();
      String ifFalse = "";
      if (falseBranch.isFalse()) {
        // omit
      } else if (falseBranch.isTrue()) {
        ifFalse = "!" + predName;
      } else {
        ifFalse = "!" + predName + " & " + dumpRegion(falseBranch, cache);
      }

      if (!ifTrue.isEmpty() && !ifFalse.isEmpty()) {
        result = "((" + ifTrue + ") | (" + ifFalse + "))";
      } else if (ifTrue.isEmpty()) {
        result = ifFalse;
      } else if (ifFalse.isEmpty()) {
        result = ifTrue;

      } else {
        throw new AssertionError("Both BDD Branches are empty!?");
      }
    }
    cache.put(r, result);
    return result;
  }

  /** Returns a representation of a region in dot-format (graphviz). */
  public String regionToDot(Region r) {
    nodeCounter = 2; // counter for nodes, values 0 and 1 are used for nodes FALSE and TRUE
    Map<Region, Integer> cache = new HashMap<Region, Integer>(); // map for same regions
    StringBuilder str = new StringBuilder("digraph G {\n");

    // make nodes for FALSE and TRUE
    if (!r.isTrue()) {
      str.append("0 [shape=box, label=\"0\", style=filled, shape=box, height=0.3, width=0.3];\n");
      cache.put(makeFalse(), 0);
    }
    if (!r.isFalse()) {
      str.append("1 [shape=box, label=\"1\", style=filled, shape=box, height=0.3, width=0.3];\n");
      cache.put(makeTrue(), 1);
    }

    regionToDot(r, str, cache);

    str.append("}\n");
    return str.toString();
  }

  private int regionToDot(Region r, StringBuilder str, Map<Region, Integer> cache) {
    if (cache.containsKey(r)) { // use same region again
      return cache.get(r);

    } else {
      Triple<Region, Region, Region> triple = delegate.getIfThenElse(r);

      // create node with label
      String predName = regionMap.inverse().get(triple.getFirst());
      nodeCounter += 1; // one more node is created
      int predNum = nodeCounter;
      str.append(predNum).append(" [label=\"").append(predName).append("\"];\n");

      // create arrow for true branch
      Region trueBranch = triple.getSecond();
      int trueTarget = regionToDot(trueBranch, str, cache);
      str.append(predNum).append(" -> ").append(trueTarget).append(" [style=filled];\n");

      // create arrow for false branch
      Region falseBranch = triple.getThird();
      int falseTarget = regionToDot(falseBranch, str, cache);
      str.append(predNum).append(" -> ").append(falseTarget).append(" [style=dotted];\n");

      cache.put(r, predNum);
      return predNum;
    }
  }

  @Override
  public boolean entails(Region pF1, Region pF2) throws InterruptedException {
    return delegate.entails(pF1, pF2);
  }

  @Override
  public Region makeTrue() {
    return delegate.makeTrue();
  }

  @Override
  public Region makeFalse() {
    return delegate.makeFalse();
  }

  @Override
  public Region makeNot(Region pF) {
    return delegate.makeNot(pF);
  }

  @Override
  public Region makeAnd(Region pF1, Region pF2) {
    return delegate.makeAnd(pF1, pF2);
  }

  @Override
  public Region makeOr(Region pF1, Region pF2) {
    return delegate.makeOr(pF1, pF2);
  }

  @Override
  public Region makeEqual(Region pF1, Region pF2) {
    return delegate.makeEqual(pF1, pF2);
  }

  @Override
  public Region makeUnequal(Region pF1, Region pF2) {
    return delegate.makeUnequal(pF1, pF2);
  }

  @Override
  public Region makeExists(Region pF1, Region... pF2) {
    return delegate.makeExists(pF1, pF2);
  }

  @Override
<<<<<<< HEAD
=======
  public RegionBuilder builder(ShutdownNotifier pShutdownNotifier) {
    return delegate.builder(pShutdownNotifier);
  }

  @Override
  public Region fromFormula(BooleanFormula pF, FormulaManagerView pFmgr, Function<BooleanFormula, Region> pAtomToRegion) {
    return delegate.fromFormula(pF, pFmgr, pAtomToRegion);
  }

  @Override
>>>>>>> 30d65383
  public Triple<Region, Region, Region> getIfThenElse(Region pF) {
    return delegate.getIfThenElse(pF);
  }

  @Override
  public void printStatistics(PrintStream out) {
    out.println("Number of named predicates:          " + (regionMap.size() - anonymousPredicateCounter));
    delegate.printStatistics(out);
  }
}<|MERGE_RESOLUTION|>--- conflicted
+++ resolved
@@ -28,16 +28,16 @@
 import java.io.PrintStream;
 import java.util.HashMap;
 import java.util.Map;
+import java.util.Set;
 
 import org.sosy_lab.common.Triple;
-<<<<<<< HEAD
-=======
 import org.sosy_lab.cpachecker.core.ShutdownNotifier;
 import org.sosy_lab.cpachecker.util.predicates.interfaces.BooleanFormula;
->>>>>>> 30d65383
 import org.sosy_lab.cpachecker.util.predicates.interfaces.Region;
 import org.sosy_lab.cpachecker.util.predicates.interfaces.RegionManager;
-
+import org.sosy_lab.cpachecker.util.predicates.interfaces.view.FormulaManagerView;
+
+import com.google.common.base.Function;
 import com.google.common.collect.BiMap;
 import com.google.common.collect.HashBiMap;
 
@@ -86,7 +86,7 @@
    * Returns a String representation of a region.
    */
   public String dumpRegion(Region r) {
-    Map<Region, String> cache = new HashMap<Region, String>(); // map for same regions
+    Map<Region, String> cache = new HashMap<>(); // map for same regions
     return dumpRegion(r, cache);
   }
 
@@ -145,7 +145,7 @@
   /** Returns a representation of a region in dot-format (graphviz). */
   public String regionToDot(Region r) {
     nodeCounter = 2; // counter for nodes, values 0 and 1 are used for nodes FALSE and TRUE
-    Map<Region, Integer> cache = new HashMap<Region, Integer>(); // map for same regions
+    Map<Region, Integer> cache = new HashMap<>(); // map for same regions
     StringBuilder str = new StringBuilder("digraph G {\n");
 
     // make nodes for FALSE and TRUE
@@ -238,8 +238,6 @@
   }
 
   @Override
-<<<<<<< HEAD
-=======
   public RegionBuilder builder(ShutdownNotifier pShutdownNotifier) {
     return delegate.builder(pShutdownNotifier);
   }
@@ -250,9 +248,13 @@
   }
 
   @Override
->>>>>>> 30d65383
   public Triple<Region, Region, Region> getIfThenElse(Region pF) {
     return delegate.getIfThenElse(pF);
+  }
+
+  @Override
+  public Set<Region> extractPredicates(Region pF) {
+    return delegate.extractPredicates(pF);
   }
 
   @Override
@@ -260,4 +262,13 @@
     out.println("Number of named predicates:          " + (regionMap.size() - anonymousPredicateCounter));
     delegate.printStatistics(out);
   }
+
+  public Set<String> getPredicates() {
+    return this.regionMap.keySet();
+  }
+
+  @Override
+  public Region makeIte(Region pF1, Region pF2, Region pF3) {
+    return delegate.makeIte(pF1, pF2, pF3);
+  }
 }