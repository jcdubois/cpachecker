--- conflicted
+++ resolved
@@ -55,23 +55,28 @@
  * symbolic "worlds".
  * It is also responsible for the creation of {@link AbstractionPredicate}s.
  */
-@Options(prefix="cpa.predicate")
+@Options(prefix = "cpa.predicate")
 public final class AbstractionManager {
 
   public static interface AbstractionPredicatesMXBean {
+
     int getNumberOfPredicates();
+
     String getPredicates();
   }
 
   private class AbstractionPredicatesMBean extends AbstractMBean implements AbstractionPredicatesMXBean {
+
     public AbstractionPredicatesMBean() {
       super("org.sosy_lab.cpachecker:type=predicate,name=AbstractionPredicates", logger);
       register();
     }
+
     @Override
     public int getNumberOfPredicates() {
       return numberOfPredicates;
     }
+
     @Override
     public String getPredicates() {
       // TODO this may run into a ConcurrentModificationException
@@ -92,7 +97,7 @@
   // and the mapping atom -> predicate
   private final Map<BooleanFormula, AbstractionPredicate> atomToPredicate = Maps.newHashMap();
 
-  @Option(name="abs.useCache", description="use caching of region to formula conversions")
+  @Option(name = "abs.useCache", description = "use caching of region to formula conversions")
   private boolean useCache = true;
 
   private final Map<Region, BooleanFormula> toConcreteCache;
@@ -127,16 +132,11 @@
   public AbstractionPredicate makePredicate(BooleanFormula atom) {
     AbstractionPredicate result = atomToPredicate.get(atom);
     if (result == null) {
-<<<<<<< HEAD
-      Formula symbVar = fmgr.createPredicateVariable(atom);
-=======
       BooleanFormula symbVar = fmgr.createPredicateVariable("PRED"+numberOfPredicates++);
->>>>>>> 21982e81
       Region absVar = rmgr.createPredicate();
 
       logger.log(Level.FINEST, "Created predicate", absVar,
           "from variable", symbVar, "and atom", atom);
-      numberOfPredicates++;
 
       result = new AbstractionPredicate(absVar, symbVar, atom);
       symbVarToPredicate.put(symbVar, result);
@@ -160,9 +160,8 @@
    */
   private AbstractionPredicate getPredicate(BooleanFormula var) {
     AbstractionPredicate result = symbVarToPredicate.get(var);
-    if (result == null) {
-      throw new IllegalArgumentException(var + " seems not to be a formula corresponding to a single predicate variable.");
-    }
+    if (result == null) { throw new IllegalArgumentException(var
+        + " seems not to be a formula corresponding to a single predicate variable."); }
     return result;
   }
 
@@ -310,8 +309,6 @@
     return vars;
   }
 
-<<<<<<< HEAD
-=======
   public Region buildRegionFromFormula(BooleanFormula pF) {
     return rmgr.fromFormula(pF, fmgr,
         Functions.compose(new Function<AbstractionPredicate, Region>() {
@@ -322,7 +319,6 @@
         }, Functions.forMap(atomToPredicate)));
   }
 
->>>>>>> 21982e81
   public RegionCreator getRegionCreator() {
     return new RegionCreator();
   }
@@ -373,6 +369,27 @@
     }
 
     /**
+     * Creates a region representing an equality (bi-implication) of the two argument
+     * @param f1 an AbstractFormula
+     * @param f2 an AbstractFormula
+     * @return (f1 <=> f2)
+     */
+    public Region makeEqual(Region f1, Region f2) {
+      return rmgr.makeEqual(f1, f2);
+    }
+
+    /**
+     * Creates a region representing an if then else construct of the three arguments
+     * @param f1 an AbstractFormula
+     * @param f2 an AbstractFormula
+     * @param f3 an AbstractFormula
+     * @return (if f1 then f2 else f3)
+     */
+    public Region makeIte(Region f1, Region f2, Region f3) {
+      return rmgr.makeIte(f1, f2, f3);
+    }
+
+    /**
      * Creates a region representing an existential quantification of the two argument
      * @param f1 an AbstractFormula
      * @param f2 an AbstractFormula
