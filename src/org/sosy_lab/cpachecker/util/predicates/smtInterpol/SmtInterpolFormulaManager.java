/*
 *  CPAchecker is a tool for configurable software verification.
 *  This file is part of CPAchecker.
 *
 *  Copyright (C) 2007-2011  Dirk Beyer
 *  All rights reserved.
 *
 *  Licensed under the Apache License, Version 2.0 (the "License");
 *  you may not use this file except in compliance with the License.
 *  You may obtain a copy of the License at
 *
 *      http://www.apache.org/licenses/LICENSE-2.0
 *
 *  Unless required by applicable law or agreed to in writing, software
 *  distributed under the License is distributed on an "AS IS" BASIS,
 *  WITHOUT WARRANTIES OR CONDITIONS OF ANY KIND, either express or implied.
 *  See the License for the specific language governing permissions and
 *  limitations under the License.
 *
 *
 *  CPAchecker web page:
 *    http://cpachecker.sosy-lab.org
 */
package org.sosy_lab.cpachecker.util.predicates.smtInterpol;

<<<<<<< HEAD
import static org.sosy_lab.cpachecker.util.predicates.smtInterpol.SmtInterpolUtil.*;

import java.io.StringReader;
import java.util.ArrayDeque;
import java.util.ArrayList;
import java.util.Arrays;
import java.util.Collection;
import java.util.Deque;
import java.util.HashMap;
import java.util.HashSet;
import java.util.List;
import java.util.Map;
=======
import static com.google.common.base.Preconditions.checkNotNull;
import static com.google.common.collect.Iterables.getOnlyElement;

import java.io.IOException;
import java.util.ArrayDeque;
import java.util.Collections;
import java.util.Deque;
import java.util.HashSet;
>>>>>>> 30d65383
import java.util.Set;

import org.sosy_lab.common.LogManager;
import org.sosy_lab.common.Pair;
import org.sosy_lab.common.configuration.Configuration;
import org.sosy_lab.common.configuration.InvalidConfigurationException;
<<<<<<< HEAD
import org.sosy_lab.cpachecker.util.predicates.SSAMap;
=======
import org.sosy_lab.cpachecker.core.ShutdownNotifier;
import org.sosy_lab.cpachecker.util.predicates.interfaces.BooleanFormula;
>>>>>>> 30d65383
import org.sosy_lab.cpachecker.util.predicates.interfaces.Formula;
import org.sosy_lab.cpachecker.util.predicates.interfaces.FormulaList;
import org.sosy_lab.cpachecker.util.predicates.interfaces.FormulaManager;
import org.sosy_lab.cpachecker.util.predicates.smtInterpol.SmtInterpolEnvironment.Type;

<<<<<<< HEAD
import de.uni_freiburg.informatik.ultimate.logic.ApplicationTerm;
import de.uni_freiburg.informatik.ultimate.logic.Sort;
import de.uni_freiburg.informatik.ultimate.logic.Term;

public abstract class SmtInterpolFormulaManager implements FormulaManager {
=======
import de.uni_freiburg.informatik.ultimate.logic.AnnotatedTerm;
import de.uni_freiburg.informatik.ultimate.logic.ApplicationTerm;
import de.uni_freiburg.informatik.ultimate.logic.FormulaLet;
import de.uni_freiburg.informatik.ultimate.logic.FunctionSymbol;
import de.uni_freiburg.informatik.ultimate.logic.Logics;
import de.uni_freiburg.informatik.ultimate.logic.PrintTerm;
import de.uni_freiburg.informatik.ultimate.logic.Sort;
import de.uni_freiburg.informatik.ultimate.logic.Term;

class SmtInterpolFormulaManager extends AbstractFormulaManager<Term> {
>>>>>>> 30d65383

  // the environment in which all terms are created
  final SmtInterpolEnvironment env;
  Type type; // INT or REAL, depends on logic

  // set to store uninterpreted functions, later we check, if a term is a UIF.
  Set<Term> uifs = new HashSet<Term>();

  // the character for separating name and index of a value
  private final static String INDEX_SEPARATOR = "@";

  // various caches for speeding up expensive tasks
  //
  // cache for splitting arithmetic equalities in extractAtoms
  private final Map<Formula, Boolean> arithCache = new HashMap<Formula, Boolean>();

  // cache for uninstantiating terms (see uninstantiate() below)
  private final Map<Formula, Formula> uninstantiateCache = new HashMap<Formula, Formula>();

  Term falseTerm;
  Term trueTerm;

  SmtInterpolFormulaManager(Configuration config, LogManager logger, Type type)
      throws InvalidConfigurationException {
    this.env = new SmtInterpolEnvironment(config);
    this.type = type;
  }

  /** This method returns a 'shared' environment or
   * a complete new environment. */
  SmtInterpolEnvironment createEnvironment() {
    assert env != null;
    return env;
  }

  // ----------------- Helper function -----------------

  /** ApplicationTerms can be wrapped with "|".
   * This function removes those chars. */
  static String dequote(String s) {
    return s.replace("|", "");
  }

  /** ApplicationTerms can be wrapped with "|".
   * This function replaces those chars with "\"". */
  private static String convertQuotes(String s) {
    return s.replace("|", "\"");
  }

  private String makeName(String name, int idx) {
    return name + INDEX_SEPARATOR + idx;
  }

  static Pair<String, Integer> parseName(String var) {
    String[] s = dequote(var).split(INDEX_SEPARATOR);
    if (s.length != 2) { throw new IllegalArgumentException(
        "Not an instantiated variable: " + var); }

    return Pair.of(s[0], Integer.parseInt(s[1]));
  }

  protected static Term getTerm(Formula f) {
    return ((SmtInterpolFormula) f).getTerm();
  }

  protected static Term[] getTerm(FormulaList f) {
    return ((SmtInterpolFormulaList) f).getTerms();
  }

  protected static Formula encapsulate(Term t) {
    return new SmtInterpolFormula(t);
  }

  protected static FormulaList encapsulate(Term[] t) {
    return new SmtInterpolFormulaList(t);
  }

  protected Term getTrueTerm() {
    if (trueTerm == null) { trueTerm = env.term("true"); }
    return trueTerm;
  }

  private Term getFalseTerm() {
    if (falseTerm == null) { falseTerm = env.term("false"); }
    return falseTerm;
  }

  // ----------------- Boolean formulas -----------------

  @Override
  public boolean isBoolean(Formula f) {
    return SmtInterpolUtil.isBoolean(getTerm(f));
  }

  @Override
  public Formula makeTrue() {
    return encapsulate(getTrueTerm());
  }

  @Override
  public Formula makeFalse() {
    return encapsulate(getFalseTerm());
  }

  @Override
  public Formula makeNot(Formula f) {
    Term t = getTerm(f);

    // simplify term (not not t)
    if (isNot(t)) {
      return encapsulate(((ApplicationTerm) t).getParameters()[0]);
    } else {
      return encapsulate(env.term("not", t));
    }
  }

  @Override
  public Formula makeAnd(Formula f1, Formula f2) {
    Term t1 = getTerm(f1);
    Term t2 = getTerm(f2);
    if (t1 == t2) { return f1;}
    if (t1 == getTrueTerm()) { return f2;}
    if (t2 == getTrueTerm()) { return f1;}
    Term t = env.term("and", t1, t2);
    return encapsulate(simplify(env, t));
  }

  @Override
  public Formula makeOr(Formula f1, Formula f2) {
    Term t1 = getTerm(f1);
    Term t2 = getTerm(f2);
    if (t1 == getFalseTerm()) { return f2;}
    if (t2 == getFalseTerm()) { return f1;}
    Term t = env.term("or", t1, t2);
    return encapsulate(simplify(env, t));
  }

  @Override
  public Formula makeEquivalence(Formula f1, Formula f2) {
    Term t1 = getTerm(f1);
    Term t2 = getTerm(f2);
    Sort booleanSort = env.sort(Type.BOOL);
    assert t1.getSort() == booleanSort && t2.getSort() == booleanSort :
      "Cannot make equivalence of non-boolean terms:\nTerm 1:\n" +
      t1.toStringDirect() + "\nTerm 2:\n" + t2.toStringDirect();
    return encapsulate(env.term("=", t1, t2));
  }

  @Override
  public Formula makeIfThenElse(Formula condition, Formula f1, Formula f2) {
    return encapsulate(env.term("ite",
          getTerm(condition), getTerm(f1), getTerm(f2)));
  }

  // ----------------- Uninterpreted functions -----------------

  protected Term buildUF(String name, Term[] args, boolean predicate) {
    Sort[] sorts = new Sort[args.length];
    for (int i = 0; i < args.length; i++) {
      sorts[i] = args[i].getSort();
    }

    env.declareFun(name, sorts, env.sort(predicate ? Type.BOOL : type));
    return env.term(name, args);
  }

  @Override
  public Formula makeUIP(String name, FormulaList args) {
    Term uif = buildUF(name, getTerm(args), true);
    uifs.add(uif);
    return encapsulate(uif);
  }

  @Override
  public Formula makeUIF(String name, FormulaList args) {
    Term uif = buildUF(name, getTerm(args), false);
    uifs.add(uif);
    return encapsulate(uif);
  }

  @Override
  public Formula makeUIF(String name, FormulaList args, int idx) {
    Term uif = buildUF(makeName(name, idx), getTerm(args), false);
    uifs.add(uif);
    return encapsulate(uif);
  }

  @Override
  public void declareUIP(String name, int argCount) {
    Sort[] sorts = new Sort[argCount];
    Arrays.fill(sorts, env.sort(Type.BOOL));
    env.declareFun(name, sorts, env.sort(Type.BOOL));
  }

  // ----------------- Other formulas -----------------

  @Override
  public Formula makeString(int i) {
    return encapsulate(env.numeral(Integer.toString(i)));
  }

  private Term buildVariable(String var, Sort sort) {
     env.declareFun(var, new Sort[]{}, sort);
     return env.term(var);
  }

  @Override
  public Formula makeVariable(String var, int idx) {
    return makeVariable(makeName(var, idx));
  }

  @Override
  public Formula makeVariable(String var) {
    return encapsulate(buildVariable(var, env.sort(type)));
  }

<<<<<<< HEAD
  @Override
  public Formula makePredicateVariable(String var, int idx) {
    return encapsulate(buildVariable(makeName("PRED_" + var, idx), env.sort(Type.BOOL)));
  }

  @Override
  public Formula makeAssignment(Formula f1, Formula f2) {
    return makeEqual(f1, f2);
  }

  // ----------------- Convert to list -----------------

  @Override
  public FormulaList makeList(Formula pF) {
    return new SmtInterpolFormulaList(getTerm(pF));
  }
=======
  public static SmtInterpolFormulaManager create(Configuration config, LogManager logger,
      ShutdownNotifier pShutdownNotifier, boolean pUseIntegers) throws InvalidConfigurationException {

    Logics logic = pUseIntegers ? Logics.QF_UFLIA : Logics.QF_UFLIRA;
    SmtInterpolEnvironment env = new SmtInterpolEnvironment(config, logic, logger, pShutdownNotifier);
>>>>>>> 30d65383

  @Override
  public FormulaList makeList(Formula pF1, Formula pF2) {
    return new SmtInterpolFormulaList(getTerm(pF1), getTerm(pF2));
  }

<<<<<<< HEAD
  @Override
  public FormulaList makeList(List<Formula> pFs) {
    Term[] t = new Term[pFs.size()];
    for (int i = 0; i < t.length; i++) {
      t[i] = getTerm(pFs.get(i));
    }
    return encapsulate(t);
  }

  // ----------------- Complex formula manipulation -----------------

  @Override
  public Formula createPredicateVariable(Formula f) {
    Term t = getTerm(f);
    // TODO is something better than hashcode??
    String repr = (isAtom(t) ? convertQuotes(t.toStringDirect()) : ("#" + t.hashCode()));
    return encapsulate(buildVariable("\"PRED" + repr + "\"", env.sort(Type.BOOL)));
  }

  @Override
  public String dumpFormula(Formula f) {
    return getTerm(f).toStringDirect(); // creates prefix notation with brackets
  }

  @Override
  public Formula parseInfix(String s) {
    throw new UnsupportedOperationException();
  }

  @Override
  public Formula parse(String s) {
    return encapsulate(parseStringToTerms(s)[0]);
=======
    // Create managers
    SmtInterpolUnsafeFormulaManager unsafeManager = new SmtInterpolUnsafeFormulaManager(creator);
    SmtInterpolFunctionFormulaManager functionTheory = new SmtInterpolFunctionFormulaManager(creator, unsafeManager);
    SmtInterpolBooleanFormulaManager booleanTheory = new SmtInterpolBooleanFormulaManager(creator, env.getTheory());
    SmtInterpolRationalFormulaManager rationalTheory = new SmtInterpolRationalFormulaManager(creator, functionTheory, pUseIntegers);
    return new SmtInterpolFormulaManager(unsafeManager, functionTheory, booleanTheory, rationalTheory);
>>>>>>> 30d65383
  }

  public SmtInterpolInterpolatingProver createInterpolator() {
    return env.getInterpolator(this);
  }

  SmtInterpolTheoremProver createProver() {
    return env.createProver(this);
  }

<<<<<<< HEAD
  @Override
  public boolean isPurelyConjunctive(Formula f) {
    Term t = getTerm(f);

    if (isAtom(t) || uifs.contains(t)) {
      // term is atom
      return true;

    } else if (isNot(t)) {
      t = getArg(t, 0);
      return (uifs.contains(t) || isAtom(t));

    } else if (isAnd(t)) {
      for (int i = 0; i < getArity(t); ++i) {
        if (!isPurelyConjunctive(encapsulate(getArg(t, i)))) {
          return false;
        }
      }
      return true;

    } else {
      return false;
    }
  }

  @Override
  public Formula instantiate(Formula f, SSAMap ssa) {
    Deque<Formula> toProcess = new ArrayDeque<Formula>();
    Map<Formula, Formula> cache = new HashMap<Formula, Formula>();

    toProcess.push(f);
    while (!toProcess.isEmpty()) {
      final Formula tt = toProcess.peek();
      if (cache.containsKey(tt)) {
        toProcess.pop();
        continue;
      }
      final Term t = getTerm(tt);

      if (isVariable(t)) {
        toProcess.pop();
        String name = dequote(t.toString());
        int idx = ssa.getIndex(name);
        if (idx > 0) {
          // ok, the variable has an instance in the SSA, replace it
          Term newt = buildVariable(makeName(name, idx), t.getSort());
          cache.put(tt, encapsulate(newt));
        } else {
          // the variable is not used in the SSA, keep it as is
          cache.put(tt, tt);
        }

      } else {
        boolean childrenDone = true;
        Term[] newargs = new Term[getArity(t)];
        for (int i = 0; i < newargs.length; ++i) {
          Formula c = encapsulate(getArg(t, i));
          Formula newC = cache.get(c);
          if (newC != null) {
            newargs[i] = getTerm(newC);
          } else {
            toProcess.push(c);
            childrenDone = false;
          }
        }

        if (childrenDone) {
          toProcess.pop();
          Term newt;
          if (uifs.contains(t)) {
            String name = ((ApplicationTerm)t).getFunction().toString();
            assert name != null;

            if (ufCanBeLvalue(name)) {
              int idx = ssa.getIndex(name, encapsulate(newargs));
              if (idx > 0) {
                // ok, the variable has an instance in the SSA, replace it
                newt = buildUF(makeName(name, idx), newargs, false);
              } else {
                newt = replaceArgs(env, t, newargs);
              }
            } else {
              newt = replaceArgs(env, t, newargs);
            }
          } else {
            newt = replaceArgs(env, t, newargs);
          }

          cache.put(tt, encapsulate(newt));
        }
      }
    }

    Formula result = cache.get(f);
    assert result != null;
    return result;
=======
  BooleanFormula encapsulateBooleanFormula(Term t) {
    return creator.encapsulate(BooleanFormula.class, t);
  }

  @Override
  public BooleanFormula parse(String pS) throws IllegalArgumentException {
    return encapsulateBooleanFormula(getOnlyElement(env.parseStringToTerms(pS)));
>>>>>>> 30d65383
  }

  private boolean ufCanBeLvalue(String name) { // TODO what does this function??
    return name.startsWith(".{") || name.startsWith("->{");
  }

  @Override
<<<<<<< HEAD
  public Formula uninstantiate(Formula f) {
    Map<Formula, Formula> cache = uninstantiateCache;
    Deque<Formula> toProcess = new ArrayDeque<Formula>();

    toProcess.push(f);
    while (!toProcess.isEmpty()) {
      final Formula tt = toProcess.peek();
      if (cache.containsKey(tt)) {
        toProcess.pop();
        continue;
      }
      final Term t = getTerm(tt);
      if (isVariable(t)) {
        String name = parseName(t.toString()).getFirst();
        Term newt = buildVariable(name, t.getSort());
        cache.put(tt, encapsulate(newt));

      } else {
        boolean childrenDone = true;
        Term[] newargs = new Term[getArity(t)];
        for (int i = 0; i < newargs.length; ++i) {
          Formula c = encapsulate(getArg(t, i));
          Formula newC = cache.get(c);
          if (newC != null) {
            newargs[i] = getTerm(newC);
          } else {
            toProcess.push(c);
            childrenDone = false;
          }
        }
        if (childrenDone) {
          toProcess.pop();
          Term newt;
          if (uifs.contains(t)) {
            String name = ((ApplicationTerm)t).getFunction().toString();
            assert name != null;

            if (ufCanBeLvalue(name)) {
              name = parseName(name).getFirst();

              newt = buildUF(name, newargs, false);
            } else {
              newt = replaceArgs(env, t, newargs);
            }
          } else {
            newt = replaceArgs(env, t, newargs);
          }

          cache.put(tt, encapsulate(newt));
        }
=======
  public Appender dumpFormula(final Term formula) {
    return new Appenders.AbstractAppender() {

      @Override
      public void appendTo(Appendable out) throws IOException {
        Set<Term> seen = new HashSet<>();
        Deque<Term> todo = new ArrayDeque<>();
        PrintTerm termPrinter = new PrintTerm();

        todo.addLast(formula);

        while (!todo.isEmpty()) {
          Term t = todo.removeLast();
          while (t instanceof AnnotatedTerm) {
            t = ((AnnotatedTerm) t).getSubterm();
          }
          if (!(t instanceof ApplicationTerm)
              || !seen.add(t)) {
            continue;
          }

          ApplicationTerm term = (ApplicationTerm)t;
          Collections.addAll(todo, term.getParameters());

          FunctionSymbol func = term.getFunction();
          if (func.isIntern()) {
            continue;
          }

          if (func.getDefinition() == null) {
            out.append("(declare-fun ");
            out.append(PrintTerm.quoteIdentifier(func.getName()));
            out.append(" (");
            for (Sort paramSort : func.getParameterSorts()) {
              termPrinter.append(out, paramSort);
              out.append(' ');
            }
            out.append(") ");
            termPrinter.append(out, func.getReturnSort());
            out.append(")\n");

          } else {
            // We would have to print a (define-fun) command and
            // recursively traverse into func.getDefinition() (in post-order!).
            // However, such terms should actually not occur.
            throw new IllegalArgumentException("Terms with definition are unsupported.");
          }
        }

        out.append("(assert ");

        // This is the same as t.toString() does,
        // but directly uses the Appendable for better performance
        // and less memory consumption.
        Term letted = (new FormulaLet()).let(formula);
        termPrinter.append(out, letted);

        out.append(")");
>>>>>>> 30d65383
      }
    }

    Formula result = cache.get(f);
    assert result != null;
    return result;
  }

  @Override
  public Collection<Formula> extractAtoms(Formula f,
      boolean splitArithEqualities, boolean conjunctionsOnly) {
    Set<Formula> cache = new HashSet<Formula>();
    List<Formula> atoms = new ArrayList<Formula>();

    Deque<Formula> toProcess = new ArrayDeque<Formula>();
    toProcess.push(f);

    while (!toProcess.isEmpty()) {
      Formula tt = toProcess.pop();
      Term t = getTerm(tt);

      if (cache.contains(tt)) {
        continue;
      }
      cache.add(tt);

      if (tt.isTrue() || tt.isFalse()) {
        continue;
      }

      if (isAtom(t)) {
        tt = uninstantiate(tt);
        t = getTerm(tt);

        if (splitArithEqualities && isEqual(t) && isPurelyArithmetic(tt)) {
          Term a1 = getArg(t, 0);
          Term a2 = getArg(t, 1);
          Formula tt1 = encapsulate(env.term("<=", a1, a2)); // TODO why "<="??
          cache.add(tt1);
          atoms.add(tt1);
        }
        atoms.add(tt);
      } else if (conjunctionsOnly && !isNot(t) && !isAnd(t)) {
        // conjunctions only, but formula is neither "not" nor "and"
        // treat this as atomic
        atoms.add(uninstantiate(tt));

      } else {
        // ok, go into this formula
        for (int i = 0; i < getArity(t); ++i) {
          Formula c = encapsulate(getArg(t, i));
          if (!cache.contains(c)) {
            toProcess.push(c);
          }
        }
      }
    }

    return atoms;
  }

<<<<<<< HEAD
  @Override
  public Set<String> extractVariables(Formula f) {
    Set<Formula> seen = new HashSet<Formula>();
    Set<String> vars = new HashSet<String>();

    Deque<Formula> toProcess = new ArrayDeque<Formula>();
    toProcess.push(f);

    while (!toProcess.isEmpty()) {
      Term t = getTerm(toProcess.pop());

      if (isTrue(t) || isFalse(t)) {
        continue;
      }

      if (isVariable(t)) {
        vars.add(t.toString());

      } else {
        // ok, go into this formula
        for (int i = 0; i < getArity(t); ++i){
          Formula c = encapsulate(getArg(t, i));

          if (seen.add(c)) {
            toProcess.push(c);
          }
        }
      }
    }

    return vars;
  }

  // returns true if the given term is a pure arithmetic term
  private boolean isPurelyArithmetic(Formula f) {
    Boolean result = arithCache.get(f);
    if (result != null) {
      return result;
    } else {
=======
>>>>>>> 30d65383

      Term t = getTerm(f);
      boolean res = true;
      if (uifs.contains(t)) {
        res = false;

      } else {
        for (int i = 0; i < getArity(t); ++i) {
          res |= isPurelyArithmetic(encapsulate(getArg(t, i)));
          if (!res) {
            break;
          }
        }
      }
      arithCache.put(f, res);
      return res;
    }
  }

  @Override
  public boolean checkSyntacticEntails(Formula leftFormula, Formula rightFormula) {
    final Term leftTerm = getTerm(leftFormula);

    Deque<Term> toProcess = new ArrayDeque<Term>();
    Set<Term> seen = new HashSet<Term>();

    toProcess.push(getTerm(rightFormula));
    while (!toProcess.isEmpty()) {
      final Term rightSubTerm = toProcess.pop();

      if (rightSubTerm == leftTerm) { // TODO equal? compare Strings?
        return true;
      }

      if (!isVariable(rightSubTerm)) {
        int args = getArity(rightSubTerm);
        for (int i = 0; i < args; ++i) {
          Term arg = getArg(rightSubTerm, i);
          if (!seen.contains(arg)) {
            toProcess.add(arg);
            seen.add(arg);
          }
        }
      }
    }

    return false;
  }

  @Override
  public String getVersion(){
    return env.getVersion();
  }
}<|MERGE_RESOLUTION|>--- conflicted
+++ resolved
@@ -2,7 +2,7 @@
  *  CPAchecker is a tool for configurable software verification.
  *  This file is part of CPAchecker.
  *
- *  Copyright (C) 2007-2011  Dirk Beyer
+ *  Copyright (C) 2007-2012  Dirk Beyer
  *  All rights reserved.
  *
  *  Licensed under the Apache License, Version 2.0 (the "License");
@@ -23,20 +23,6 @@
  */
 package org.sosy_lab.cpachecker.util.predicates.smtInterpol;
 
-<<<<<<< HEAD
-import static org.sosy_lab.cpachecker.util.predicates.smtInterpol.SmtInterpolUtil.*;
-
-import java.io.StringReader;
-import java.util.ArrayDeque;
-import java.util.ArrayList;
-import java.util.Arrays;
-import java.util.Collection;
-import java.util.Deque;
-import java.util.HashMap;
-import java.util.HashSet;
-import java.util.List;
-import java.util.Map;
-=======
 import static com.google.common.base.Preconditions.checkNotNull;
 import static com.google.common.collect.Iterables.getOnlyElement;
 
@@ -45,31 +31,19 @@
 import java.util.Collections;
 import java.util.Deque;
 import java.util.HashSet;
->>>>>>> 30d65383
 import java.util.Set;
 
+import org.sosy_lab.common.Appender;
+import org.sosy_lab.common.Appenders;
 import org.sosy_lab.common.LogManager;
-import org.sosy_lab.common.Pair;
 import org.sosy_lab.common.configuration.Configuration;
 import org.sosy_lab.common.configuration.InvalidConfigurationException;
-<<<<<<< HEAD
-import org.sosy_lab.cpachecker.util.predicates.SSAMap;
-=======
 import org.sosy_lab.cpachecker.core.ShutdownNotifier;
 import org.sosy_lab.cpachecker.util.predicates.interfaces.BooleanFormula;
->>>>>>> 30d65383
 import org.sosy_lab.cpachecker.util.predicates.interfaces.Formula;
-import org.sosy_lab.cpachecker.util.predicates.interfaces.FormulaList;
-import org.sosy_lab.cpachecker.util.predicates.interfaces.FormulaManager;
+import org.sosy_lab.cpachecker.util.predicates.interfaces.basicimpl.AbstractFormulaManager;
 import org.sosy_lab.cpachecker.util.predicates.smtInterpol.SmtInterpolEnvironment.Type;
 
-<<<<<<< HEAD
-import de.uni_freiburg.informatik.ultimate.logic.ApplicationTerm;
-import de.uni_freiburg.informatik.ultimate.logic.Sort;
-import de.uni_freiburg.informatik.ultimate.logic.Term;
-
-public abstract class SmtInterpolFormulaManager implements FormulaManager {
-=======
 import de.uni_freiburg.informatik.ultimate.logic.AnnotatedTerm;
 import de.uni_freiburg.informatik.ultimate.logic.ApplicationTerm;
 import de.uni_freiburg.informatik.ultimate.logic.FormulaLet;
@@ -80,294 +54,36 @@
 import de.uni_freiburg.informatik.ultimate.logic.Term;
 
 class SmtInterpolFormulaManager extends AbstractFormulaManager<Term> {
->>>>>>> 30d65383
 
-  // the environment in which all terms are created
-  final SmtInterpolEnvironment env;
-  Type type; // INT or REAL, depends on logic
+  private final SmtInterpolEnvironment env;
+  private final SmtInterpolFormulaCreator creator;
 
-  // set to store uninterpreted functions, later we check, if a term is a UIF.
-  Set<Term> uifs = new HashSet<Term>();
-
-  // the character for separating name and index of a value
-  private final static String INDEX_SEPARATOR = "@";
-
-  // various caches for speeding up expensive tasks
-  //
-  // cache for splitting arithmetic equalities in extractAtoms
-  private final Map<Formula, Boolean> arithCache = new HashMap<Formula, Boolean>();
-
-  // cache for uninstantiating terms (see uninstantiate() below)
-  private final Map<Formula, Formula> uninstantiateCache = new HashMap<Formula, Formula>();
-
-  Term falseTerm;
-  Term trueTerm;
-
-  SmtInterpolFormulaManager(Configuration config, LogManager logger, Type type)
-      throws InvalidConfigurationException {
-    this.env = new SmtInterpolEnvironment(config);
-    this.type = type;
+  private SmtInterpolFormulaManager(
+      SmtInterpolUnsafeFormulaManager pUnsafeManager,
+      SmtInterpolFunctionFormulaManager pFunctionManager,
+      SmtInterpolBooleanFormulaManager pBooleanManager,
+      SmtInterpolRationalFormulaManager pNumericManager) {
+    super(pUnsafeManager, pFunctionManager, pBooleanManager, pNumericManager, null);
+    this.creator = checkNotNull((SmtInterpolFormulaCreator)getFormulaCreator());
+    this.env = creator.getEnv();
   }
 
-  /** This method returns a 'shared' environment or
-   * a complete new environment. */
-  SmtInterpolEnvironment createEnvironment() {
-    assert env != null;
-    return env;
-  }
-
-  // ----------------- Helper function -----------------
-
-  /** ApplicationTerms can be wrapped with "|".
-   * This function removes those chars. */
-  static String dequote(String s) {
-    return s.replace("|", "");
-  }
-
-  /** ApplicationTerms can be wrapped with "|".
-   * This function replaces those chars with "\"". */
-  private static String convertQuotes(String s) {
-    return s.replace("|", "\"");
-  }
-
-  private String makeName(String name, int idx) {
-    return name + INDEX_SEPARATOR + idx;
-  }
-
-  static Pair<String, Integer> parseName(String var) {
-    String[] s = dequote(var).split(INDEX_SEPARATOR);
-    if (s.length != 2) { throw new IllegalArgumentException(
-        "Not an instantiated variable: " + var); }
-
-    return Pair.of(s[0], Integer.parseInt(s[1]));
-  }
-
-  protected static Term getTerm(Formula f) {
-    return ((SmtInterpolFormula) f).getTerm();
-  }
-
-  protected static Term[] getTerm(FormulaList f) {
-    return ((SmtInterpolFormulaList) f).getTerms();
-  }
-
-  protected static Formula encapsulate(Term t) {
-    return new SmtInterpolFormula(t);
-  }
-
-  protected static FormulaList encapsulate(Term[] t) {
-    return new SmtInterpolFormulaList(t);
-  }
-
-  protected Term getTrueTerm() {
-    if (trueTerm == null) { trueTerm = env.term("true"); }
-    return trueTerm;
-  }
-
-  private Term getFalseTerm() {
-    if (falseTerm == null) { falseTerm = env.term("false"); }
-    return falseTerm;
-  }
-
-  // ----------------- Boolean formulas -----------------
-
-  @Override
-  public boolean isBoolean(Formula f) {
-    return SmtInterpolUtil.isBoolean(getTerm(f));
-  }
-
-  @Override
-  public Formula makeTrue() {
-    return encapsulate(getTrueTerm());
-  }
-
-  @Override
-  public Formula makeFalse() {
-    return encapsulate(getFalseTerm());
-  }
-
-  @Override
-  public Formula makeNot(Formula f) {
-    Term t = getTerm(f);
-
-    // simplify term (not not t)
-    if (isNot(t)) {
-      return encapsulate(((ApplicationTerm) t).getParameters()[0]);
-    } else {
-      return encapsulate(env.term("not", t));
-    }
-  }
-
-  @Override
-  public Formula makeAnd(Formula f1, Formula f2) {
-    Term t1 = getTerm(f1);
-    Term t2 = getTerm(f2);
-    if (t1 == t2) { return f1;}
-    if (t1 == getTrueTerm()) { return f2;}
-    if (t2 == getTrueTerm()) { return f1;}
-    Term t = env.term("and", t1, t2);
-    return encapsulate(simplify(env, t));
-  }
-
-  @Override
-  public Formula makeOr(Formula f1, Formula f2) {
-    Term t1 = getTerm(f1);
-    Term t2 = getTerm(f2);
-    if (t1 == getFalseTerm()) { return f2;}
-    if (t2 == getFalseTerm()) { return f1;}
-    Term t = env.term("or", t1, t2);
-    return encapsulate(simplify(env, t));
-  }
-
-  @Override
-  public Formula makeEquivalence(Formula f1, Formula f2) {
-    Term t1 = getTerm(f1);
-    Term t2 = getTerm(f2);
-    Sort booleanSort = env.sort(Type.BOOL);
-    assert t1.getSort() == booleanSort && t2.getSort() == booleanSort :
-      "Cannot make equivalence of non-boolean terms:\nTerm 1:\n" +
-      t1.toStringDirect() + "\nTerm 2:\n" + t2.toStringDirect();
-    return encapsulate(env.term("=", t1, t2));
-  }
-
-  @Override
-  public Formula makeIfThenElse(Formula condition, Formula f1, Formula f2) {
-    return encapsulate(env.term("ite",
-          getTerm(condition), getTerm(f1), getTerm(f2)));
-  }
-
-  // ----------------- Uninterpreted functions -----------------
-
-  protected Term buildUF(String name, Term[] args, boolean predicate) {
-    Sort[] sorts = new Sort[args.length];
-    for (int i = 0; i < args.length; i++) {
-      sorts[i] = args[i].getSort();
-    }
-
-    env.declareFun(name, sorts, env.sort(predicate ? Type.BOOL : type));
-    return env.term(name, args);
-  }
-
-  @Override
-  public Formula makeUIP(String name, FormulaList args) {
-    Term uif = buildUF(name, getTerm(args), true);
-    uifs.add(uif);
-    return encapsulate(uif);
-  }
-
-  @Override
-  public Formula makeUIF(String name, FormulaList args) {
-    Term uif = buildUF(name, getTerm(args), false);
-    uifs.add(uif);
-    return encapsulate(uif);
-  }
-
-  @Override
-  public Formula makeUIF(String name, FormulaList args, int idx) {
-    Term uif = buildUF(makeName(name, idx), getTerm(args), false);
-    uifs.add(uif);
-    return encapsulate(uif);
-  }
-
-  @Override
-  public void declareUIP(String name, int argCount) {
-    Sort[] sorts = new Sort[argCount];
-    Arrays.fill(sorts, env.sort(Type.BOOL));
-    env.declareFun(name, sorts, env.sort(Type.BOOL));
-  }
-
-  // ----------------- Other formulas -----------------
-
-  @Override
-  public Formula makeString(int i) {
-    return encapsulate(env.numeral(Integer.toString(i)));
-  }
-
-  private Term buildVariable(String var, Sort sort) {
-     env.declareFun(var, new Sort[]{}, sort);
-     return env.term(var);
-  }
-
-  @Override
-  public Formula makeVariable(String var, int idx) {
-    return makeVariable(makeName(var, idx));
-  }
-
-  @Override
-  public Formula makeVariable(String var) {
-    return encapsulate(buildVariable(var, env.sort(type)));
-  }
-
-<<<<<<< HEAD
-  @Override
-  public Formula makePredicateVariable(String var, int idx) {
-    return encapsulate(buildVariable(makeName("PRED_" + var, idx), env.sort(Type.BOOL)));
-  }
-
-  @Override
-  public Formula makeAssignment(Formula f1, Formula f2) {
-    return makeEqual(f1, f2);
-  }
-
-  // ----------------- Convert to list -----------------
-
-  @Override
-  public FormulaList makeList(Formula pF) {
-    return new SmtInterpolFormulaList(getTerm(pF));
-  }
-=======
   public static SmtInterpolFormulaManager create(Configuration config, LogManager logger,
       ShutdownNotifier pShutdownNotifier, boolean pUseIntegers) throws InvalidConfigurationException {
 
     Logics logic = pUseIntegers ? Logics.QF_UFLIA : Logics.QF_UFLIRA;
     SmtInterpolEnvironment env = new SmtInterpolEnvironment(config, logic, logger, pShutdownNotifier);
->>>>>>> 30d65383
 
-  @Override
-  public FormulaList makeList(Formula pF1, Formula pF2) {
-    return new SmtInterpolFormulaList(getTerm(pF1), getTerm(pF2));
-  }
+    Type type = pUseIntegers ? Type.INT : Type.REAL;
+    final Sort t = env.sort(type);
+    SmtInterpolFormulaCreator creator = new SmtInterpolFormulaCreator(env, env.sort(Type.BOOL), t);
 
-<<<<<<< HEAD
-  @Override
-  public FormulaList makeList(List<Formula> pFs) {
-    Term[] t = new Term[pFs.size()];
-    for (int i = 0; i < t.length; i++) {
-      t[i] = getTerm(pFs.get(i));
-    }
-    return encapsulate(t);
-  }
-
-  // ----------------- Complex formula manipulation -----------------
-
-  @Override
-  public Formula createPredicateVariable(Formula f) {
-    Term t = getTerm(f);
-    // TODO is something better than hashcode??
-    String repr = (isAtom(t) ? convertQuotes(t.toStringDirect()) : ("#" + t.hashCode()));
-    return encapsulate(buildVariable("\"PRED" + repr + "\"", env.sort(Type.BOOL)));
-  }
-
-  @Override
-  public String dumpFormula(Formula f) {
-    return getTerm(f).toStringDirect(); // creates prefix notation with brackets
-  }
-
-  @Override
-  public Formula parseInfix(String s) {
-    throw new UnsupportedOperationException();
-  }
-
-  @Override
-  public Formula parse(String s) {
-    return encapsulate(parseStringToTerms(s)[0]);
-=======
     // Create managers
     SmtInterpolUnsafeFormulaManager unsafeManager = new SmtInterpolUnsafeFormulaManager(creator);
     SmtInterpolFunctionFormulaManager functionTheory = new SmtInterpolFunctionFormulaManager(creator, unsafeManager);
     SmtInterpolBooleanFormulaManager booleanTheory = new SmtInterpolBooleanFormulaManager(creator, env.getTheory());
     SmtInterpolRationalFormulaManager rationalTheory = new SmtInterpolRationalFormulaManager(creator, functionTheory, pUseIntegers);
     return new SmtInterpolFormulaManager(unsafeManager, functionTheory, booleanTheory, rationalTheory);
->>>>>>> 30d65383
   }
 
   public SmtInterpolInterpolatingProver createInterpolator() {
@@ -378,104 +94,6 @@
     return env.createProver(this);
   }
 
-<<<<<<< HEAD
-  @Override
-  public boolean isPurelyConjunctive(Formula f) {
-    Term t = getTerm(f);
-
-    if (isAtom(t) || uifs.contains(t)) {
-      // term is atom
-      return true;
-
-    } else if (isNot(t)) {
-      t = getArg(t, 0);
-      return (uifs.contains(t) || isAtom(t));
-
-    } else if (isAnd(t)) {
-      for (int i = 0; i < getArity(t); ++i) {
-        if (!isPurelyConjunctive(encapsulate(getArg(t, i)))) {
-          return false;
-        }
-      }
-      return true;
-
-    } else {
-      return false;
-    }
-  }
-
-  @Override
-  public Formula instantiate(Formula f, SSAMap ssa) {
-    Deque<Formula> toProcess = new ArrayDeque<Formula>();
-    Map<Formula, Formula> cache = new HashMap<Formula, Formula>();
-
-    toProcess.push(f);
-    while (!toProcess.isEmpty()) {
-      final Formula tt = toProcess.peek();
-      if (cache.containsKey(tt)) {
-        toProcess.pop();
-        continue;
-      }
-      final Term t = getTerm(tt);
-
-      if (isVariable(t)) {
-        toProcess.pop();
-        String name = dequote(t.toString());
-        int idx = ssa.getIndex(name);
-        if (idx > 0) {
-          // ok, the variable has an instance in the SSA, replace it
-          Term newt = buildVariable(makeName(name, idx), t.getSort());
-          cache.put(tt, encapsulate(newt));
-        } else {
-          // the variable is not used in the SSA, keep it as is
-          cache.put(tt, tt);
-        }
-
-      } else {
-        boolean childrenDone = true;
-        Term[] newargs = new Term[getArity(t)];
-        for (int i = 0; i < newargs.length; ++i) {
-          Formula c = encapsulate(getArg(t, i));
-          Formula newC = cache.get(c);
-          if (newC != null) {
-            newargs[i] = getTerm(newC);
-          } else {
-            toProcess.push(c);
-            childrenDone = false;
-          }
-        }
-
-        if (childrenDone) {
-          toProcess.pop();
-          Term newt;
-          if (uifs.contains(t)) {
-            String name = ((ApplicationTerm)t).getFunction().toString();
-            assert name != null;
-
-            if (ufCanBeLvalue(name)) {
-              int idx = ssa.getIndex(name, encapsulate(newargs));
-              if (idx > 0) {
-                // ok, the variable has an instance in the SSA, replace it
-                newt = buildUF(makeName(name, idx), newargs, false);
-              } else {
-                newt = replaceArgs(env, t, newargs);
-              }
-            } else {
-              newt = replaceArgs(env, t, newargs);
-            }
-          } else {
-            newt = replaceArgs(env, t, newargs);
-          }
-
-          cache.put(tt, encapsulate(newt));
-        }
-      }
-    }
-
-    Formula result = cache.get(f);
-    assert result != null;
-    return result;
-=======
   BooleanFormula encapsulateBooleanFormula(Term t) {
     return creator.encapsulate(BooleanFormula.class, t);
   }
@@ -483,66 +101,10 @@
   @Override
   public BooleanFormula parse(String pS) throws IllegalArgumentException {
     return encapsulateBooleanFormula(getOnlyElement(env.parseStringToTerms(pS)));
->>>>>>> 30d65383
   }
 
-  private boolean ufCanBeLvalue(String name) { // TODO what does this function??
-    return name.startsWith(".{") || name.startsWith("->{");
-  }
 
   @Override
-<<<<<<< HEAD
-  public Formula uninstantiate(Formula f) {
-    Map<Formula, Formula> cache = uninstantiateCache;
-    Deque<Formula> toProcess = new ArrayDeque<Formula>();
-
-    toProcess.push(f);
-    while (!toProcess.isEmpty()) {
-      final Formula tt = toProcess.peek();
-      if (cache.containsKey(tt)) {
-        toProcess.pop();
-        continue;
-      }
-      final Term t = getTerm(tt);
-      if (isVariable(t)) {
-        String name = parseName(t.toString()).getFirst();
-        Term newt = buildVariable(name, t.getSort());
-        cache.put(tt, encapsulate(newt));
-
-      } else {
-        boolean childrenDone = true;
-        Term[] newargs = new Term[getArity(t)];
-        for (int i = 0; i < newargs.length; ++i) {
-          Formula c = encapsulate(getArg(t, i));
-          Formula newC = cache.get(c);
-          if (newC != null) {
-            newargs[i] = getTerm(newC);
-          } else {
-            toProcess.push(c);
-            childrenDone = false;
-          }
-        }
-        if (childrenDone) {
-          toProcess.pop();
-          Term newt;
-          if (uifs.contains(t)) {
-            String name = ((ApplicationTerm)t).getFunction().toString();
-            assert name != null;
-
-            if (ufCanBeLvalue(name)) {
-              name = parseName(name).getFirst();
-
-              newt = buildUF(name, newargs, false);
-            } else {
-              newt = replaceArgs(env, t, newargs);
-            }
-          } else {
-            newt = replaceArgs(env, t, newargs);
-          }
-
-          cache.put(tt, encapsulate(newt));
-        }
-=======
   public Appender dumpFormula(final Term formula) {
     return new Appenders.AbstractAppender() {
 
@@ -601,161 +163,31 @@
         termPrinter.append(out, letted);
 
         out.append(")");
->>>>>>> 30d65383
       }
-    }
-
-    Formula result = cache.get(f);
-    assert result != null;
-    return result;
+    };
   }
 
   @Override
-  public Collection<Formula> extractAtoms(Formula f,
-      boolean splitArithEqualities, boolean conjunctionsOnly) {
-    Set<Formula> cache = new HashSet<Formula>();
-    List<Formula> atoms = new ArrayList<Formula>();
-
-    Deque<Formula> toProcess = new ArrayDeque<Formula>();
-    toProcess.push(f);
-
-    while (!toProcess.isEmpty()) {
-      Formula tt = toProcess.pop();
-      Term t = getTerm(tt);
-
-      if (cache.contains(tt)) {
-        continue;
-      }
-      cache.add(tt);
-
-      if (tt.isTrue() || tt.isFalse()) {
-        continue;
-      }
-
-      if (isAtom(t)) {
-        tt = uninstantiate(tt);
-        t = getTerm(tt);
-
-        if (splitArithEqualities && isEqual(t) && isPurelyArithmetic(tt)) {
-          Term a1 = getArg(t, 0);
-          Term a2 = getArg(t, 1);
-          Formula tt1 = encapsulate(env.term("<=", a1, a2)); // TODO why "<="??
-          cache.add(tt1);
-          atoms.add(tt1);
-        }
-        atoms.add(tt);
-      } else if (conjunctionsOnly && !isNot(t) && !isAnd(t)) {
-        // conjunctions only, but formula is neither "not" nor "and"
-        // treat this as atomic
-        atoms.add(uninstantiate(tt));
-
-      } else {
-        // ok, go into this formula
-        for (int i = 0; i < getArity(t); ++i) {
-          Formula c = encapsulate(getArg(t, i));
-          if (!cache.contains(c)) {
-            toProcess.push(c);
-          }
-        }
-      }
-    }
-
-    return atoms;
+  public String getVersion() {
+    return env.getVersion();
   }
 
-<<<<<<< HEAD
-  @Override
-  public Set<String> extractVariables(Formula f) {
-    Set<Formula> seen = new HashSet<Formula>();
-    Set<String> vars = new HashSet<String>();
 
-    Deque<Formula> toProcess = new ArrayDeque<Formula>();
-    toProcess.push(f);
-
-    while (!toProcess.isEmpty()) {
-      Term t = getTerm(toProcess.pop());
-
-      if (isTrue(t) || isFalse(t)) {
-        continue;
-      }
-
-      if (isVariable(t)) {
-        vars.add(t.toString());
-
-      } else {
-        // ok, go into this formula
-        for (int i = 0; i < getArity(t); ++i){
-          Formula c = encapsulate(getArg(t, i));
-
-          if (seen.add(c)) {
-            toProcess.push(c);
-          }
-        }
-      }
-    }
-
-    return vars;
+  /** This method returns a 'shared' environment or
+   * a complete new environment. */
+  SmtInterpolEnvironment createEnvironment() {
+    assert env != null;
+    return env;
   }
 
-  // returns true if the given term is a pure arithmetic term
-  private boolean isPurelyArithmetic(Formula f) {
-    Boolean result = arithCache.get(f);
-    if (result != null) {
-      return result;
-    } else {
-=======
->>>>>>> 30d65383
 
-      Term t = getTerm(f);
-      boolean res = true;
-      if (uifs.contains(t)) {
-        res = false;
-
-      } else {
-        for (int i = 0; i < getArity(t); ++i) {
-          res |= isPurelyArithmetic(encapsulate(getArg(t, i)));
-          if (!res) {
-            break;
-          }
-        }
-      }
-      arithCache.put(f, res);
-      return res;
-    }
+  SmtInterpolEnvironment getEnv() {
+    return env;
   }
 
   @Override
-  public boolean checkSyntacticEntails(Formula leftFormula, Formula rightFormula) {
-    final Term leftTerm = getTerm(leftFormula);
-
-    Deque<Term> toProcess = new ArrayDeque<Term>();
-    Set<Term> seen = new HashSet<Term>();
-
-    toProcess.push(getTerm(rightFormula));
-    while (!toProcess.isEmpty()) {
-      final Term rightSubTerm = toProcess.pop();
-
-      if (rightSubTerm == leftTerm) { // TODO equal? compare Strings?
-        return true;
-      }
-
-      if (!isVariable(rightSubTerm)) {
-        int args = getArity(rightSubTerm);
-        for (int i = 0; i < args; ++i) {
-          Term arg = getArg(rightSubTerm, i);
-          if (!seen.contains(arg)) {
-            toProcess.add(arg);
-            seen.add(arg);
-          }
-        }
-      }
-    }
-
-    return false;
-  }
-
-  @Override
-  public String getVersion(){
-    return env.getVersion();
+  protected Term getTerm(Formula pF) {
+    // for visibility
+    return super.getTerm(pF);
   }
 }