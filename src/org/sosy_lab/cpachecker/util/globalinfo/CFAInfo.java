// This file is part of CPAchecker,
// a tool for configurable software verification:
// https://cpachecker.sosy-lab.org
//
// SPDX-FileCopyrightText: 2007-2020 Dirk Beyer <https://www.sosy-lab.org>
//
// SPDX-License-Identifier: Apache-2.0

package org.sosy_lab.cpachecker.util.globalinfo;

import com.google.common.collect.ImmutableMap;
import org.sosy_lab.cpachecker.cfa.CFA;
import org.sosy_lab.cpachecker.cfa.model.CFANode;
import org.sosy_lab.cpachecker.cpa.location.LocationStateFactory;

public class CFAInfo {
  private final ImmutableMap<Integer, CFANode> nodeNumberToNode;
  private LocationStateFactory locationStateFactory;

  CFAInfo(CFA cfa) {
    ImmutableMap.Builder<Integer, CFANode> nodeNumberToNode0 = ImmutableMap.builder();
<<<<<<< HEAD
    for (CFANode node : cfa.nodes()) {
      nodeNumberToNode0.put(node.getNodeNumber(), node);
=======
    if (cfa != null) {
      for (CFANode node : cfa.getAllNodes()) {
        nodeNumberToNode0.put(node.getNodeNumber(), node);
      }
>>>>>>> 3c755def
    }
    nodeNumberToNode = nodeNumberToNode0.buildOrThrow();
  }

  public CFANode getNodeByNodeNumber(int nodeNumber) {
    return nodeNumberToNode.get(nodeNumber);
  }

  public void storeLocationStateFactory(LocationStateFactory pElementFactory) {
    locationStateFactory = pElementFactory;
  }

  public LocationStateFactory getLocationStateFactory() {
    return locationStateFactory;
  }
}<|MERGE_RESOLUTION|>--- conflicted
+++ resolved
@@ -19,15 +19,10 @@
 
   CFAInfo(CFA cfa) {
     ImmutableMap.Builder<Integer, CFANode> nodeNumberToNode0 = ImmutableMap.builder();
-<<<<<<< HEAD
-    for (CFANode node : cfa.nodes()) {
-      nodeNumberToNode0.put(node.getNodeNumber(), node);
-=======
     if (cfa != null) {
       for (CFANode node : cfa.getAllNodes()) {
         nodeNumberToNode0.put(node.getNodeNumber(), node);
       }
->>>>>>> 3c755def
     }
     nodeNumberToNode = nodeNumberToNode0.buildOrThrow();
   }
