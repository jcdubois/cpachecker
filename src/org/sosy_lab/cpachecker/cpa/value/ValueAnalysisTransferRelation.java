/*
 *  CPAchecker is a tool for configurable software verification.
 *  This file is part of CPAchecker.
 *
 *  Copyright (C) 2007-2014  Dirk Beyer
 *  All rights reserved.
 *
 *  Licensed under the Apache License, Version 2.0 (the "License");
 *  you may not use this file except in compliance with the License.
 *  You may obtain a copy of the License at
 *
 *      http://www.apache.org/licenses/LICENSE-2.0
 *
 *  Unless required by applicable law or agreed to in writing, software
 *  distributed under the License is distributed on an "AS IS" BASIS,
 *  WITHOUT WARRANTIES OR CONDITIONS OF ANY KIND, either express or implied.
 *  See the License for the specific language governing permissions and
 *  limitations under the License.
 *
 *
 *  CPAchecker web page:
 *    http://cpachecker.sosy-lab.org
 */
package org.sosy_lab.cpachecker.cpa.value;

import com.google.common.collect.ImmutableList;
import com.google.common.collect.ImmutableMap;
import com.google.common.collect.ImmutableSet;
import java.math.BigDecimal;
import java.util.ArrayList;
import java.util.Collection;
import java.util.Collections;
import java.util.HashSet;
import java.util.Iterator;
import java.util.List;
import java.util.Optional;
import java.util.OptionalInt;
import java.util.Set;
import javax.annotation.Nullable;
import org.sosy_lab.common.configuration.Configuration;
import org.sosy_lab.common.configuration.InvalidConfigurationException;
import org.sosy_lab.common.configuration.Option;
import org.sosy_lab.common.configuration.Options;
import org.sosy_lab.common.log.LogManager;
import org.sosy_lab.common.log.LogManagerWithoutDuplicates;
import org.sosy_lab.cpachecker.cfa.CFA;
import org.sosy_lab.cpachecker.cfa.ast.AArraySubscriptExpression;
import org.sosy_lab.cpachecker.cfa.ast.AAssignment;
import org.sosy_lab.cpachecker.cfa.ast.ADeclaration;
import org.sosy_lab.cpachecker.cfa.ast.AExpression;
import org.sosy_lab.cpachecker.cfa.ast.AExpressionStatement;
import org.sosy_lab.cpachecker.cfa.ast.AFunctionCall;
import org.sosy_lab.cpachecker.cfa.ast.AFunctionCallAssignmentStatement;
import org.sosy_lab.cpachecker.cfa.ast.AFunctionCallExpression;
import org.sosy_lab.cpachecker.cfa.ast.AFunctionCallStatement;
import org.sosy_lab.cpachecker.cfa.ast.AIdExpression;
import org.sosy_lab.cpachecker.cfa.ast.AInitializer;
import org.sosy_lab.cpachecker.cfa.ast.AInitializerExpression;
import org.sosy_lab.cpachecker.cfa.ast.ALeftHandSide;
import org.sosy_lab.cpachecker.cfa.ast.AParameterDeclaration;
import org.sosy_lab.cpachecker.cfa.ast.APointerExpression;
import org.sosy_lab.cpachecker.cfa.ast.ARightHandSide;
import org.sosy_lab.cpachecker.cfa.ast.AStatement;
import org.sosy_lab.cpachecker.cfa.ast.AVariableDeclaration;
import org.sosy_lab.cpachecker.cfa.ast.c.CArraySubscriptExpression;
import org.sosy_lab.cpachecker.cfa.ast.c.CAssignment;
import org.sosy_lab.cpachecker.cfa.ast.c.CExpression;
import org.sosy_lab.cpachecker.cfa.ast.c.CFieldReference;
import org.sosy_lab.cpachecker.cfa.ast.c.CFloatLiteralExpression;
import org.sosy_lab.cpachecker.cfa.ast.c.CFunctionCall;
import org.sosy_lab.cpachecker.cfa.ast.c.CFunctionCallAssignmentStatement;
import org.sosy_lab.cpachecker.cfa.ast.c.CFunctionCallExpression;
import org.sosy_lab.cpachecker.cfa.ast.c.CIdExpression;
import org.sosy_lab.cpachecker.cfa.ast.c.CInitializer;
import org.sosy_lab.cpachecker.cfa.ast.c.CInitializerExpression;
import org.sosy_lab.cpachecker.cfa.ast.c.CIntegerLiteralExpression;
import org.sosy_lab.cpachecker.cfa.ast.c.CLeftHandSide;
import org.sosy_lab.cpachecker.cfa.ast.c.CPointerExpression;
import org.sosy_lab.cpachecker.cfa.ast.c.CRightHandSide;
import org.sosy_lab.cpachecker.cfa.ast.c.CVariableDeclaration;
import org.sosy_lab.cpachecker.cfa.ast.java.JArraySubscriptExpression;
import org.sosy_lab.cpachecker.cfa.ast.java.JBinaryExpression;
import org.sosy_lab.cpachecker.cfa.ast.java.JExpression;
import org.sosy_lab.cpachecker.cfa.ast.java.JFieldDeclaration;
import org.sosy_lab.cpachecker.cfa.ast.java.JIdExpression;
import org.sosy_lab.cpachecker.cfa.ast.java.JRightHandSide;
import org.sosy_lab.cpachecker.cfa.ast.java.JSimpleDeclaration;
import org.sosy_lab.cpachecker.cfa.model.ADeclarationEdge;
import org.sosy_lab.cpachecker.cfa.model.AReturnStatementEdge;
import org.sosy_lab.cpachecker.cfa.model.AStatementEdge;
import org.sosy_lab.cpachecker.cfa.model.AssumeEdge;
import org.sosy_lab.cpachecker.cfa.model.BlankEdge;
import org.sosy_lab.cpachecker.cfa.model.CFAEdge;
import org.sosy_lab.cpachecker.cfa.model.FunctionCallEdge;
import org.sosy_lab.cpachecker.cfa.model.FunctionEntryNode;
import org.sosy_lab.cpachecker.cfa.model.FunctionExitNode;
import org.sosy_lab.cpachecker.cfa.model.FunctionReturnEdge;
import org.sosy_lab.cpachecker.cfa.model.FunctionSummaryEdge;
import org.sosy_lab.cpachecker.cfa.model.c.CDeclarationEdge;
import org.sosy_lab.cpachecker.cfa.model.c.CFunctionCallEdge;
import org.sosy_lab.cpachecker.cfa.model.c.CFunctionSummaryEdge;
import org.sosy_lab.cpachecker.cfa.model.c.CReturnStatementEdge;
import org.sosy_lab.cpachecker.cfa.model.c.CStatementEdge;
import org.sosy_lab.cpachecker.cfa.types.MachineModel;
import org.sosy_lab.cpachecker.cfa.types.Type;
import org.sosy_lab.cpachecker.cfa.types.c.CBasicType;
import org.sosy_lab.cpachecker.cfa.types.c.CComplexType.ComplexTypeKind;
import org.sosy_lab.cpachecker.cfa.types.c.CCompositeType;
import org.sosy_lab.cpachecker.cfa.types.c.CNumericTypes;
import org.sosy_lab.cpachecker.cfa.types.c.CPointerType;
import org.sosy_lab.cpachecker.cfa.types.c.CSimpleType;
import org.sosy_lab.cpachecker.cfa.types.c.CType;
import org.sosy_lab.cpachecker.cfa.types.java.JArrayType;
import org.sosy_lab.cpachecker.cfa.types.java.JBasicType;
import org.sosy_lab.cpachecker.cfa.types.java.JClassOrInterfaceType;
import org.sosy_lab.cpachecker.cfa.types.java.JSimpleType;
import org.sosy_lab.cpachecker.cfa.types.java.JType;
import org.sosy_lab.cpachecker.core.defaults.ForwardingTransferRelation;
import org.sosy_lab.cpachecker.core.defaults.precision.VariableTrackingPrecision;
import org.sosy_lab.cpachecker.core.interfaces.AbstractState;
import org.sosy_lab.cpachecker.core.interfaces.Precision;
import org.sosy_lab.cpachecker.core.interfaces.Statistics;
import org.sosy_lab.cpachecker.core.interfaces.StatisticsProvider;
import org.sosy_lab.cpachecker.cpa.automaton.AutomatonState;
import org.sosy_lab.cpachecker.cpa.constraints.domain.ConstraintsState;
import org.sosy_lab.cpachecker.cpa.pointer2.PointerState;
import org.sosy_lab.cpachecker.cpa.pointer2.PointerTransferRelation;
import org.sosy_lab.cpachecker.cpa.pointer2.util.ExplicitLocationSet;
import org.sosy_lab.cpachecker.cpa.pointer2.util.LocationSet;
import org.sosy_lab.cpachecker.cpa.rtt.NameProvider;
import org.sosy_lab.cpachecker.cpa.rtt.RTTState;
import org.sosy_lab.cpachecker.cpa.value.symbolic.ConstraintsStrengthenOperator;
import org.sosy_lab.cpachecker.cpa.value.type.ArrayValue;
import org.sosy_lab.cpachecker.cpa.value.type.BooleanValue;
import org.sosy_lab.cpachecker.cpa.value.type.NullValue;
import org.sosy_lab.cpachecker.cpa.value.type.NumericValue;
import org.sosy_lab.cpachecker.cpa.value.type.Value;
import org.sosy_lab.cpachecker.cpa.value.type.Value.UnknownValue;
import org.sosy_lab.cpachecker.exceptions.CPATransferException;
import org.sosy_lab.cpachecker.exceptions.UnrecognizedCCodeException;
import org.sosy_lab.cpachecker.exceptions.UnrecognizedCodeException;
import org.sosy_lab.cpachecker.exceptions.UnsupportedCCodeException;
import org.sosy_lab.cpachecker.util.BuiltinFloatFunctions;
import org.sosy_lab.cpachecker.util.Pair;
import org.sosy_lab.cpachecker.util.states.MemoryLocation;
import org.sosy_lab.cpachecker.util.states.MemoryLocationValueHandler;

public class ValueAnalysisTransferRelation
    extends ForwardingTransferRelation<ValueAnalysisState, ValueAnalysisState, VariableTrackingPrecision>
    implements StatisticsProvider {
  // set of functions that may not appear in the source code
  // the value of the map entry is the explanation for the user
  private static final ImmutableMap<String, String> UNSUPPORTED_FUNCTIONS = ImmutableMap.of();

  @Options(prefix = "cpa.value")
  public static class ValueTransferOptions {

    @Option(
      secure = true,
      description =
          "if there is an assumption like (x!=0), "
              + "this option sets unknown (uninitialized) variables to 1L, "
              + "when the true-branch is handled."
    )
    private boolean initAssumptionVars = false;

    @Option(
      secure = true,
      description =
          "Whether to replace symbolic values with a concrete value"
              + " when only one value is possible for an assumption to be true"
              + " (e.g. for (x == 1) set x to 1, even if x is a symbolic expression)."
    )
    private boolean assignSymbolicAssumptionVars = false;

    @Option(
      secure = true,
      description = "Assume that variables used only in a boolean context are either zero or one."
    )
    private boolean optimizeBooleanVariables = true;

    @Option(
      secure = true,
      description =
          "Track Java array values in explicit value analysis. "
              + "This may be costly if the verified program uses big or lots of arrays. "
              + "Arrays in C programs will always be tracked, even if this value is false."
    )
    private boolean trackJavaArrayValues = true;

<<<<<<< HEAD
    @Option(secure=true, description="When an unknown function value is disabled")
    private boolean ignoreFunctionValue = true;

    ValueTransferOptions(Configuration config) throws InvalidConfigurationException {
=======
    public ValueTransferOptions(Configuration config) throws InvalidConfigurationException {
>>>>>>> c1ce520f
      config.inject(this);
    }

    boolean isInitAssumptionVars() {
      return initAssumptionVars;
    }

    boolean isAssignSymbolicAssumptionVars() {
      return assignSymbolicAssumptionVars;
    }

    boolean isOptimizeBooleanVariables() {
      return optimizeBooleanVariables;
    }

    boolean isIgnoreFunctionValue() {
      return ignoreFunctionValue;
    }
  }

  private final ValueTransferOptions options;
  private final @Nullable ValueAnalysisCPAStatistics stats;

  private final ConstraintsStrengthenOperator constraintsStrengthenOperator;

  private final Set<String> javaNonStaticVariables = new HashSet<>();

  private JRightHandSide missingInformationRightJExpression = null;
  private String missingInformationLeftJVariable = null;

  private boolean missingFieldVariableObject;
  private Pair<String, Value> fieldNameAndInitialValue;

  private boolean missingScopedFieldName;
  private JIdExpression notScopedField;
  private Value notScopedFieldValue;

  private boolean missingAssumeInformation;

  /**
   * This class assigns symbolic values, if they are enabled.
   * Otherwise it forgets the memory location.
   */
  private MemoryLocationValueHandler unknownValueHandler;

  /**
   * This List is used to communicate the missing
   * Information needed from other cpas.
   * (at the moment specifically SMG)
   */
  private List<MissingInformation> missingInformationList;

  /**
   * Save the old State for strengthen.
   * Do not change or modify this state!
   */
  private ValueAnalysisState oldState;

  private final MachineModel machineModel;
  private final LogManagerWithoutDuplicates logger;
  private final Collection<String> addressedVariables;
  private final Collection<String> booleanVariables;

  public ValueAnalysisTransferRelation(
      LogManager pLogger,
      CFA pCfa,
      ValueTransferOptions pOptions,
      MemoryLocationValueHandler pUnknownValueHandler,
      ConstraintsStrengthenOperator pConstraintsStrengthenOperator,
      @Nullable ValueAnalysisCPAStatistics pStats) {
    options = pOptions;
    machineModel = pCfa.getMachineModel();
    logger = new LogManagerWithoutDuplicates(pLogger);
    stats = pStats;

    if (pCfa.getVarClassification().isPresent()) {
      addressedVariables = pCfa.getVarClassification().get().getAddressedVariables();
      booleanVariables   = pCfa.getVarClassification().get().getIntBoolVars();
    } else {
      addressedVariables = ImmutableSet.of();
      booleanVariables   = ImmutableSet.of();
    }

    unknownValueHandler = pUnknownValueHandler;
    constraintsStrengthenOperator = pConstraintsStrengthenOperator;
  }

  @Override
  protected Collection<ValueAnalysisState> postProcessing(ValueAnalysisState successor, CFAEdge edge) {
    // always return a new state (requirement for strengthening states with interpolants)
    if (successor != null) {
      successor = ValueAnalysisState.copyOf(successor);
    }

    return super.postProcessing(successor, edge);
  }


  @Override
  protected void setInfo(AbstractState pAbstractState,
      Precision pAbstractPrecision, CFAEdge pCfaEdge) {
    super.setInfo(pAbstractState, pAbstractPrecision, pCfaEdge);
    // More than 5 function parameters is sufficiently seldom.
    // For any other cfaEdge we need only a list of length 1.
    // In principle it is unnecessary to always create a new list
    // but I'm not sure of the behavior of calling strengthen, so
    // it is more secure.
    missingInformationList = new ArrayList<>(5);
    oldState = (ValueAnalysisState)pAbstractState;
    if (stats != null) {
      stats.incrementIterations();
    }
  }

  @Override
  protected ValueAnalysisState handleFunctionCallEdge(FunctionCallEdge callEdge,
      List<? extends AExpression> arguments, List<? extends AParameterDeclaration> parameters,
      String calledFunctionName) throws UnrecognizedCCodeException {
    ValueAnalysisState newElement = ValueAnalysisState.copyOf(state);

    assert (parameters.size() == arguments.size())
        || callEdge.getSuccessor().getFunctionDefinition().getType().takesVarArgs();

    // visitor for getting the values of the actual parameters in caller function context
    final ExpressionValueVisitor visitor = getVisitor();

    // get value of actual parameter in caller function context
    for (int i = 0; i < parameters.size(); i++) {
      Value value;
      AExpression exp = arguments.get(i);

      if (exp instanceof JExpression) {
        value = ((JExpression) exp).accept(visitor);
      } else if (exp instanceof CExpression) {
        value = visitor.evaluate((CExpression) exp, (CType) parameters.get(i).getType());
      } else {
        throw new AssertionError("Unknown expression: " + exp);
      }

      AParameterDeclaration param = parameters.get(i);
      String paramName = param.getName();
      Type paramType = param.getType();

      MemoryLocation formalParamName = MemoryLocation.valueOf(calledFunctionName, paramName);

      if (value.isUnknown()) {
        if (isMissingCExpressionInformation(visitor, exp)) {
          addMissingInformation(formalParamName, exp);
        }

        unknownValueHandler.handle(formalParamName, paramType, newElement, visitor);

      } else {
        newElement.assignConstant(formalParamName, value, paramType);
      }

      visitor.reset();

    }

    return newElement;
  }

  @Override
  protected ValueAnalysisState handleBlankEdge(BlankEdge cfaEdge) {
    if (cfaEdge.getSuccessor() instanceof FunctionExitNode) {
      // clone state, because will be changed through removing all variables of current function's scope
      state = ValueAnalysisState.copyOf(state);
      state.dropFrame(functionName);
    }

    return state;
  }

  @Override
  protected ValueAnalysisState handleReturnStatementEdge(AReturnStatementEdge returnEdge)
      throws UnrecognizedCCodeException {

    // visitor must use the initial (previous) state, because there we have all information about variables
    ExpressionValueVisitor evv = getVisitor();

    // clone state, because will be changed through removing all variables of current function's scope.
    // The assignment of the global 'state' is safe, because the 'old state'
    // is available in the visitor and is not used for further computation.
    state = ValueAnalysisState.copyOf(state);
    state.dropFrame(functionName);

    AExpression expression = returnEdge.getExpression().orNull();
    if (expression == null && returnEdge instanceof CReturnStatementEdge) {
      expression = CIntegerLiteralExpression.ZERO; // this is the default in C
    }

    final FunctionEntryNode functionEntryNode = returnEdge.getSuccessor().getEntryNode();

    final com.google.common.base.Optional<? extends AVariableDeclaration>
        optionalReturnVarDeclaration = functionEntryNode.getReturnVariable();
    MemoryLocation functionReturnVar = null;

    if (optionalReturnVarDeclaration.isPresent()) {
      functionReturnVar = MemoryLocation.valueOf(optionalReturnVarDeclaration.get().getQualifiedName());
    }

    if (expression != null && functionReturnVar != null) {
      final Type functionReturnType = functionEntryNode.getFunctionDefinition().getType().getReturnType();

      return handleAssignmentToVariable(functionReturnVar,
          functionReturnType,
          expression,
          evv);
    } else {
      return state;
    }
  }

  /**
   * Handles return from one function to another function.
   * @param functionReturnEdge return edge from a function to its call site
   * @return new abstract state
   */
  @Override
  protected ValueAnalysisState handleFunctionReturnEdge(FunctionReturnEdge functionReturnEdge,
      FunctionSummaryEdge summaryEdge, AFunctionCall exprOnSummary, String callerFunctionName)
    throws UnrecognizedCodeException {

    ValueAnalysisState newElement  = ValueAnalysisState.copyOf(state);

    com.google.common.base.Optional<? extends AVariableDeclaration> returnVarName =
        functionReturnEdge.getFunctionEntry().getReturnVariable();
    MemoryLocation functionReturnVar = null;
    if (returnVarName.isPresent()) {
      functionReturnVar = MemoryLocation.valueOf(returnVarName.get().getQualifiedName());
    }

    // expression is an assignment operation, e.g. a = g(b);
    if (exprOnSummary instanceof AFunctionCallAssignmentStatement) {
      AFunctionCallAssignmentStatement assignExp = ((AFunctionCallAssignmentStatement)exprOnSummary);
      AExpression op1 = assignExp.getLeftHandSide();

      // we expect left hand side of the expression to be a variable

      ExpressionValueVisitor v = getVisitor(newElement, callerFunctionName);

      Value newValue = null;
      boolean valueExists = returnVarName.isPresent() && state.contains(functionReturnVar);
      if (valueExists) {
        newValue = state.getValueFor(functionReturnVar);
      }

      // We have to handle Java arrays in a special way, because they are stored as ArrayValue
      // objects
      if (op1 instanceof JArraySubscriptExpression) {
        JArraySubscriptExpression arraySubscriptExpression = (JArraySubscriptExpression) op1;

        ArrayValue assignedArray = getInnerMostArray(arraySubscriptExpression);
        OptionalInt maybeIndex = getIndex(arraySubscriptExpression);

        if (maybeIndex.isPresent() && assignedArray != null && valueExists) {
          assignedArray.setValue(newValue, maybeIndex.getAsInt());

        } else {
          assignUnknownValueToEnclosingInstanceOfArray(arraySubscriptExpression);
        }

      } else {
        // We can handle all types below "casually", so just get the memory location for the
        // left hand side and assign the function's return value

        Optional<MemoryLocation> memLoc = Optional.empty();

        // get memory location for left hand side
        if (op1 instanceof CLeftHandSide) {
          if (valueExists) {
            memLoc = getMemoryLocation((CLeftHandSide) op1, newValue, v);
          } else {
            memLoc = getMemoryLocation((CLeftHandSide) op1, UnknownValue.getInstance(), v);
          }

        } else if (op1 instanceof AIdExpression) {
          if (op1 instanceof JIdExpression && isDynamicField((JIdExpression)op1)
              && valueExists) {
            missingScopedFieldName = true;
            notScopedField = (JIdExpression)op1;
            notScopedFieldValue = newValue;
          } else {
            String op1QualifiedName = ((AIdExpression)op1).getDeclaration().getQualifiedName();
            memLoc = Optional.of(MemoryLocation.valueOf(op1QualifiedName));
          }
        }

        // a* = b(); TODO: for now, nothing is done here, but cloning the current element
        else if (op1 instanceof APointerExpression) {

        } else {
          throw new UnrecognizedCodeException("on function return", summaryEdge, op1);
        }

        // assign the value if a memory location was successfully computed
        if (memLoc.isPresent()) {
          if (!valueExists) {
            unknownValueHandler.handle(memLoc.get(), op1.getExpressionType(), newElement, v);

          } else {
            newElement.assignConstant(memLoc.get(),
                                      newValue,
                                      state.getTypeForMemoryLocation(functionReturnVar));
          }
        }
      }
    }

    if (returnVarName.isPresent()) {
      newElement.forget(functionReturnVar);
    }

    return newElement;
  }

  private Optional<MemoryLocation> getMemoryLocation(
      final CLeftHandSide pExpression,
      final Value pRightHandSideValue,
      final ExpressionValueVisitor pValueVisitor
  ) throws UnrecognizedCCodeException {

    MemoryLocation assignedVarName = pValueVisitor.evaluateMemoryLocation(pExpression);

    if (assignedVarName == null) {
      if (pValueVisitor.hasMissingPointer()) {
        addMissingInformation(pExpression, pRightHandSideValue);
      }
      return Optional.empty();

    } else {
      return Optional.of(assignedVarName);
    }
  }

  private boolean isDynamicField(JIdExpression pIdentifier) {
    final JSimpleDeclaration declaration = pIdentifier.getDeclaration();

    return (declaration instanceof JFieldDeclaration)
        && !((JFieldDeclaration) declaration).isStatic();
  }

  private OptionalInt getIndex(JArraySubscriptExpression pExpression) {
    final ExpressionValueVisitor evv = getVisitor();
    final Value indexValue = pExpression.getSubscriptExpression().accept(evv);

    if (indexValue.isUnknown()) {
      return OptionalInt.empty();
    } else {
      return OptionalInt.of((int) ((NumericValue) indexValue).longValue());
    }
  }

  @Override
  protected ValueAnalysisState handleFunctionSummaryEdge(CFunctionSummaryEdge cfaEdge) throws CPATransferException {
    ValueAnalysisState newState = ValueAnalysisState.copyOf(state);
    AFunctionCall functionCall  = cfaEdge.getExpression();

    if (functionCall instanceof AFunctionCallAssignmentStatement) {
      AFunctionCallAssignmentStatement assignment = ((AFunctionCallAssignmentStatement)functionCall);
      AExpression leftHandSide = assignment.getLeftHandSide();

      if (leftHandSide instanceof CLeftHandSide) {
        MemoryLocation assignedMemoryLocation = getVisitor().evaluateMemoryLocation((CLeftHandSide) leftHandSide);

        if (newState.contains(assignedMemoryLocation)) {
          newState.forget(assignedMemoryLocation);
        }
      }
    }

    return newState;
  }

  @Override
  protected ValueAnalysisState handleAssumption(AssumeEdge cfaEdge, AExpression expression, boolean truthValue)
    throws UnrecognizedCCodeException {
    return handleAssumption(expression, truthValue);
  }

  private ValueAnalysisState handleAssumption(AExpression expression, boolean truthValue)
      throws UnrecognizedCCodeException {

    if (stats != null) {
      stats.incrementAssumptions();
    }

    Pair<AExpression, Boolean> simplifiedExpression = simplifyAssumption(expression, truthValue);
    expression = simplifiedExpression.getFirst();
    truthValue = simplifiedExpression.getSecond();

    final ExpressionValueVisitor evv = getVisitor();
    final Type booleanType = getBooleanType(expression);

    // get the value of the expression (either true[1L], false[0L], or unknown[null])
    Value value = getExpressionValue(expression, booleanType, evv);

    if (value.isExplicitlyKnown() && stats != null) {
      stats.incrementDeterministicAssumptions();
    }

    if (!value.isExplicitlyKnown()) {
      ValueAnalysisState element = ValueAnalysisState.copyOf(state);

      AssigningValueVisitor avv =
          new AssigningValueVisitor(
              element,
              truthValue,
              booleanVariables,
              functionName,
              state,
              machineModel,
              logger,
              options);

      if (expression instanceof JExpression && ! (expression instanceof CExpression)) {

        ((JExpression) expression).accept(avv);

        if (avv.hasMissingFieldAccessInformation()) {
          assert missingInformationRightJExpression != null;
          missingAssumeInformation = true;
        }

      } else {
        ((CExpression) expression).accept(avv);
      }

      if (isMissingCExpressionInformation(evv, expression)) {
        missingInformationList.add(new MissingInformation(truthValue, expression));
      }

      return element;

    } else if (representsBoolean(value, truthValue)) {
      // we do not know more than before, and the assumption is fulfilled, so return a copy of the old state
      // we need to return a copy, otherwise precision adjustment might reset too much information, even on the original state
      return ValueAnalysisState.copyOf(state);

    } else {
      // assumption not fulfilled
      return null;
    }
  }

  private Type getBooleanType(AExpression pExpression) {
    if (pExpression instanceof JExpression) {
      return JSimpleType.getBoolean();
    } else if (pExpression instanceof CExpression) {
      return CNumericTypes.INT;

    } else {
      throw new AssertionError("Unhandled expression type " + pExpression.getClass());
    }
  }

  /*
   *  returns 'true' if the given value represents the specified boolean bool.
   *  A return of 'false' does not necessarily mean that the given value represents !bool,
   *  but only that it does not represent bool.
   *
   *  For example:
   *    * representsTrue(BooleanValue.valueOf(true), true)  = true
   *    * representsTrue(BooleanValue.valueOf(false), true) = false
   *  but:
   *    * representsTrue(NullValue.getInstance(), true)     = false
   *    * representsTrue(NullValue.getInstance(), false)    = false
   *
   */
  private boolean representsBoolean(Value value, boolean bool) {
    if (value instanceof BooleanValue) {
      return ((BooleanValue) value).isTrue() == bool;

    } else if (value.isNumericValue()) {
      return ((NumericValue) value).equals(new NumericValue(bool ? 1L : 0L));

    } else {
      return false;
    }
  }


  @Override
  protected ValueAnalysisState handleDeclarationEdge(ADeclarationEdge declarationEdge, ADeclaration declaration)
      throws UnrecognizedCCodeException {

    if (!(declaration instanceof AVariableDeclaration) || !isTrackedType(declaration.getType())) {
      // nothing interesting to see here, please move along
      return state;
    }

    ValueAnalysisState newElement = ValueAnalysisState.copyOf(state);
    AVariableDeclaration decl = (AVariableDeclaration) declaration;
    Type declarationType = decl.getType();

    // get the variable name in the declarator
    String varName = decl.getName();

    Value initialValue = getDefaultInitialValue(decl);

    // get initializing statement
    AInitializer init = decl.getInitializer();

    // handle global variables
    if (decl.isGlobal()) {
      if (decl instanceof JFieldDeclaration && !((JFieldDeclaration) decl).isStatic()) {
        missingFieldVariableObject = true;
        javaNonStaticVariables.add(varName);
      }
    }

    MemoryLocation memoryLocation;

    // assign initial value if necessary
    if (decl.isGlobal()) {
      memoryLocation = MemoryLocation.valueOf(varName);
    } else {
      memoryLocation = MemoryLocation.valueOf(functionName, varName);
    }

    if (addressedVariables.contains(decl.getQualifiedName())
        && declarationType instanceof CType
        && ((CType) declarationType).getCanonicalType() instanceof CPointerType) {
      ValueAnalysisState.addToBlacklist(memoryLocation);
    }

    if (init instanceof AInitializerExpression) {
      ExpressionValueVisitor evv = getVisitor();
      AExpression exp = ((AInitializerExpression) init).getExpression();
      initialValue = getExpressionValue(exp, declarationType, evv);

      if (isMissingCExpressionInformation(evv, exp)) {
        addMissingInformation(memoryLocation, exp);
      }
    }

    if (isTrackedType(declarationType)) {
      if (missingFieldVariableObject) {
        fieldNameAndInitialValue = Pair.of(varName, initialValue);

      } else if (missingInformationRightJExpression != null) {
        missingInformationLeftJVariable = memoryLocation.getAsSimpleString();
      }
    } else {
      // If variable not tracked, its Object is irrelevant
      missingFieldVariableObject = false;
    }

    if (initialValue.isUnknown()) {
      unknownValueHandler.handle(memoryLocation, declarationType, newElement, getVisitor());
    } else {
      newElement.assignConstant(memoryLocation, initialValue, declarationType);
    }

    return newElement;
  }

  private Value getDefaultInitialValue(AVariableDeclaration pDeclaration) {
    final boolean defaultBooleanValue = false;
    final long defaultNumericValue = 0;

    if (pDeclaration.isGlobal()) {
      Type declarationType = pDeclaration.getType();

      if (isComplexJavaType(declarationType)) {
        return NullValue.getInstance();

      } else if (declarationType instanceof JSimpleType) {
        JBasicType basicType = ((JSimpleType) declarationType).getType();

        switch (basicType) {
          case BOOLEAN:
            return BooleanValue.valueOf(defaultBooleanValue);
          case BYTE:
          case CHAR:
          case SHORT:
          case INT:
          case LONG:
          case FLOAT:
          case DOUBLE:
            return new NumericValue(defaultNumericValue);
          case UNSPECIFIED:
            return UnknownValue.getInstance();
          default:
            throw new AssertionError("Impossible type for declaration: " + basicType);
        }
      }
    }

    return UnknownValue.getInstance();
  }

  private boolean isComplexJavaType(Type pType) {
    return pType instanceof JClassOrInterfaceType
        || pType instanceof JArrayType;
  }

  private boolean isMissingCExpressionInformation(ExpressionValueVisitor pEvv,
      ARightHandSide pExp) {

    return pExp instanceof CExpression && (pEvv.hasMissingPointer());
  }

  @Override
  protected ValueAnalysisState handleStatementEdge(AStatementEdge cfaEdge, AStatement expression)
    throws UnrecognizedCodeException {

    if (expression instanceof CFunctionCall) {
      CFunctionCall functionCall = (CFunctionCall) expression;
      CFunctionCallExpression functionCallExp = functionCall.getFunctionCallExpression();
      CExpression fn = functionCallExp.getFunctionNameExpression();

      if (fn instanceof CIdExpression) {
        String func = ((CIdExpression)fn).getName();
        if (UNSUPPORTED_FUNCTIONS.containsKey(func)) {
          throw new UnsupportedCCodeException(UNSUPPORTED_FUNCTIONS.get(func), cfaEdge, fn);

        } else if (func.equals("free")) {
          return handleCallToFree(functionCall);

        } else if (expression instanceof CFunctionCallAssignmentStatement) {

          return handleFunctionAssignment((CFunctionCallAssignmentStatement) expression);
        }
      }
    }

    // expression is a binary operation, e.g. a = b;

    if (expression instanceof AAssignment) {
      return handleAssignment((AAssignment)expression, cfaEdge);

    // external function call - do nothing
    } else if (expression instanceof AFunctionCallStatement) {

    // there is such a case
    } else if (expression instanceof AExpressionStatement) {

    } else {
      throw new UnrecognizedCodeException("Unknown statement", cfaEdge, expression);
    }

    return state;
  }

  private ValueAnalysisState handleFunctionAssignment(
      CFunctionCallAssignmentStatement pFunctionCallAssignment)
      throws UnrecognizedCCodeException {

    final CFunctionCallExpression functionCallExp = pFunctionCallAssignment.getFunctionCallExpression();
    final CLeftHandSide leftSide = pFunctionCallAssignment.getLeftHandSide();
    final CType leftSideType = leftSide.getExpressionType();
    final ExpressionValueVisitor evv = getVisitor();

    ValueAnalysisState newElement = ValueAnalysisState.copyOf(state);

    Value newValue = evv.evaluate(functionCallExp, leftSideType);

    final Optional<MemoryLocation> memLoc = getMemoryLocation(leftSide, newValue, evv);

    if (memLoc.isPresent()) {
      if (!newValue.isUnknown()) {
        newElement.assignConstant(memLoc.get(), newValue, leftSideType);

      } else {
        unknownValueHandler.handle(memLoc.get(), leftSideType, newElement, evv);
      }
    }

    return newElement;
  }

  private ValueAnalysisState handleCallToFree(CFunctionCall pExpression) {
    // Needed for erasing values
    missingInformationList.add(new MissingInformation(pExpression.getFunctionCallExpression()));

    return state;
  }

  private ValueAnalysisState handleAssignment(AAssignment assignExpression, CFAEdge cfaEdge)
      throws UnrecognizedCodeException {
    AExpression op1    = assignExpression.getLeftHandSide();
    ARightHandSide op2 = assignExpression.getRightHandSide();

    if (!isTrackedType(op1.getExpressionType())) {
      return state;
    }

    if (op1 instanceof AIdExpression) {
      /*
       * Assignment of the form
       *  a = ...
       */

        if (op1 instanceof JIdExpression && isDynamicField((JIdExpression) op1)) {
          missingScopedFieldName = true;
          notScopedField = (JIdExpression) op1;
        }

        MemoryLocation memloc = getMemoryLocation((AIdExpression) op1);

        return handleAssignmentToVariable(memloc, op1.getExpressionType(), op2, getVisitor());
    } else if (op1 instanceof APointerExpression) {
      // *a = ...

      if (isRelevant(op1, op2)) {
        missingInformationList.add(new MissingInformation(op1, op2));
      }

    } else if (op1 instanceof CFieldReference) {

      ExpressionValueVisitor v = getVisitor();

      MemoryLocation memLoc = v.evaluateMemoryLocation((CFieldReference) op1);

      if (v.hasMissingPointer() && isRelevant(op1, op2)) {
        missingInformationList.add(new MissingInformation(op1, op2));
      }

      if (memLoc != null) {
        return handleAssignmentToVariable(memLoc, op1.getExpressionType(), op2, v);
      }

    } else if (op1 instanceof AArraySubscriptExpression) {
      // array cell
      if (op1 instanceof CArraySubscriptExpression) {

        ExpressionValueVisitor v = getVisitor();

        MemoryLocation memLoc = v.evaluateMemoryLocation((CLeftHandSide) op1);

        if (v.hasMissingPointer() && isRelevant(op1, op2)) {
          missingInformationList.add(new MissingInformation(op1, op2));
        }

        if (memLoc != null) {
          return handleAssignmentToVariable(memLoc, op1.getExpressionType(), op2, v);
        }
      } else if (op1 instanceof JArraySubscriptExpression) {
        JArraySubscriptExpression arrayExpression = (JArraySubscriptExpression) op1;
        ExpressionValueVisitor evv = getVisitor();

        ArrayValue arrayToChange = getInnerMostArray(arrayExpression);
        Value maybeIndex = arrayExpression.getSubscriptExpression().accept(evv);

        if (arrayToChange == null || maybeIndex.isUnknown()) {
          assignUnknownValueToEnclosingInstanceOfArray(arrayExpression);

        } else {
          long concreteIndex = ((NumericValue) maybeIndex).longValue();

          if (concreteIndex < 0 || concreteIndex >= arrayToChange.getArraySize()) {
            throw new UnrecognizedCodeException("Invalid index " + concreteIndex + " for array "
                + arrayToChange, cfaEdge);
          }

          // changes array value in old state
          handleAssignmentToArray(arrayToChange, (int) concreteIndex, op2);
          return ValueAnalysisState.copyOf(state);
        }
      }
    } else {
      throw new UnrecognizedCodeException("left operand of assignment has to be a variable", cfaEdge, op1);
    }

    return state; // the default return-value is the old state
  }

  private boolean isTrackedType(Type pType) {
    return !(pType instanceof JType)
        || options.trackJavaArrayValues
        || !(pType instanceof JArrayType);
  }

  private MemoryLocation getMemoryLocation(AIdExpression pIdExpression) {
    String varName = pIdExpression.getName();

    if (isGlobal(pIdExpression)) {
      return MemoryLocation.valueOf(varName);
    } else {
      return MemoryLocation.valueOf(functionName, varName);
    }
  }

  private boolean isRelevant(AExpression pOp1, ARightHandSide pOp2) {
    return pOp1 instanceof CExpression && pOp2 instanceof CExpression;
  }

  /** This method analyses the expression with the visitor and assigns the value to lParam.
   * The method returns a new state, that contains (a copy of) the old state and the new assignment. */
  private ValueAnalysisState handleAssignmentToVariable(
      MemoryLocation assignedVar, final Type lType, ARightHandSide exp, ExpressionValueVisitor visitor)
          throws UnrecognizedCCodeException {
    // here we clone the state, because we get new information or must forget it.
    ValueAnalysisState newElement = ValueAnalysisState.copyOf(state);
    handleAssignmentToVariable(newElement, assignedVar, lType, exp, visitor);
    return newElement;
  }

  /** This method analyses the expression with the visitor and assigns the value to lParam
   *  to the given value Analysis state.
   */
  private void handleAssignmentToVariable(ValueAnalysisState newElement,
      MemoryLocation assignedVar, final Type lType, ARightHandSide exp, ExpressionValueVisitor visitor)
      throws UnrecognizedCCodeException {

    // c structs have to be handled seperatly, because we do not have a value object representing structs
    if (lType instanceof CType) {
      CType canonicaltype = ((CType) lType).getCanonicalType();
      if (canonicaltype instanceof CCompositeType
          && ((CCompositeType) canonicaltype).getKind() == ComplexTypeKind.STRUCT
          && exp instanceof CLeftHandSide) {
        handleAssignmentToStruct(newElement, assignedVar, (CCompositeType) canonicaltype, (CExpression) exp, visitor);
        return;
      }
    }

    Value value;
    if (exp instanceof JRightHandSide) {
       value = visitor.evaluate((JRightHandSide) exp, (JType) lType);
    } else if (exp instanceof CRightHandSide) {
       value = visitor.evaluate((CRightHandSide) exp, (CType) lType);
    } else {
      throw new AssertionError("unknown righthandside-expression: " + exp);
    }

    if (visitor.hasMissingPointer()) {
      assert !value.isExplicitlyKnown();
    }

    if (isMissingCExpressionInformation(visitor, exp)) {
      // Evaluation
      addMissingInformation(assignedVar, exp);
    }

    if (visitor.hasMissingFieldAccessInformation()) {
      // This may happen if an object of class is created which could not be parsed,
      // In  such a case, forget about it
      if (!value.isUnknown()) {
        newElement.forget(assignedVar);
        return;
      } else {
        missingInformationRightJExpression = (JRightHandSide) exp;
        if (!missingScopedFieldName) {
          missingInformationLeftJVariable = assignedVar.getAsSimpleString();
        }
      }
    }

    if (missingScopedFieldName) {
      notScopedFieldValue = value;
    } else {
      // some heuristics to clear wrong information
      // when a struct or a pointer to one is assigned
      // TODO not implemented in SMG version of ValueAnalysisCPA
//      newElement.forgetAllWithPrefix(assignedVar + ".");
//      newElement.forgetAllWithPrefix(assignedVar + "->");

      // if there is no information left to evaluate but the value is unknown, we assign a symbolic
      // identifier to keep track of the variable.
      if (value.isUnknown()) {
        unknownValueHandler.handle(assignedVar, lType, newElement, visitor);

      } else {
        newElement.assignConstant(assignedVar, value, lType);
      }
    }
  }

  /**
   *
   * This method transforms the assignment of the struct into assignments of its respective
   * field references and assigns them to the given value state.
   *
   */
  private void handleAssignmentToStruct(ValueAnalysisState pNewElement,
      MemoryLocation pAssignedVar,
      CCompositeType pLType, CExpression pExp,
      ExpressionValueVisitor pVisitor) throws UnrecognizedCCodeException {

    int offset = 0;
    for (CCompositeType.CCompositeTypeMemberDeclaration memberType : pLType.getMembers()) {
      MemoryLocation assignedField = createFieldMemoryLocation(pAssignedVar, offset);
      CExpression owner = null;

      owner = pExp;

      CExpression fieldReference =
          new CFieldReference(pExp.getFileLocation(), memberType.getType(), memberType.getName(), owner, false);
      handleAssignmentToVariable(pNewElement, assignedField, memberType.getType(), fieldReference, pVisitor);

      offset = offset + machineModel.getSizeof(memberType.getType());
    }
  }

  private MemoryLocation createFieldMemoryLocation(MemoryLocation pStruct, int pOffset) {

    long baseOffset = pStruct.isReference() ? pStruct.getOffset() : 0;

    if (pStruct.isOnFunctionStack()) {
      return MemoryLocation.valueOf(
          pStruct.getFunctionName(), pStruct.getIdentifier(), baseOffset + pOffset);
    } else {
      return MemoryLocation.valueOf(pStruct.getIdentifier(), baseOffset + pOffset);
    }
  }

  private void addMissingInformation(MemoryLocation pMemLoc, ARightHandSide pExp) {
    if (pExp instanceof CExpression) {

      missingInformationList.add(new MissingInformation(pMemLoc,
          (CExpression) pExp));
    }
  }

  private void addMissingInformation(CLeftHandSide pOp1, Value pValue) {
    missingInformationList.add(new MissingInformation(pOp1, pValue));

  }

  /**
   * Returns the {@link ArrayValue} object that represents the innermost array of the given
   * {@link JArraySubscriptExpression}.
   *
   * @param pArraySubscriptExpression the subscript expression to get the inner most array of
   * @return <code>null</code> if the complete array or a part significant for the given array
   *    subscript expression is unknown, the <code>ArrayValue</code> representing the innermost
   *    array, otherwise
   */
  private @Nullable ArrayValue getInnerMostArray(JArraySubscriptExpression pArraySubscriptExpression) {
    JExpression arrayExpression = pArraySubscriptExpression.getArrayExpression();

    if (arrayExpression instanceof JIdExpression) {
      JSimpleDeclaration arrayDeclaration = ((JIdExpression) arrayExpression).getDeclaration();

      if (arrayDeclaration != null) {
        MemoryLocation idName = MemoryLocation.valueOf(arrayDeclaration.getQualifiedName());

        if (state.contains(idName)) {
          Value idValue = state.getValueFor(idName);
          if (idValue.isExplicitlyKnown()) {
            return (ArrayValue) idValue;
          }
        }
      }

      return null;
    } else {
      final JArraySubscriptExpression arraySubscriptExpression = (JArraySubscriptExpression) arrayExpression;
      // the array enclosing the array specified in the given array subscript expression
      ArrayValue enclosingArray = getInnerMostArray(arraySubscriptExpression);

      OptionalInt maybeIndex = getIndex(arraySubscriptExpression);
      int index;

      if (maybeIndex.isPresent() && enclosingArray != null) {

        index = maybeIndex.getAsInt();

      } else {
        return null;
      }

      if (index >= enclosingArray.getArraySize() || index < 0) {
        return null;
      }

      return (ArrayValue) enclosingArray.getValueAt(index);
    }
  }

  private void handleAssignmentToArray(ArrayValue pArray, int index, ARightHandSide exp) {
    assert exp instanceof JExpression;

    pArray.setValue(((JExpression) exp).accept(getVisitor()), index);
  }

  private void assignUnknownValueToEnclosingInstanceOfArray(JArraySubscriptExpression pArraySubscriptExpression) {

    JExpression enclosingExpression = pArraySubscriptExpression.getArrayExpression();

    if (enclosingExpression instanceof JIdExpression) {
      JIdExpression idExpression = (JIdExpression) enclosingExpression;
      MemoryLocation memLoc = getMemoryLocation(idExpression);
      Value unknownValue = UnknownValue.getInstance();

      state.assignConstant(memLoc, unknownValue, JSimpleType.getUnspecified());

    } else {
      JArraySubscriptExpression enclosingSubscriptExpression = (JArraySubscriptExpression) enclosingExpression;
      ArrayValue enclosingArray = getInnerMostArray(enclosingSubscriptExpression);
      OptionalInt maybeIndex = getIndex(enclosingSubscriptExpression);

      if (maybeIndex.isPresent() && enclosingArray != null) {
        enclosingArray.setValue(UnknownValue.getInstance(), maybeIndex.getAsInt());

      }
      // if the index of unknown array in the enclosing array is also unknown, we assign unknown at this array's
      // position in the enclosing array
      else {
        assignUnknownValueToEnclosingInstanceOfArray(enclosingSubscriptExpression);
      }
    }
  }

  @Override
  public void collectStatistics(Collection<Statistics> statsCollection) {
    statsCollection.add(constraintsStrengthenOperator);
  }

  private class  FieldAccessExpressionValueVisitor extends ExpressionValueVisitor {
    private final RTTState jortState;

    public FieldAccessExpressionValueVisitor(RTTState pJortState, ValueAnalysisState pState) {
      super(pState, functionName, machineModel, logger);
      jortState = pJortState;
    }

    @Override
    public Value visit(JBinaryExpression binaryExpression) {
      return super.visit(binaryExpression);
    }

    private String handleIdExpression(JIdExpression expr) {

      JSimpleDeclaration decl = expr.getDeclaration();

      if (decl == null) {
        return null;
      }

      NameProvider nameProvider = NameProvider.getInstance();
      String objectScope = nameProvider.getObjectScope(jortState, functionName, expr);

      return nameProvider.getScopedVariableName(decl, functionName, objectScope);
    }

    @Override
    public Value visit(JIdExpression idExp) {

      MemoryLocation varName = MemoryLocation.valueOf(handleIdExpression(idExp));

      if (readableState.contains(varName)) {
        return readableState.getValueFor(varName);
      } else {
        return Value.UnknownValue.getInstance();
      }
    }
  }

  private Value getExpressionValue(AExpression expression, final Type type, ExpressionValueVisitor evv)
      throws UnrecognizedCCodeException {
    if (!isTrackedType(type)) {
      return UnknownValue.getInstance();
    }

    if (expression instanceof JRightHandSide) {

      final Value value = evv.evaluate((JRightHandSide) expression, (JType) type);

      if (evv.hasMissingFieldAccessInformation()) {
        missingInformationRightJExpression = (JRightHandSide) expression;
        return Value.UnknownValue.getInstance();
      } else {
        return value;
      }
    } else if (expression instanceof CRightHandSide) {
      return evv.evaluate((CRightHandSide) expression, (CType) type);
    } else {
      throw new AssertionError("unhandled righthandside-expression: " + expression);
    }
  }

  @Override
  public Collection<? extends AbstractState> strengthen(AbstractState element, List<AbstractState> elements, CFAEdge cfaEdge, Precision precision)
    throws CPATransferException {
    assert element instanceof ValueAnalysisState;

    ArrayList<ValueAnalysisState> toStrengthen = new ArrayList<>();
    ArrayList<ValueAnalysisState> result = new ArrayList<>();
    toStrengthen.add((ValueAnalysisState) element);
    result.add((ValueAnalysisState) element);

    for (AbstractState ae : elements) {
      if (ae instanceof RTTState) {
        result.clear();
        for (ValueAnalysisState state : toStrengthen) {
          super.setInfo(element, precision, cfaEdge);
          Collection<ValueAnalysisState> ret = strengthen((RTTState)ae, cfaEdge);
          if (ret == null) {
            result.add(state);
          } else {
            result.addAll(ret);
          }
        }
        toStrengthen.clear();
        toStrengthen.addAll(result);
      } else if (ae instanceof AutomatonState) {
        result.clear();
        for (ValueAnalysisState state : toStrengthen) {
          super.setInfo(element, precision, cfaEdge);
          AutomatonState autoState = (AutomatonState) ae;
          Collection<ValueAnalysisState> ret = strengthenAutomatonAssume(autoState, state, cfaEdge);
          if (ret == null) {
            result.add(state);
          } else {
            result.addAll(ret);
          }
        }
        toStrengthen.clear();
        toStrengthen.addAll(result);
      } else if (ae instanceof ConstraintsState) {
        result.clear();

        for (ValueAnalysisState state : toStrengthen) {
          super.setInfo(element, precision, cfaEdge);
          Collection<ValueAnalysisState> ret =
              constraintsStrengthenOperator.strengthen((ValueAnalysisState) element, (ConstraintsState) ae, cfaEdge);

          if (ret == null) {
            result.add(state);
          } else {
            result.addAll(ret);
          }
        }
        toStrengthen.clear();
        toStrengthen.addAll(result);
      } else if (ae instanceof PointerState) {

        CFAEdge edge = cfaEdge;

        ARightHandSide rightHandSide = getRightHandSide(edge);
        ALeftHandSide leftHandSide = getLeftHandSide(edge);
        Type leftHandType = getLeftHandType(edge);
        String leftHandVariable = getLeftHandVariable(edge);
        PointerState pointerState = (PointerState) ae;

        result.clear();

        for (ValueAnalysisState state : toStrengthen) {
          super.setInfo(element, precision, cfaEdge);
          ValueAnalysisState newState =
              strengthenWithPointerInformation(state, pointerState, rightHandSide, leftHandType, leftHandSide, leftHandVariable, UnknownValue.getInstance());

          newState = handleModf(rightHandSide, pointerState, newState);

          result.add(newState);
        }
        toStrengthen.clear();
        toStrengthen.addAll(result);
      }

    }

    // Do post processing
    final Collection<AbstractState> postProcessedResult = new ArrayList<>(result.size());
    for (ValueAnalysisState rawResult : result) {
      // The original state has already been post-processed
      if (rawResult == element) {
        postProcessedResult.add(element);
      } else {
        postProcessedResult.addAll(postProcessing(rawResult, cfaEdge));
      }
    }

    super.resetInfo();
    oldState = null;

    return postProcessedResult;
  }

  /**
   * Handle a special built-in library function that required pointer-alias handling while computing
   * a floating-point operation.
   *
   * @param pRightHandSide the right-hand side of an assignment edge.
   * @param pPointerState the current pointer-alias information.
   * @param pState the state to strengthen.
   * @return the strengthened state.
   * @throws UnrecognizedCCodeException if the C code involved is not recognized.
   */
  private ValueAnalysisState handleModf(
      ARightHandSide pRightHandSide, PointerState pPointerState, ValueAnalysisState pState)
      throws UnrecognizedCCodeException, AssertionError {
    ValueAnalysisState state = pState;
    if (pRightHandSide instanceof AFunctionCallExpression) {
      AFunctionCallExpression functionCallExpression = (AFunctionCallExpression) pRightHandSide;
      AExpression functionNameExpression = functionCallExpression.getFunctionNameExpression();
      if (functionNameExpression instanceof AIdExpression) {
        String functionName = ((AIdExpression) functionNameExpression).getName();
        if (BuiltinFloatFunctions.matchesModf(functionName)) {
          List<? extends AExpression> parameters = functionCallExpression.getParameterExpressions();
          if (parameters.size() == 2 && parameters.get(1) instanceof CExpression) {
            AExpression exp = parameters.get(0);
            CExpression targetPointer = (CExpression) parameters.get(1);
            CLeftHandSide target =
                new CPointerExpression(
                    targetPointer.getFileLocation(),
                    targetPointer.getExpressionType(),
                    targetPointer);
            ExpressionValueVisitor evv = getVisitor();
            Value value;
            if (exp instanceof JRightHandSide) {
              value = evv.evaluate((JRightHandSide) exp, (JType) exp.getExpressionType());
            } else if (exp instanceof CRightHandSide) {
              value = evv.evaluate((CRightHandSide) exp, (CType) exp.getExpressionType());
            } else {
              throw new AssertionError("unknown righthandside-expression: " + exp);
            }
            if (value.isExplicitlyKnown()) {
              NumericValue numericValue = value.asNumericValue();
              CSimpleType paramType =
                  BuiltinFloatFunctions.getTypeOfBuiltinFloatFunction(functionName);
              if (ImmutableList.of(CBasicType.FLOAT, CBasicType.DOUBLE)
                  .contains(paramType.getType())) {
                final BigDecimal integralPartValue;
                switch (paramType.getType()) {
                  case FLOAT:
                    integralPartValue = BigDecimal.valueOf((float) ((long) numericValue.floatValue()));
                    break;
                  case DOUBLE:
                    integralPartValue = BigDecimal.valueOf((double) ((long) numericValue.doubleValue()));
                    break;
                  default:
                    throw new AssertionError("Unsupported float type: " + paramType);
                }
                CFloatLiteralExpression integralPart =
                    new CFloatLiteralExpression(
                        functionCallExpression.getFileLocation(),
                        paramType,
                        integralPartValue);
                state =
                    strengthenWithPointerInformation(
                        state,
                        pPointerState,
                        integralPart,
                        target.getExpressionType(),
                        target,
                        null,
                        new NumericValue(integralPartValue));
              }
            }
          }
        }
      }
    }
    return state;
  }

  private ValueAnalysisState strengthenWithPointerInformation(
      ValueAnalysisState pValueState,
      PointerState pPointerInfo,
      ARightHandSide pRightHandSide,
      Type pTargetType,
      ALeftHandSide pLeftHandSide,
      String pLeftHandVariable,
      Value pValue)
      throws UnrecognizedCCodeException {

    ValueAnalysisState newState = pValueState;

    Value value = pValue;
    MemoryLocation target = null;
    if (pLeftHandVariable != null) {
      target = MemoryLocation.valueOf(pLeftHandVariable);
    }
    Type type = pTargetType;
    boolean shouldAssign = false;

    if (target == null && pLeftHandSide instanceof CPointerExpression) {
      CPointerExpression pointerExpression = (CPointerExpression) pLeftHandSide;

      LocationSet directLocation =
          PointerTransferRelation.asLocations(pointerExpression, pPointerInfo);

      if (!(directLocation instanceof ExplicitLocationSet)) {
        CExpression addressExpression = pointerExpression.getOperand();
        LocationSet indirectLocation =
            PointerTransferRelation.asLocations(addressExpression, pPointerInfo);
        if (indirectLocation instanceof ExplicitLocationSet) {
          ExplicitLocationSet explicitSet = (ExplicitLocationSet) indirectLocation;
          if (explicitSet.getSize() == 1) {
            MemoryLocation variable = explicitSet.iterator().next();
            directLocation = pPointerInfo.getPointsToSet(variable);
          }
        }
      }
      if (directLocation instanceof ExplicitLocationSet) {
        ExplicitLocationSet explicitDirectLocation = (ExplicitLocationSet) directLocation;
        Iterator<MemoryLocation> locationIterator = explicitDirectLocation.iterator();
        MemoryLocation otherVariable = locationIterator.next();
        if (!locationIterator.hasNext()) {
          target = otherVariable;
          shouldAssign = true;
        }
      }

    }

    if (!value.isExplicitlyKnown() && pRightHandSide instanceof CPointerExpression) {
      if (target == null) {
        return pValueState;
      }

      CPointerExpression rhs = (CPointerExpression) pRightHandSide;
      CExpression addressExpression = rhs.getOperand();

      LocationSet fullSet = PointerTransferRelation.asLocations(addressExpression, pPointerInfo);

      if (fullSet instanceof ExplicitLocationSet) {
        ExplicitLocationSet explicitSet = (ExplicitLocationSet) fullSet;
        if (explicitSet.getSize() == 1) {
          MemoryLocation variable = explicitSet.iterator().next();
          CType variableType = rhs.getExpressionType().getCanonicalType();
          LocationSet pointsToSet = pPointerInfo.getPointsToSet(variable);

          if (pointsToSet instanceof ExplicitLocationSet) {
            ExplicitLocationSet explicitPointsToSet = (ExplicitLocationSet) pointsToSet;
            Iterator<MemoryLocation> pointsToIterator = explicitPointsToSet.iterator();
            MemoryLocation otherVariableLocation = pointsToIterator.next();
            if (!pointsToIterator.hasNext()) {

              Type otherVariableType = pValueState.getTypeForMemoryLocation(otherVariableLocation);
              if (otherVariableType != null) {
                Value otherVariableValue = pValueState.getValueFor(otherVariableLocation);
                if (otherVariableValue != null) {
                  if (variableType.equals(otherVariableType)
                      || (variableType.equals(CNumericTypes.FLOAT)
                          && otherVariableType.equals(CNumericTypes.UNSIGNED_INT)
                          && otherVariableValue.isExplicitlyKnown()
                          && Long.valueOf(0)
                              .equals(otherVariableValue.asLong(CNumericTypes.UNSIGNED_INT)))) {
                    value = otherVariableValue;
                    shouldAssign = true;
                  }
                }
              }
            }
          }
        }
      }
    }

    if (target != null && type != null && shouldAssign) {
      newState = ValueAnalysisState.copyOf(pValueState);
      newState.assignConstant(target, value, type);
    }

    return newState;
  }

  private Type getLeftHandType(CFAEdge pEdge) {
    if (pEdge instanceof ADeclarationEdge) {
      ADeclarationEdge declarationEdge = (ADeclarationEdge) pEdge;
      if (declarationEdge.getDeclaration() instanceof AVariableDeclaration) {
        AVariableDeclaration variableDeclaration = (AVariableDeclaration) declarationEdge.getDeclaration();
        return variableDeclaration.getType();
      }
    } else {
      ALeftHandSide lhs = getLeftHandSide(pEdge);
      if (lhs instanceof AIdExpression) {
        return ((AIdExpression) lhs).getDeclaration().getType();
      }
    }
    return null;
  }

  private String getLeftHandVariable(CFAEdge pEdge) {
    if (pEdge instanceof ADeclarationEdge) {
      ADeclarationEdge declarationEdge = (ADeclarationEdge) pEdge;
      if (declarationEdge.getDeclaration() instanceof AVariableDeclaration) {
        AVariableDeclaration variableDeclaration = (AVariableDeclaration) declarationEdge.getDeclaration();
        return variableDeclaration.getQualifiedName();
      }
    } else {
      ALeftHandSide lhs = getLeftHandSide(pEdge);
      if (lhs instanceof AIdExpression) {
        return ((AIdExpression) lhs).getDeclaration().getQualifiedName();
      }
    }
    return null;
  }

  private static ALeftHandSide getLeftHandSide(CFAEdge pEdge) {
    if (pEdge instanceof AStatementEdge) {
      AStatementEdge statementEdge = (AStatementEdge) pEdge;
      if (statementEdge.getStatement() instanceof AAssignment) {
        AAssignment assignment = (AAssignment)statementEdge.getStatement();
        return assignment.getLeftHandSide();
      }
    } else if (pEdge instanceof FunctionCallEdge) {
      FunctionCallEdge functionCallEdge = (FunctionCallEdge) pEdge;
      AFunctionCall functionCall = functionCallEdge.getSummaryEdge().getExpression();
      if (functionCall instanceof AFunctionCallAssignmentStatement) {
        AFunctionCallAssignmentStatement assignment = (AFunctionCallAssignmentStatement) functionCall;
        return assignment.getLeftHandSide();
      }
    }
    return null;
  }

  private static CRightHandSide getRightHandSide(CFAEdge pEdge) {
    if (pEdge instanceof CDeclarationEdge) {
      CDeclarationEdge declarationEdge = (CDeclarationEdge) pEdge;
      if (declarationEdge.getDeclaration() instanceof CVariableDeclaration) {
        CVariableDeclaration variableDeclaration = (CVariableDeclaration) declarationEdge.getDeclaration();
        CInitializer initializer = variableDeclaration.getInitializer();
        if (initializer instanceof CInitializerExpression) {
          return ((CInitializerExpression) initializer).getExpression();
        }
      }
    } else if (pEdge instanceof CStatementEdge) {
      CStatementEdge statementEdge = (CStatementEdge) pEdge;
      if (statementEdge.getStatement() instanceof CAssignment) {
        CAssignment assignment = (CAssignment)statementEdge.getStatement();
        return assignment.getRightHandSide();
      }
    } else if (pEdge instanceof CFunctionCallEdge) {
      CFunctionCallEdge functionCallEdge = (CFunctionCallEdge) pEdge;
      CFunctionCall functionCall = functionCallEdge.getSummaryEdge().getExpression();
      if (functionCall instanceof CFunctionCallAssignmentStatement) {
        CFunctionCallAssignmentStatement assignment = (CFunctionCallAssignmentStatement) functionCall;
        return assignment.getRightHandSide();
      }
    }
    return null;
  }

  private Collection<ValueAnalysisState> strengthenAutomatonAssume(AutomatonState pAutomatonState, ValueAnalysisState pState, CFAEdge pCfaEdge) throws CPATransferException {

    ValueAnalysisState state = pState;

    for (AExpression assumption : pAutomatonState.getAssumptions()) {
      state = handleAssumption(assumption, true);

      if (state == null) {
        break;
      } else {
        setInfo(state, precision, pCfaEdge);
      }
    }

    if (state == null) {
      return Collections.emptyList();
    } else {
      return Collections.singleton(state);
    }
  }

  private Collection<ValueAnalysisState> strengthen(RTTState rttState, CFAEdge edge) {

    ValueAnalysisState newElement = ValueAnalysisState.copyOf(oldState);

    if (missingFieldVariableObject) {
      newElement.assignConstant(getRTTScopedVariableName(
          fieldNameAndInitialValue.getFirst(),
          rttState.getKeywordThisUniqueObject()),
          fieldNameAndInitialValue.getSecond());

      missingFieldVariableObject = false;
      fieldNameAndInitialValue = null;
      return Collections.singleton(newElement);

    } else if (missingScopedFieldName) {

      newElement = handleNotScopedVariable(rttState, newElement);
      missingScopedFieldName = false;
      notScopedField = null;
      notScopedFieldValue = null;
      missingInformationRightJExpression = null;

      if (newElement != null) {
      return Collections.singleton(newElement);
      } else {
        return null;
      }
    } else if (missingAssumeInformation && missingInformationRightJExpression != null) {

      Value value = handleMissingInformationRightJExpression(rttState);

      missingAssumeInformation = false;
      missingInformationRightJExpression = null;

      boolean truthAssumption = ((AssumeEdge)edge).getTruthAssumption();
      if (value == null || !value.isExplicitlyKnown()) {
        return null;
      } else if (representsBoolean(value, truthAssumption)) {
        return Collections.singleton(newElement);
      } else {
        return new HashSet<>();
      }
    } else if (missingInformationRightJExpression != null) {

      Value value = handleMissingInformationRightJExpression(rttState);

      if (!value.isUnknown()) {
        newElement.assignConstant(missingInformationLeftJVariable, value);
        missingInformationRightJExpression = null;
        missingInformationLeftJVariable = null;
        return Collections.singleton(newElement);
      } else {
        if (missingInformationLeftJVariable != null) {
          newElement.forget(MemoryLocation.valueOf(missingInformationLeftJVariable));
        }
        missingInformationRightJExpression = null;
        missingInformationLeftJVariable = null;
        return Collections.singleton(newElement);
      }
    }
    return null;
  }

  private String getRTTScopedVariableName(String fieldName, String uniqueObject) {
    return  uniqueObject + "::"+ fieldName;
  }

  private Value handleMissingInformationRightJExpression(RTTState pJortState) {
    return missingInformationRightJExpression.accept(
        new FieldAccessExpressionValueVisitor(pJortState, oldState));
  }

  private ValueAnalysisState handleNotScopedVariable(RTTState rttState, ValueAnalysisState newElement) {

   String objectScope = NameProvider.getInstance()
                                    .getObjectScope(rttState, functionName, notScopedField);

   if (objectScope != null) {

     String scopedFieldName = getRTTScopedVariableName(notScopedField.getName(), objectScope);

     Value value = notScopedFieldValue;
     if (missingInformationRightJExpression != null) {
       value = handleMissingInformationRightJExpression(rttState);
     }

     if (!value.isUnknown()) {
       newElement.assignConstant(scopedFieldName, value);
       return newElement;
     } else {
       newElement.forget(MemoryLocation.valueOf(scopedFieldName));
       return newElement;
     }
   } else {
     return null;
   }


  }

  /** returns an initialized, empty visitor */
  private ExpressionValueVisitor getVisitor(ValueAnalysisState pState, String pFunctionName) {
    if (options.isIgnoreFunctionValue()) {
      return new ExpressionValueVisitor(pState, pFunctionName, machineModel, logger);
    } else {
      return new FunctionPointerExpressionValueVisitor(pState, pFunctionName, machineModel, logger);
    }
  }

  private ExpressionValueVisitor getVisitor() {
    return getVisitor(state, functionName);
  }
}<|MERGE_RESOLUTION|>--- conflicted
+++ resolved
@@ -188,14 +188,10 @@
     )
     private boolean trackJavaArrayValues = true;
 
-<<<<<<< HEAD
     @Option(secure=true, description="When an unknown function value is disabled")
     private boolean ignoreFunctionValue = true;
 
-    ValueTransferOptions(Configuration config) throws InvalidConfigurationException {
-=======
     public ValueTransferOptions(Configuration config) throws InvalidConfigurationException {
->>>>>>> c1ce520f
       config.inject(this);
     }
 
