--- conflicted
+++ resolved
@@ -55,10 +55,7 @@
 import org.sosy_lab.cpachecker.cpa.arg.counterexamples.CounterexamplesSummary;
 import org.sosy_lab.cpachecker.cpa.partitioning.PartitioningCPA.PartitionState;
 import org.sosy_lab.cpachecker.util.AbstractStates;
-<<<<<<< HEAD
-=======
-import org.sosy_lab.cpachecker.util.CPAs;
->>>>>>> a3021a99
+import org.sosy_lab.cpachecker.util.Pair;
 import org.sosy_lab.cpachecker.util.Pair;
 
 import com.google.common.base.Function;
@@ -115,17 +112,11 @@
   private final CounterexamplesSummary cexSummary;
 
   public ARGStatistics(Configuration config, LogManager pLogger, ARGCPA pCpa,
-<<<<<<< HEAD
-      MachineModel pMachineModel, Language pLanguage,
-      @Nullable CEXExporter pCexExporter,
+      MachineModel pMachineModel, @Nullable CEXExporter pCexExporter,
       ARGPathExporter pARGPathExporter,
       CounterexamplesSummary pCexSummary)
           throws InvalidConfigurationException {
 
-=======
-      MachineModel pMachineModel, @Nullable CEXExporter pCexExporter,
-      ARGPathExporter pARGPathExporter) throws InvalidConfigurationException {
->>>>>>> a3021a99
     config.inject(this);
 
     logger = pLogger;
