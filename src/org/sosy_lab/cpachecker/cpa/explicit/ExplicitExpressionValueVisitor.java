/*
 *  CPAchecker is a tool for configurable software verification.
 *  This file is part of CPAchecker.
 *
 *  Copyright (C) 2007-2013  Dirk Beyer
 *  All rights reserved.
 *
 *  Licensed under the Apache License, Version 2.0 (the "License");
 *  you may not use this file except in compliance with the License.
 *  You may obtain a copy of the License at
 *
 *      http://www.apache.org/licenses/LICENSE-2.0
 *
 *  Unless required by applicable law or agreed to in writing, software
 *  distributed under the License is distributed on an "AS IS" BASIS,
 *  WITHOUT WARRANTIES OR CONDITIONS OF ANY KIND, either express or implied.
 *  See the License for the specific language governing permissions and
 *  limitations under the License.
 *
 *
 *  CPAchecker web page:
 *    http://cpachecker.sosy-lab.org
 */
package org.sosy_lab.cpachecker.cpa.explicit;

<<<<<<< HEAD
import java.util.List;

import javax.annotation.Nullable;

import org.sosy_lab.common.LogManager;
=======
import java.util.Set;
import java.util.logging.Level;

import javax.annotation.Nullable;

import org.sosy_lab.common.log.LogManager;
>>>>>>> 18ebe6a7
import org.sosy_lab.cpachecker.cfa.ast.IASimpleDeclaration;
import org.sosy_lab.cpachecker.cfa.ast.c.CArraySubscriptExpression;
import org.sosy_lab.cpachecker.cfa.ast.c.CBinaryExpression;
import org.sosy_lab.cpachecker.cfa.ast.c.CBinaryExpression.BinaryOperator;
import org.sosy_lab.cpachecker.cfa.ast.c.CCastExpression;
import org.sosy_lab.cpachecker.cfa.ast.c.CCharLiteralExpression;
import org.sosy_lab.cpachecker.cfa.ast.c.CComplexCastExpression;
import org.sosy_lab.cpachecker.cfa.ast.c.CExpression;
import org.sosy_lab.cpachecker.cfa.ast.c.CFieldReference;
import org.sosy_lab.cpachecker.cfa.ast.c.CFloatLiteralExpression;
import org.sosy_lab.cpachecker.cfa.ast.c.CFunctionCallExpression;
import org.sosy_lab.cpachecker.cfa.ast.c.CIdExpression;
import org.sosy_lab.cpachecker.cfa.ast.c.CImaginaryLiteralExpression;
import org.sosy_lab.cpachecker.cfa.ast.c.CIntegerLiteralExpression;
import org.sosy_lab.cpachecker.cfa.ast.c.CLeftHandSide;
import org.sosy_lab.cpachecker.cfa.ast.c.CLeftHandSideVisitor;
import org.sosy_lab.cpachecker.cfa.ast.c.CPointerExpression;
import org.sosy_lab.cpachecker.cfa.ast.c.CRightHandSide;
import org.sosy_lab.cpachecker.cfa.ast.c.CRightHandSideVisitor;
import org.sosy_lab.cpachecker.cfa.ast.c.CStringLiteralExpression;
import org.sosy_lab.cpachecker.cfa.ast.c.CTypeIdExpression;
import org.sosy_lab.cpachecker.cfa.ast.c.CTypeIdExpression.TypeIdOperator;
import org.sosy_lab.cpachecker.cfa.ast.c.CUnaryExpression;
import org.sosy_lab.cpachecker.cfa.ast.c.CUnaryExpression.UnaryOperator;
import org.sosy_lab.cpachecker.cfa.ast.c.DefaultCExpressionVisitor;
import org.sosy_lab.cpachecker.cfa.ast.java.JArrayCreationExpression;
import org.sosy_lab.cpachecker.cfa.ast.java.JArrayInitializer;
import org.sosy_lab.cpachecker.cfa.ast.java.JArraySubscriptExpression;
import org.sosy_lab.cpachecker.cfa.ast.java.JBinaryExpression;
import org.sosy_lab.cpachecker.cfa.ast.java.JBooleanLiteralExpression;
import org.sosy_lab.cpachecker.cfa.ast.java.JCastExpression;
import org.sosy_lab.cpachecker.cfa.ast.java.JCharLiteralExpression;
import org.sosy_lab.cpachecker.cfa.ast.java.JClassInstanceCreation;
import org.sosy_lab.cpachecker.cfa.ast.java.JEnumConstantExpression;
import org.sosy_lab.cpachecker.cfa.ast.java.JExpression;
import org.sosy_lab.cpachecker.cfa.ast.java.JExpressionVisitor;
import org.sosy_lab.cpachecker.cfa.ast.java.JFieldDeclaration;
import org.sosy_lab.cpachecker.cfa.ast.java.JFloatLiteralExpression;
import org.sosy_lab.cpachecker.cfa.ast.java.JIdExpression;
import org.sosy_lab.cpachecker.cfa.ast.java.JIntegerLiteralExpression;
import org.sosy_lab.cpachecker.cfa.ast.java.JMethodInvocationExpression;
import org.sosy_lab.cpachecker.cfa.ast.java.JNullLiteralExpression;
import org.sosy_lab.cpachecker.cfa.ast.java.JRightHandSideVisitor;
import org.sosy_lab.cpachecker.cfa.ast.java.JRunTimeTypeEqualsType;
import org.sosy_lab.cpachecker.cfa.ast.java.JStringLiteralExpression;
import org.sosy_lab.cpachecker.cfa.ast.java.JThisExpression;
import org.sosy_lab.cpachecker.cfa.ast.java.JUnaryExpression;
import org.sosy_lab.cpachecker.cfa.ast.java.JVariableRunTimeType;
import org.sosy_lab.cpachecker.cfa.model.CFAEdge;
import org.sosy_lab.cpachecker.cfa.types.MachineModel;
import org.sosy_lab.cpachecker.cfa.types.c.CComplexType.ComplexTypeKind;
import org.sosy_lab.cpachecker.cfa.types.c.CCompositeType;
import org.sosy_lab.cpachecker.cfa.types.c.CCompositeType.CCompositeTypeMemberDeclaration;
import org.sosy_lab.cpachecker.cfa.types.c.CElaboratedType;
import org.sosy_lab.cpachecker.cfa.types.c.CEnumType.CEnumerator;
<<<<<<< HEAD
import org.sosy_lab.cpachecker.cfa.types.c.CPointerType;
import org.sosy_lab.cpachecker.cfa.types.c.CType;
import org.sosy_lab.cpachecker.cpa.explicit.ExplicitState.MemoryLocation;
=======
import org.sosy_lab.cpachecker.cfa.types.c.CSimpleType;
import org.sosy_lab.cpachecker.cfa.types.c.CType;
>>>>>>> 18ebe6a7
import org.sosy_lab.cpachecker.cpa.forwarding.ForwardingTransferRelation;
import org.sosy_lab.cpachecker.exceptions.UnrecognizedCCodeException;

import com.google.common.collect.Sets;


/**
 * This Visitor returns the value from an expression.
 * The result may be null, i.e., the value is unknown.
 */
public class ExplicitExpressionValueVisitor
    extends DefaultCExpressionVisitor<Long, UnrecognizedCCodeException>
    implements CRightHandSideVisitor<Long, UnrecognizedCCodeException>,
    JRightHandSideVisitor<Long, UnrecognizedCCodeException>,
    JExpressionVisitor<Long, UnrecognizedCCodeException> {


  private final ExplicitState state;
  private final String functionName;
  private final MachineModel machineModel;

<<<<<<< HEAD
    // for logging
  @SuppressWarnings("unused")
  private final LogManager logger;
  @SuppressWarnings("unused")
  private final CFAEdge edge;
=======
  // for logging
  private final LogManager logger;
  private final CFAEdge edge;
  // we log for each edge only once, that avoids much output. the user knows all critical lines.
  private final static Set<CFAEdge> loggedEdges = Sets.newHashSet();

>>>>>>> 18ebe6a7

  public boolean missingPointer = false;
  public boolean missingFieldAccessInformation = false;
  public boolean missingEnumComparisonInformation = false;


  /** This Visitor returns the numeral value for an expression.
   * @param pState where to get the values for variables (identifiers)
   * @param pFunctionName current scope, used only for variable-names
   * @param pMachineModel where to get info about types, for casting and overflows
   * @param pLogger logging
   * @param pEdge only for logging, not needed */
  public ExplicitExpressionValueVisitor(ExplicitState pState, String pFunctionName,
      MachineModel pMachineModel, LogManager pLogger, @Nullable CFAEdge pEdge) {

    this.state = pState;
    this.functionName = pFunctionName;
    this.machineModel = pMachineModel;
    this.logger = pLogger;
    this.edge = pEdge;
<<<<<<< HEAD
  }

  public void reset() {
    missingPointer = false;
    missingFieldAccessInformation = false;
    missingEnumComparisonInformation = false;
=======
>>>>>>> 18ebe6a7
  }

  public boolean hasMissingPointer() {
    return missingPointer;
  }

  public boolean hasMissingFieldAccessInformation() {
    return missingFieldAccessInformation;
  }

  public boolean hasMissingEnumComparisonInformation() {
    return missingEnumComparisonInformation;
  }

  @Override
  protected Long visitDefault(CExpression pExp) {
    return null;
  }

  @Override
  public Long visit(final CBinaryExpression pE) throws UnrecognizedCCodeException {
    final BinaryOperator binaryOperator = pE.getOperator();
    final CExpression op1 = pE.getOperand1();
    final CExpression op2 = pE.getOperand2();

    // commonType is the converted eclipse-type, that is not always correct.
    // the eclipse-type is the _simplest_ type of a read-access to the expression.
    // this leads to (almost) non-deterministic types in a binExpr.
    // the type may not be correct for the evaluation.
    // example: INT op LONG_LONG_INT
    // -> commonType is one of {INT, LONG_LONG_INT}, but should be LONG_LONG_INT.
    // TODO fix this, either manually here or directly in C-TypeConverter?
    final CType commonType = pE.getExpressionType();

    //    final CType t1 = op1.getExpressionType();
    //    final CType t2 = op2.getExpressionType();

    final Long lVal = evaluate(op1, commonType);
    if (lVal == null) { return null; }
    final Long rVal = evaluate(op2, commonType);
    if (rVal == null) { return null; }

    Long result;
    switch (binaryOperator) {
    case PLUS:
    case MINUS:
    case DIVIDE:
    case MODULO:
    case MULTIPLY:
    case SHIFT_LEFT:
    case SHIFT_RIGHT:
    case BINARY_AND:
    case BINARY_OR:
    case BINARY_XOR: {

      result = arithmeticOperation(lVal, rVal, binaryOperator);
      result = castCValue(result, commonType);

      break;
    }

    case EQUALS:
    case NOT_EQUALS:
    case GREATER_THAN:
    case GREATER_EQUAL:
    case LESS_THAN:
    case LESS_EQUAL: {

      final boolean tmp = booleanOperation(lVal, rVal, binaryOperator);
      // return 1 if expression holds, 0 otherwise
      result = tmp ? 1L : 0L;

      break;
    }

    default:
      // TODO check which cases can be handled (I think all)
      result = null;
    }

    return result;
  }

  private long arithmeticOperation(long l, long r, BinaryOperator op) {
    // TODO machinemodel
    switch (op) {
    case PLUS:
      return l + r;
    case MINUS:
      return l - r;
    case DIVIDE:
      // TODO signal a division by zero error?
      if (r == 0) { return 0; }
      return l / r;
    case MODULO:
      return l % r;
    case MULTIPLY:
      return l * r;
    case SHIFT_LEFT:
      return l << r;
    case SHIFT_RIGHT:
      return l >> r;
    case BINARY_AND:
      return l & r;
    case BINARY_OR:
      return l | r;
    case BINARY_XOR:
      return l ^ r;

    default:
      throw new AssertionError("unknown binary operation: " + op);
    }
  }

  private boolean booleanOperation(long l, long r, BinaryOperator op) {
    // TODO machinemodel
    switch (op) {
    case EQUALS:
      return (l == r);
    case NOT_EQUALS:
      return (l != r);
    case GREATER_THAN:
      return (l > r);
    case GREATER_EQUAL:
      return (l >= r);
    case LESS_THAN:
      return (l < r);
    case LESS_EQUAL:
      return (l <= r);

    default:
      throw new AssertionError("unknown binary operation: " + op);
    }
  }

  @Override
  public Long visit(CCastExpression pE) throws UnrecognizedCCodeException {
    return castCValue(pE.getOperand().accept(this), pE.getType());
  }

  @Override
  public Long visit(CComplexCastExpression pE) throws UnrecognizedCCodeException {
    // evaluation of complex numbers is not supported by now
    return null;
  }

  @Override
  public Long visit(CFunctionCallExpression pIastFunctionCallExpression) throws UnrecognizedCCodeException {
    return null;
  }

  @Override
  public Long visit(CCharLiteralExpression pE) throws UnrecognizedCCodeException {
    return (long) pE.getCharacter();
  }

  @Override
  public Long visit(CFloatLiteralExpression pE) throws UnrecognizedCCodeException {
    return null;
  }

  @Override
  public Long visit(CIntegerLiteralExpression pE) throws UnrecognizedCCodeException {
    return pE.asLong();
  }

  @Override
  public Long visit(CImaginaryLiteralExpression pE) throws UnrecognizedCCodeException {
    return pE.getValue().accept(this);
  }

  @Override
  public Long visit(CStringLiteralExpression pE) throws UnrecognizedCCodeException {
    return null;
  }

  @Override
  public Long visit(final CTypeIdExpression pE) {
    final TypeIdOperator idOperator = pE.getOperator();
    final CType innerType = pE.getType();

    switch (idOperator) {
    case SIZEOF:
      int size = machineModel.getSizeof(innerType);
      return (long) size;

    default: // TODO support more operators
      return null;
    }
  }

  @Override
  public Long visit(CIdExpression idExp) throws UnrecognizedCCodeException {
    if (idExp.getDeclaration() instanceof CEnumerator) {
      CEnumerator enumerator = (CEnumerator) idExp.getDeclaration();
      if (enumerator.hasValue()) {
        return enumerator.getValue();
      } else {
        return null;
      }
    }

    return getValue(idExp.getName(), ForwardingTransferRelation.isGlobal(idExp));
  }

  @Override
  public Long visit(CUnaryExpression unaryExpression) throws UnrecognizedCCodeException {
    final UnaryOperator unaryOperator = unaryExpression.getOperator();
    final CExpression unaryOperand = unaryExpression.getOperand();

    final Long value = unaryOperand.accept(this);

    if (value == null) { return null; }

    switch (unaryOperator) {
    case PLUS:
      return value;

    case MINUS:
      return -value;

    case NOT:
      return (value == 0L) ? 1L : 0L;

    case SIZEOF:
<<<<<<< HEAD
      // TODO Not precise enough
      return getSizeof(unaryOperand.getExpressionType());
=======
      return (long) machineModel.getSizeof(unaryOperand.getExpressionType());

    case AMPER: // valid expression, but it's a pointer value
>>>>>>> 18ebe6a7
    case TILDE:
    default:
      // TODO handle unimplemented operators
      return null;
    }
  }

  @Override
  public Long visit(CPointerExpression pointerExpression) throws UnrecognizedCCodeException {
    missingPointer = true;
    return null;
  }

  @Override
  public Long visit(CFieldReference fieldReferenceExpression) throws UnrecognizedCCodeException {
<<<<<<< HEAD
    return evaluateLValue(fieldReferenceExpression);
  }

  @Override
  public Long visit(CArraySubscriptExpression pE)
      throws UnrecognizedCCodeException {
    return evaluateLValue(pE);
=======
    return getValue(fieldReferenceExpression.toASTString(), false);
>>>>>>> 18ebe6a7
  }

  @Override
  public Long visit(JCharLiteralExpression pE) throws UnrecognizedCCodeException {
    return (long) pE.getCharacter();
  }

  @Override
  public Long visit(JThisExpression thisExpression) throws UnrecognizedCCodeException {
    return null;
  }

  @Override
  public Long visit(JStringLiteralExpression pPaStringLiteralExpression) throws UnrecognizedCCodeException {
    return null;
  }

  @Override
  public Long visit(JBinaryExpression pE) throws UnrecognizedCCodeException {

    org.sosy_lab.cpachecker.cfa.ast.java.JBinaryExpression.BinaryOperator binaryOperator = pE.getOperator();
    JExpression lVarInBinaryExp = pE.getOperand1();
    JExpression rVarInBinaryExp = pE.getOperand2();

    switch (binaryOperator) {
    case PLUS:
    case MINUS:
    case DIVIDE:
    case MULTIPLY:
    case SHIFT_LEFT:
    case BINARY_AND:
    case BINARY_OR:
    case BINARY_XOR:
    case MODULO:
    case SHIFT_RIGHT_SIGNED:
    case SHIFT_RIGHT_UNSIGNED: {
      Long lVal = lVarInBinaryExp.accept(this);
      if (lVal == null) { return null; }

      Long rVal = rVarInBinaryExp.accept(this);
      if (rVal == null) { return null; }

      switch (binaryOperator) {
      case PLUS:
        return lVal + rVal;

      case MINUS:
        return lVal - rVal;

      case DIVIDE:
        // TODO maybe we should signal a division by zero error?
        if (rVal == 0) { return null; }

        return lVal / rVal;

      case MULTIPLY:
        return lVal * rVal;

      case SHIFT_LEFT:
        return lVal << rVal;

      case BINARY_AND:
        return lVal & rVal;

      case BINARY_OR:
        return lVal | rVal;

      case BINARY_XOR:
        return lVal ^ rVal;

      case MODULO:
        return lVal % rVal;

      case SHIFT_RIGHT_SIGNED:
        return lVal >> rVal;
      case SHIFT_RIGHT_UNSIGNED:
        return lVal >>> rVal;

      default:
        throw new AssertionError();
      }
    }

    case EQUALS:
    case NOT_EQUALS:
    case GREATER_THAN:
    case GREATER_EQUAL:
    case LESS_THAN:
    case LESS_EQUAL: {

      Long lVal = lVarInBinaryExp.accept(this);
      Long rVal = rVarInBinaryExp.accept(this);
      if (lVal == null || rVal == null) { return null; }

      long l = lVal;
      long r = rVal;

      boolean result;
      switch (binaryOperator) {
      case EQUALS:
        result = (l == r);
        break;
      case NOT_EQUALS:
        result = (l != r);
        break;
      case GREATER_THAN:
        result = (l > r);
        break;
      case GREATER_EQUAL:
        result = (l >= r);
        break;
      case LESS_THAN:
        result = (l < r);
        break;
      case LESS_EQUAL:
        result = (l <= r);
        break;

      default:
        throw new AssertionError();
      }

      // return 1 if expression holds, 0 otherwise
      return (result ? 1L : 0L);
    }
    default:
      // TODO check which cases can be handled
      return null;
    }
  }

  @Override
  public Long visit(JIdExpression idExp) throws UnrecognizedCCodeException {


    IASimpleDeclaration decl = idExp.getDeclaration();

    // Java IdExpression could not be resolved
    if (decl == null) { return null; }

    if (decl instanceof JFieldDeclaration
        && !((JFieldDeclaration) decl).isStatic()) {
      missingFieldAccessInformation = true;
    }

<<<<<<< HEAD
	return getValue(idExp.getName(), ForwardingTransferRelation.isGlobal(idExp));
=======
    return getValue(idExp.getName(), ForwardingTransferRelation.isGlobal(idExp));
>>>>>>> 18ebe6a7
  }

  @Override
  public Long visit(JUnaryExpression unaryExpression) throws UnrecognizedCCodeException {

    JUnaryExpression.UnaryOperator unaryOperator = unaryExpression.getOperator();
    JExpression unaryOperand = unaryExpression.getOperand();

    Long value = null;

    switch (unaryOperator) {
    case MINUS:
      value = unaryOperand.accept(this);
      return (value != null) ? -value : null;

    case NOT:
      value = unaryOperand.accept(this);

      if (value == null) {
        return null;
      } else {
        // if the value is 0, return 1, if it is anything other than 0, return 0
        return (value == 0L) ? 1L : 0L;
      }

    case COMPLEMENT:
      value = unaryOperand.accept(this);
      return (value != null) ? ~value : null;

    case PLUS:
      value = unaryOperand.accept(this);
      return value;
    default:
      return null;
    }
  }

  @Override
  public Long visit(JIntegerLiteralExpression pE) throws UnrecognizedCCodeException {
    return pE.asLong();
  }

  @Override
  public Long visit(JBooleanLiteralExpression pE) throws UnrecognizedCCodeException {
    return ((pE.getValue()) ? 1l : 0l);
  }

  @Override
  public Long visit(JFloatLiteralExpression pJBooleanLiteralExpression) throws UnrecognizedCCodeException {
    return null;
  }

  @Override
  public Long visit(JMethodInvocationExpression pAFunctionCallExpression) throws UnrecognizedCCodeException {
    return null;
  }

  @Override
  public Long visit(JArrayCreationExpression aCE) throws UnrecognizedCCodeException {
    return null;
  }

  @Override
  public Long visit(JArrayInitializer pJArrayInitializer) throws UnrecognizedCCodeException {
    return null;
  }

  @Override
  public Long visit(JArraySubscriptExpression pAArraySubscriptExpression) throws UnrecognizedCCodeException {
    return pAArraySubscriptExpression.getSubscriptExpression().accept(this);
  }

  @Override
  public Long visit(JClassInstanceCreation pJClassInstanzeCreation) throws UnrecognizedCCodeException {
    return null;
  }

  @Override
  public Long visit(JVariableRunTimeType pJThisRunTimeType) throws UnrecognizedCCodeException {
    return null;
  }

  @Override
  public Long visit(JRunTimeTypeEqualsType pJRunTimeTypeEqualsType) throws UnrecognizedCCodeException {
    return null;
  }

  @Override
  public Long visit(JNullLiteralExpression pJNullLiteralExpression) throws UnrecognizedCCodeException {
    return null;
  }

  @Override
  public Long visit(JEnumConstantExpression pJEnumConstantExpression) throws UnrecognizedCCodeException {
    missingEnumComparisonInformation = true;
    return null;
  }

  @Override
  public Long visit(JCastExpression pJCastExpression) throws UnrecognizedCCodeException {
    return pJCastExpression.getOperand().accept(this);
  }


  /* additional methods */

<<<<<<< HEAD

  /** This method returns the value of a variable from the current state. */
  private Long getValue(String varName, boolean isGlobal) {

    MemoryLocation memLoc;

    if (!isGlobal) {
      memLoc = MemoryLocation.valueOf(functionName, varName, 0);
    } else {
      memLoc = MemoryLocation.valueOf(varName, 0);
    }

    if (state.contains(memLoc)) {
      return state.getValueFor(memLoc);
    } else {
      return null;
    }
  }

  private Long evaluateLValue(CLeftHandSide pLValue) throws UnrecognizedCCodeException {

    MemoryLocation varLoc = evaluateMemoryLocation(pLValue);

    if (varLoc == null) { return null; }

    if (getState().contains(varLoc)) {
      return getState().getValueFor(varLoc);
    } else {
      return null;
    }
  }

  public boolean canBeEvaluated(CLeftHandSide lValue) throws UnrecognizedCCodeException {
    return lValue.accept(new MemoryLocationEvaluator(this)) != null;
  }

  public MemoryLocation evaluateMemoryLocation(CLeftHandSide lValue) throws UnrecognizedCCodeException {
    return lValue.accept(new MemoryLocationEvaluator(this));
  }

  private static class MemoryLocationEvaluator implements CLeftHandSideVisitor <MemoryLocation, UnrecognizedCCodeException> {

    private final ExplicitExpressionValueVisitor evv;


    public MemoryLocationEvaluator(ExplicitExpressionValueVisitor pEvv) {
      evv = pEvv;
    }

    @Override
    public MemoryLocation visit(CArraySubscriptExpression pIastArraySubscriptExpression)
        throws UnrecognizedCCodeException {

      CLeftHandSide arrayExpression = (CLeftHandSide) pIastArraySubscriptExpression.getArrayExpression();

      CType arrayExpressionType = arrayExpression.getExpressionType().getCanonicalType();

      /* A subscript Expression can also include an Array Expression.
      In that case, it is a dereference*/
      if (arrayExpressionType instanceof CPointerType) {
        evv.missingPointer = true;
        return null;
      }

      CExpression subscript = pIastArraySubscriptExpression.getSubscriptExpression();

      CType elementType = pIastArraySubscriptExpression.getExpressionType();

      MemoryLocation arrayLoc = arrayExpression.accept(this);

      if (arrayLoc == null) {
        return null;
      }

      Long subscriptValue = subscript.accept(evv);

      if(subscriptValue == null) {
        return null;
      }

      long typeSize = evv.machineModel.getSizeof(elementType);

      long subscriptOffset = subscriptValue * typeSize;

      if (arrayLoc.isOnFunctionStack()) {

        return MemoryLocation.valueOf(arrayLoc.getFunctionName(),
            arrayLoc.getIdentifier(),
            subscriptOffset);
      } else {

        return MemoryLocation.valueOf(arrayLoc.getIdentifier(),
            subscriptOffset);
      }
=======

  /** This method returns the value of a variable from the current state. */
  private Long getValue(String varName, boolean isGlobal) {
    // TODO remove globalVars-collection and replace it with isGlobal() ?

    if (!isGlobal) {
      varName = functionName + "::" + varName;
    }

    if (state.contains(varName)) {
      return state.getValueFor(varName);
    } else {
      return null;
    }
  }


  /**
   * This method returns the value of an expression, reduced to match the type.
   * This method handles overflows and casts.
   * If necessary warnings for the user are printed.
   *
   * @param pExp expression to evaluate
   * @param pTargetType the type of the left side of an assignment
   * @return if evaluation successful, then value, else null
   */
  public Long evaluate(final CExpression pExp, final CType pTargetType)
      throws UnrecognizedCCodeException {
    return castCValue(pExp.accept(this), pTargetType);
  }

  /**
   * This method returns the value of an expression, reduced to match the type.
   * This method handles overflows and casts.
   * If necessary warnings for the user are printed.
   *
   * @param pExp expression to evaluate
   * @param pTargetType the type of the left side of an assignment
   * @return if evaluation successful, then value, else null
   */
  public Long evaluate(final CRightHandSide pExp, final CType pTargetType)
      throws UnrecognizedCCodeException {
    return castCValue(pExp.accept(this), pTargetType);
  }


  /**
   * This method returns the input-value, casted to match the type.
   * If the value matches the type, it is returned unchanged.
   * This method handles overflows and print warnings for the user.
   * Example:
   * This method is called, when an value of type 'integer'
   * is assigned to a variable of type 'char'.
   */
  private Long castCValue(@Nullable final Long value, final CType targetType) {
    if (value == null) { return null; }

    final CType type = targetType.getCanonicalType();
    if (type instanceof CSimpleType) {
      final CSimpleType st = (CSimpleType) type;

      switch (st.getType()) {

      case INT:
      case CHAR: {
        final int bitPerByte = machineModel.getSizeofCharInBits();
        final int numBytes = machineModel.getSizeof(st);
        final int size = bitPerByte * numBytes;

        if ((size < 64) || (size == 64 && st.isSigned())
            || (value < Long.MAX_VALUE / 2 && value > Long.MIN_VALUE / 2)) {
          // we can handle this with java-type "long"
          // TODO otherwise switch to BigInteger

          final long maxValue = 1L << size; // 2^size

          long result = value;

          if (size < 64) { // otherwise modulo is useless, because result would be 1
            result = value % maxValue; // shrink to number of bits

            if (st.isSigned()) {
              if (result > (maxValue / 2) - 1) {
                result -= maxValue;
              } else if (result < -(maxValue / 2)) {
                result += maxValue;
              }
            }
          }

          if (result != value && loggedEdges.add(edge)) {
            logger.logf(Level.WARNING,
                "overflow in line %d: value %d is to big for type '%s', casting to %d.",
                edge == null ? null : edge.getLineNumber(),
                value, targetType, result);
          }

          if (st.isUnsigned() && value < 0) {

            if (size < 64) {
              result = maxValue + result; // value is negative!

              if (loggedEdges.add(edge)) {
                logger.logf(Level.WARNING,
                    "overflow in line %d: target-type is '%s', value %d is changed to %d.",
                    edge == null ? null : edge.getLineNumber(),
                    targetType, value, result);
              }

            } else {
              // java-type "long" is too small
              if (loggedEdges.add(edge)) {
                logger.logf(Level.SEVERE,
                    "overflow in line %d: value %s of c-type '%s' is too big "
                        + "for java-type 'long', analysis may produce wrong results.",
                    edge == null ? null : edge.getLineNumber(),
                    value, targetType);
              }
            }
          }

          return result;

        } else { // java-type "long" is too small
          if (loggedEdges.add(edge)) {
            logger.logf(Level.SEVERE,
                "overflow in line %d: value %s of c-type '%s' is too big "
                    + "for java-type 'long'\", analysis may produce wrong results.",
                edge == null ? null : edge.getLineNumber(),
                value, targetType);
          }

          return value;
        }
      }

      default:
        return value; // currently we do not handle floats, doubles or voids
      }

    } else {
      return value; // pointer like (void)*, (struct s)*, ...
>>>>>>> 18ebe6a7
    }

    @Override
    public MemoryLocation visit(CFieldReference pIastFieldReference) throws UnrecognizedCCodeException {

      if (pIastFieldReference.isPointerDereference()) {
        evv.missingPointer = true;
        return null;
      }

      CLeftHandSide fieldOwner = (CLeftHandSide) pIastFieldReference.getFieldOwner();

      MemoryLocation memLocOfFieldOwner = fieldOwner.accept(this);

      if (memLocOfFieldOwner == null) {
        return null;
      }

      CType ownerType = fieldOwner.getExpressionType().getCanonicalType();
      String fieldName = pIastFieldReference.getFieldName();

      Integer offset = getFieldOffset(ownerType, fieldName);

      if(offset == null) {
        return null;
      }

      if (memLocOfFieldOwner.isOnFunctionStack()) {

        return MemoryLocation.valueOf(memLocOfFieldOwner.getFunctionName(),
            memLocOfFieldOwner.getIdentifier(),
            memLocOfFieldOwner.getOffset() + offset);
      } else {

        return MemoryLocation.valueOf(memLocOfFieldOwner.getIdentifier(),
            offset + memLocOfFieldOwner.getOffset());
      }
    }

    private Integer getFieldOffset(CType ownerType, String fieldName) throws UnrecognizedCCodeException {

      if (ownerType instanceof CElaboratedType) {
        return getFieldOffset(((CElaboratedType) ownerType).getRealType(), fieldName);
      } else if (ownerType instanceof CCompositeType) {
        return getFieldOffset((CCompositeType) ownerType, fieldName);
      } else if (ownerType instanceof CPointerType) {
        evv.missingPointer = true;
        return null;
      }

      throw new AssertionError();
    }

    private Integer getFieldOffset(CCompositeType ownerType, String fieldName) throws UnrecognizedCCodeException {

      List<CCompositeTypeMemberDeclaration> membersOfType = ownerType.getMembers();

      int offset = 0;

      for (CCompositeTypeMemberDeclaration typeMember : membersOfType) {
        String memberName = typeMember.getName();

        if (memberName.equals(fieldName)) {
          return offset;
        }

        if (!(ownerType.getKind() == ComplexTypeKind.UNION)) {

          CType fieldType = typeMember.getType().getCanonicalType();

          offset = offset + evv.machineModel.getSizeof(fieldType);
        }
      }

      return null;
    }

    @Override
    public MemoryLocation visit(CIdExpression idExp) throws UnrecognizedCCodeException {

      boolean isGlobal = ForwardingTransferRelation.isGlobal(idExp);

      if(isGlobal) {
        return MemoryLocation.valueOf(idExp.getName(), 0);
      } else {
        return MemoryLocation.valueOf(evv.functionName, idExp.getName(), 0);
      }
    }

    @Override
    public MemoryLocation visit(CPointerExpression pPointerExpression) throws UnrecognizedCCodeException {
      evv.missingPointer = true;
      return null;
    }

    @Override
    public MemoryLocation visit(CComplexCastExpression pComplexCastExpression) throws UnrecognizedCCodeException {
      //TODO Investigate
      return null;
    }

  }

  public ExplicitState getState() {
    return state;
  }

  public String getFunctionName() {
    return functionName;
  }

  public long getSizeof(CType pType) throws UnrecognizedCCodeException {
    return machineModel.getSizeof(pType);
  }
}<|MERGE_RESOLUTION|>--- conflicted
+++ resolved
@@ -23,20 +23,13 @@
  */
 package org.sosy_lab.cpachecker.cpa.explicit;
 
-<<<<<<< HEAD
 import java.util.List;
-
-import javax.annotation.Nullable;
-
-import org.sosy_lab.common.LogManager;
-=======
 import java.util.Set;
 import java.util.logging.Level;
 
 import javax.annotation.Nullable;
 
-import org.sosy_lab.common.log.LogManager;
->>>>>>> 18ebe6a7
+import org.sosy_lab.common.LogManager;
 import org.sosy_lab.cpachecker.cfa.ast.IASimpleDeclaration;
 import org.sosy_lab.cpachecker.cfa.ast.c.CArraySubscriptExpression;
 import org.sosy_lab.cpachecker.cfa.ast.c.CBinaryExpression;
@@ -92,14 +85,10 @@
 import org.sosy_lab.cpachecker.cfa.types.c.CCompositeType.CCompositeTypeMemberDeclaration;
 import org.sosy_lab.cpachecker.cfa.types.c.CElaboratedType;
 import org.sosy_lab.cpachecker.cfa.types.c.CEnumType.CEnumerator;
-<<<<<<< HEAD
 import org.sosy_lab.cpachecker.cfa.types.c.CPointerType;
+import org.sosy_lab.cpachecker.cfa.types.c.CSimpleType;
 import org.sosy_lab.cpachecker.cfa.types.c.CType;
 import org.sosy_lab.cpachecker.cpa.explicit.ExplicitState.MemoryLocation;
-=======
-import org.sosy_lab.cpachecker.cfa.types.c.CSimpleType;
-import org.sosy_lab.cpachecker.cfa.types.c.CType;
->>>>>>> 18ebe6a7
 import org.sosy_lab.cpachecker.cpa.forwarding.ForwardingTransferRelation;
 import org.sosy_lab.cpachecker.exceptions.UnrecognizedCCodeException;
 
@@ -121,25 +110,16 @@
   private final String functionName;
   private final MachineModel machineModel;
 
-<<<<<<< HEAD
-    // for logging
-  @SuppressWarnings("unused")
-  private final LogManager logger;
-  @SuppressWarnings("unused")
-  private final CFAEdge edge;
-=======
+
   // for logging
   private final LogManager logger;
   private final CFAEdge edge;
   // we log for each edge only once, that avoids much output. the user knows all critical lines.
   private final static Set<CFAEdge> loggedEdges = Sets.newHashSet();
 
->>>>>>> 18ebe6a7
-
-  public boolean missingPointer = false;
-  public boolean missingFieldAccessInformation = false;
-  public boolean missingEnumComparisonInformation = false;
-
+  private boolean missingPointer = false;
+  private boolean missingFieldAccessInformation = false;
+  private boolean missingEnumComparisonInformation = false;
 
   /** This Visitor returns the numeral value for an expression.
    * @param pState where to get the values for variables (identifiers)
@@ -155,15 +135,12 @@
     this.machineModel = pMachineModel;
     this.logger = pLogger;
     this.edge = pEdge;
-<<<<<<< HEAD
   }
 
   public void reset() {
     missingPointer = false;
     missingFieldAccessInformation = false;
     missingEnumComparisonInformation = false;
-=======
->>>>>>> 18ebe6a7
   }
 
   public boolean hasMissingPointer() {
@@ -376,7 +353,9 @@
 
     final Long value = unaryOperand.accept(this);
 
-    if (value == null) { return null; }
+    if (value == null && unaryOperator != UnaryOperator.SIZEOF) {
+      return null;
+    }
 
     switch (unaryOperator) {
     case PLUS:
@@ -389,14 +368,11 @@
       return (value == 0L) ? 1L : 0L;
 
     case SIZEOF:
-<<<<<<< HEAD
+      return (long) machineModel.getSizeof(unaryOperand.getExpressionType());
+
+    case AMPER: // valid expression, but it's a pointer value
       // TODO Not precise enough
       return getSizeof(unaryOperand.getExpressionType());
-=======
-      return (long) machineModel.getSizeof(unaryOperand.getExpressionType());
-
-    case AMPER: // valid expression, but it's a pointer value
->>>>>>> 18ebe6a7
     case TILDE:
     default:
       // TODO handle unimplemented operators
@@ -412,7 +388,6 @@
 
   @Override
   public Long visit(CFieldReference fieldReferenceExpression) throws UnrecognizedCCodeException {
-<<<<<<< HEAD
     return evaluateLValue(fieldReferenceExpression);
   }
 
@@ -420,9 +395,6 @@
   public Long visit(CArraySubscriptExpression pE)
       throws UnrecognizedCCodeException {
     return evaluateLValue(pE);
-=======
-    return getValue(fieldReferenceExpression.toASTString(), false);
->>>>>>> 18ebe6a7
   }
 
   @Override
@@ -568,11 +540,7 @@
       missingFieldAccessInformation = true;
     }
 
-<<<<<<< HEAD
-	return getValue(idExp.getName(), ForwardingTransferRelation.isGlobal(idExp));
-=======
     return getValue(idExp.getName(), ForwardingTransferRelation.isGlobal(idExp));
->>>>>>> 18ebe6a7
   }
 
   @Override
@@ -679,8 +647,6 @@
 
   /* additional methods */
 
-<<<<<<< HEAD
-
   /** This method returns the value of a variable from the current state. */
   private Long getValue(String varName, boolean isGlobal) {
 
@@ -774,23 +740,120 @@
         return MemoryLocation.valueOf(arrayLoc.getIdentifier(),
             subscriptOffset);
       }
-=======
-
-  /** This method returns the value of a variable from the current state. */
-  private Long getValue(String varName, boolean isGlobal) {
-    // TODO remove globalVars-collection and replace it with isGlobal() ?
-
-    if (!isGlobal) {
-      varName = functionName + "::" + varName;
-    }
-
-    if (state.contains(varName)) {
-      return state.getValueFor(varName);
-    } else {
+    }
+
+    @Override
+    public MemoryLocation visit(CFieldReference pIastFieldReference) throws UnrecognizedCCodeException {
+
+      if (pIastFieldReference.isPointerDereference()) {
+        evv.missingPointer = true;
+        return null;
+      }
+
+      CLeftHandSide fieldOwner = (CLeftHandSide) pIastFieldReference.getFieldOwner();
+
+      MemoryLocation memLocOfFieldOwner = fieldOwner.accept(this);
+
+      if (memLocOfFieldOwner == null) {
+        return null;
+      }
+
+      CType ownerType = fieldOwner.getExpressionType().getCanonicalType();
+      String fieldName = pIastFieldReference.getFieldName();
+
+      Integer offset = getFieldOffset(ownerType, fieldName);
+
+      if(offset == null) {
+        return null;
+      }
+
+      if (memLocOfFieldOwner.isOnFunctionStack()) {
+
+        return MemoryLocation.valueOf(memLocOfFieldOwner.getFunctionName(),
+            memLocOfFieldOwner.getIdentifier(),
+            memLocOfFieldOwner.getOffset() + offset);
+      } else {
+
+        return MemoryLocation.valueOf(memLocOfFieldOwner.getIdentifier(),
+            offset + memLocOfFieldOwner.getOffset());
+      }
+    }
+
+    private Integer getFieldOffset(CType ownerType, String fieldName) throws UnrecognizedCCodeException {
+
+      if (ownerType instanceof CElaboratedType) {
+        return getFieldOffset(((CElaboratedType) ownerType).getRealType(), fieldName);
+      } else if (ownerType instanceof CCompositeType) {
+        return getFieldOffset((CCompositeType) ownerType, fieldName);
+      } else if (ownerType instanceof CPointerType) {
+        evv.missingPointer = true;
+        return null;
+      }
+
+      throw new AssertionError();
+    }
+
+    private Integer getFieldOffset(CCompositeType ownerType, String fieldName) throws UnrecognizedCCodeException {
+
+      List<CCompositeTypeMemberDeclaration> membersOfType = ownerType.getMembers();
+
+      int offset = 0;
+
+      for (CCompositeTypeMemberDeclaration typeMember : membersOfType) {
+        String memberName = typeMember.getName();
+
+        if (memberName.equals(fieldName)) {
+          return offset;
+        }
+
+        if (!(ownerType.getKind() == ComplexTypeKind.UNION)) {
+
+          CType fieldType = typeMember.getType().getCanonicalType();
+
+          offset = offset + evv.machineModel.getSizeof(fieldType);
+        }
+      }
+
       return null;
     }
-  }
-
+
+    @Override
+    public MemoryLocation visit(CIdExpression idExp) throws UnrecognizedCCodeException {
+
+      boolean isGlobal = ForwardingTransferRelation.isGlobal(idExp);
+
+      if(isGlobal) {
+        return MemoryLocation.valueOf(idExp.getName(), 0);
+      } else {
+        return MemoryLocation.valueOf(evv.functionName, idExp.getName(), 0);
+      }
+    }
+
+    @Override
+    public MemoryLocation visit(CPointerExpression pPointerExpression) throws UnrecognizedCCodeException {
+      evv.missingPointer = true;
+      return null;
+    }
+
+    @Override
+    public MemoryLocation visit(CComplexCastExpression pComplexCastExpression) throws UnrecognizedCCodeException {
+      //TODO Investigate
+      return null;
+    }
+
+  }
+
+  public ExplicitState getState() {
+    return state;
+  }
+
+  public String getFunctionName() {
+    return functionName;
+  }
+
+  public long getSizeof(CType pType) throws UnrecognizedCCodeException {
+    return machineModel.getSizeof(pType);
+  }
 
   /**
    * This method returns the value of an expression, reduced to match the type.
@@ -917,119 +980,6 @@
 
     } else {
       return value; // pointer like (void)*, (struct s)*, ...
->>>>>>> 18ebe6a7
-    }
-
-    @Override
-    public MemoryLocation visit(CFieldReference pIastFieldReference) throws UnrecognizedCCodeException {
-
-      if (pIastFieldReference.isPointerDereference()) {
-        evv.missingPointer = true;
-        return null;
-      }
-
-      CLeftHandSide fieldOwner = (CLeftHandSide) pIastFieldReference.getFieldOwner();
-
-      MemoryLocation memLocOfFieldOwner = fieldOwner.accept(this);
-
-      if (memLocOfFieldOwner == null) {
-        return null;
-      }
-
-      CType ownerType = fieldOwner.getExpressionType().getCanonicalType();
-      String fieldName = pIastFieldReference.getFieldName();
-
-      Integer offset = getFieldOffset(ownerType, fieldName);
-
-      if(offset == null) {
-        return null;
-      }
-
-      if (memLocOfFieldOwner.isOnFunctionStack()) {
-
-        return MemoryLocation.valueOf(memLocOfFieldOwner.getFunctionName(),
-            memLocOfFieldOwner.getIdentifier(),
-            memLocOfFieldOwner.getOffset() + offset);
-      } else {
-
-        return MemoryLocation.valueOf(memLocOfFieldOwner.getIdentifier(),
-            offset + memLocOfFieldOwner.getOffset());
-      }
-    }
-
-    private Integer getFieldOffset(CType ownerType, String fieldName) throws UnrecognizedCCodeException {
-
-      if (ownerType instanceof CElaboratedType) {
-        return getFieldOffset(((CElaboratedType) ownerType).getRealType(), fieldName);
-      } else if (ownerType instanceof CCompositeType) {
-        return getFieldOffset((CCompositeType) ownerType, fieldName);
-      } else if (ownerType instanceof CPointerType) {
-        evv.missingPointer = true;
-        return null;
-      }
-
-      throw new AssertionError();
-    }
-
-    private Integer getFieldOffset(CCompositeType ownerType, String fieldName) throws UnrecognizedCCodeException {
-
-      List<CCompositeTypeMemberDeclaration> membersOfType = ownerType.getMembers();
-
-      int offset = 0;
-
-      for (CCompositeTypeMemberDeclaration typeMember : membersOfType) {
-        String memberName = typeMember.getName();
-
-        if (memberName.equals(fieldName)) {
-          return offset;
-        }
-
-        if (!(ownerType.getKind() == ComplexTypeKind.UNION)) {
-
-          CType fieldType = typeMember.getType().getCanonicalType();
-
-          offset = offset + evv.machineModel.getSizeof(fieldType);
-        }
-      }
-
-      return null;
-    }
-
-    @Override
-    public MemoryLocation visit(CIdExpression idExp) throws UnrecognizedCCodeException {
-
-      boolean isGlobal = ForwardingTransferRelation.isGlobal(idExp);
-
-      if(isGlobal) {
-        return MemoryLocation.valueOf(idExp.getName(), 0);
-      } else {
-        return MemoryLocation.valueOf(evv.functionName, idExp.getName(), 0);
-      }
-    }
-
-    @Override
-    public MemoryLocation visit(CPointerExpression pPointerExpression) throws UnrecognizedCCodeException {
-      evv.missingPointer = true;
-      return null;
-    }
-
-    @Override
-    public MemoryLocation visit(CComplexCastExpression pComplexCastExpression) throws UnrecognizedCCodeException {
-      //TODO Investigate
-      return null;
-    }
-
-  }
-
-  public ExplicitState getState() {
-    return state;
-  }
-
-  public String getFunctionName() {
-    return functionName;
-  }
-
-  public long getSizeof(CType pType) throws UnrecognizedCCodeException {
-    return machineModel.getSizeof(pType);
+    }
   }
 }