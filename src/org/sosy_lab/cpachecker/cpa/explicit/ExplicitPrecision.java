/*
 *  CPAchecker is a tool for configurable software verification.
 *  This file is part of CPAchecker.
 *
 *  Copyright (C) 2007-2012  Dirk Beyer
 *  All rights reserved.
 *
 *  Licensed under the Apache License, Version 2.0 (the "License");
 *  you may not use this file except in compliance with the License.
 *  You may obtain a copy of the License at
 *
 *      http://www.apache.org/licenses/LICENSE-2.0
 *
 *  Unless required by applicable law or agreed to in writing, software
 *  distributed under the License is distributed on an "AS IS" BASIS,
 *  WITHOUT WARRANTIES OR CONDITIONS OF ANY KIND, either express or implied.
 *  See the License for the specific language governing permissions and
 *  limitations under the License.
 *
 *
 *  CPAchecker web page:
 *    http://cpachecker.sosy-lab.org
 */
package org.sosy_lab.cpachecker.cpa.explicit;

import java.util.Collection;
import java.util.HashMap;
import java.util.HashSet;
import java.util.regex.Pattern;

import org.sosy_lab.common.Pair;
import org.sosy_lab.common.configuration.Configuration;
import org.sosy_lab.common.configuration.InvalidConfigurationException;
import org.sosy_lab.common.configuration.Option;
import org.sosy_lab.common.configuration.Options;
import org.sosy_lab.cpachecker.cfa.model.CFANode;
import org.sosy_lab.cpachecker.core.interfaces.Precision;
import org.sosy_lab.cpachecker.util.VariableClassification;

import com.google.common.base.Joiner;
import com.google.common.base.Optional;
import com.google.common.collect.HashMultimap;
import com.google.common.collect.Multimap;

@Options(prefix="cpa.explicit.precision")
public class ExplicitPrecision implements Precision {

  /**
   * the pattern describing variable names that are not being tracked - if it is null, no variables are black-listed
   */
  private final Pattern blackListPattern;

  /**
   * the current location, given by the ExplicitTransferRelation, needed for checking the white-list
   */
  private CFANode currentLocation                   = null;

  /**
   * the component responsible for thresholds concerning the reached set
   */
  private ReachedSetThresholds reachedSetThresholds = null;

  /**
   * the component responsible for thresholds concerning paths
   */
  private PathThresholds pathThresholds             = null;

  /**
   * the component responsible for variables that need to be tracked, according to refinement
   */
  private CegarPrecision cegarPrecision             = null;

  @Option(description = "ignore boolean variables. if this option is used, "
      + "booleans from the cfa should tracked with another CPA, "
      + "i.e. with BDDCPA.")
  private boolean ignoreBooleans = false;

  @Option(description = "ignore variables with only discrete values "
  		+ "and no calculations except checks for equality. "
      + "if this option is used, these variables from the cfa should "
      + "tracked with another CPA, i.e. with BDDCPA.")
  private boolean ignoreDiscretes = false;

  @Option(description = "ignore variables, that are only used in simple calculations. "
      + "if this option is used, these variables from the cfa should "
      + "tracked with another CPA, i.e. with BDDCPA.")
  private boolean ignoreSimpleCalcs = false;

  private Optional<VariableClassification> varClass;

  public ExplicitPrecision(String variableBlacklist, Configuration config,
      Optional<VariableClassification> vc) throws InvalidConfigurationException {
    config.inject(this);

    blackListPattern = Pattern.compile(variableBlacklist);
    this.varClass = vc;

    cegarPrecision        = new CegarPrecision(config);
    reachedSetThresholds  = new ReachedSetThresholds(config);
    pathThresholds        = new PathThresholds(config);
  }

  /**
   * copy constructor
   *
   * @param original the ExplicitPrecision to copy
   */
  public ExplicitPrecision(ExplicitPrecision original) {

    blackListPattern = original.blackListPattern;

    cegarPrecision        = new CegarPrecision(original.cegarPrecision);
    reachedSetThresholds  = new ReachedSetThresholds(original.reachedSetThresholds);
    pathThresholds        = new PathThresholds(original.pathThresholds);
  }

  public CegarPrecision getCegarPrecision() {
    return cegarPrecision;
  }

  public ReachedSetThresholds getReachedSetThresholds() {
    return reachedSetThresholds;
  }

  public PathThresholds getPathThresholds() {
    return pathThresholds;
  }

  public void setLocation(CFANode node) {
    currentLocation = node;
  }

  boolean isOnBlacklist(String variable) {
    return this.blackListPattern.matcher(variable).matches();
  }

  /**
   * This method tells if the precision demands the given variable to be tracked.
   *
   * A variable is demanded to be tracked if it does not exceed a threshold (when given),
   * it is on the white-list (when not null), and is not on the black-list.
   *
   * @param variable the scoped name of the variable to check
   * @return true, if the variable has to be tracked, else false
   */
  public boolean isTracking(String variable) {
    boolean result = reachedSetThresholds.allowsTrackingOf(variable)
            && pathThresholds.allowsTrackingOf(variable)
            && cegarPrecision.allowsTrackingOf(variable)
            && !isOnBlacklist(variable)
            && !isInIgnoredVarClass(variable);

    return result;
  }

  /** returns true, iff the variable is in an varClass, that should be ignored. */
  private boolean isInIgnoredVarClass(String variable) {
    if (varClass==null || !varClass.isPresent()) { return false; }

    final Pair<String, String> var = splitVar(variable);

<<<<<<< HEAD
    boolean isIgnoredBoolean = ignoreBooleans &&
        varClass.get().getBooleanVars().containsEntry(var.getFirst(), var.getSecond());

    // if a var is boolean and discrete, it is handled as boolean only.
    boolean isIgnoredDiscrete = ignoreDiscretes &&
        !varClass.get().getBooleanVars().containsEntry(var.getFirst(), var.getSecond()) &&
            varClass.get().getDiscreteValueVars().containsEntry(var.getFirst(), var.getSecond());

    boolean isIgnoredSimpleCalc = ignoreSimpleCalcs &&
        !varClass.get().getBooleanVars().containsEntry(var.getFirst(), var.getSecond()) &&
            !varClass.get().getDiscreteValueVars().containsEntry(var.getFirst(), var.getSecond()) &&
            varClass.get().getSimpleCalcVars().containsEntry(var.getFirst(), var.getSecond());

    return isIgnoredBoolean || isIgnoredDiscrete || isIgnoredSimpleCalc;
=======
    final boolean isBoolean = varClass.get().getIntBoolVars().containsEntry(var.getFirst(), var.getSecond());
    final boolean isIntEqual = varClass.get().getIntEqualVars().containsEntry(var.getFirst(), var.getSecond());
    final boolean isIntAdd = varClass.get().getIntAddVars().containsEntry(var.getFirst(), var.getSecond());

    final boolean isIgnoredBoolean = ignoreBoolean && isBoolean;
    final boolean isIgnoredIntEqual = ignoreIntEqual && isIntEqual;
    final boolean isIgnoredIntAdd = ignoreIntAdd && isIntAdd;

    return isIgnoredBoolean || isIgnoredIntEqual || isIgnoredIntAdd;
>>>>>>> 30d65383
  }

  /** split var into function and varName */
  private Pair<String, String> splitVar(String variable) {
    int i = variable.indexOf("::");
    String function;
    String varName;
    if (i == -1) { // global variable, no splitting
      function = null;
      varName = variable;
    } else { // split function::varName
      function = variable.substring(0, i);
      varName = variable.substring(i + 2);
    }
    return Pair.of(function, varName);
  }

  @Options(prefix="cpa.explicit.precision.refinement")
  public class CegarPrecision {
    /**
     * the collection that determines which variables are tracked at a specific location - if it is null, all variables are tracked
     */
    private HashMultimap<CFANode, String> mapping = null;

    @Option(description = "whether or not to add newly-found variables only to the exact program location or to the whole scope of the variable.")
    private boolean useScopedInterpolation = false;

    private CegarPrecision(Configuration config) throws InvalidConfigurationException {
      config.inject(this);

      if(Boolean.parseBoolean(config.getProperty("analysis.useRefinement"))) {
        mapping = HashMultimap.create();
      }
    }

    /**
     * copy constructor
     *
     * @param original the CegarPrecison to copy
     */
    private CegarPrecision(CegarPrecision original) {
      if (original.mapping != null) {
        mapping                = HashMultimap.create(original.mapping);
        useScopedInterpolation = original.useScopedInterpolation;
      }
    }

    /**
     * This method decides whether or not a variable is being tracked by this precision.
     *
     * @param variable the scoped name of the variable for which to make the decision
     * @return true, when the variable is allowed to be tracked, else false
     */
    boolean allowsTrackingOf(String variable) {
      boolean result = (mapping == null) || mapping.containsEntry(currentLocation, variable);

       if(useScopedInterpolation && !result) {
         result = mapping.containsValue(variable);
       }

       return result;
    }

    /**
     * This method determines if the given variable is being tracked at the given location.
     *
     * @param location the location to check at
     * @param variable the variable to check for
     * @return true, if the given variable is being tracked at the given location, else false
     */
    public boolean allowsTrackingAt(CFANode location, String variable) {
      return ((mapping != null) && mapping.containsEntry(location, variable))
          || (useScopedInterpolation && mapping.containsValue(variable));
    }

    /**
     * This method adds the additional mapping to the current mapping, i.e., this precision can only grow in size, and never gets smaller.
     *
     * @param additionalMapping the additional mapping to be added to the current mapping
     */
    public void addToMapping(Multimap<CFANode, String> additionalMapping) {
      mapping.putAll(additionalMapping);
    }

    public Collection<String> getVariablesInPrecision() {
      return new HashSet<String>(mapping.values());
    }

    @Override
    public String toString() {
      return Joiner.on(",").join(mapping.entries());
    }
  }

  abstract class Thresholds {
    /**
     * the mapping of variable names to the threshold of the respective variable
     *
     * a value of null means, that the variable has reached its threshold and is no longer tracked
     */
    protected HashMap<String, Integer> thresholds = new HashMap<String, Integer>();

    /**
     * This method decides whether or not a variable is being tracked by this precision.
     *
     * @param variable the scoped name of the variable for which to make the decision
     * @return true, when the variable is allowed to be tracked, else false
     */
    boolean allowsTrackingOf(String variable) {
      return !thresholds.containsKey(variable) || thresholds.get(variable) != null;
    }

    /**
     * This method declares the given variable to have exceeded its threshold.
     *
     * @param variable the name of the variable
     */
    void setExceeded(String variable) {
      thresholds.put(variable, null);
    }
  }

  @Options(prefix="cpa.explicit.precision.reachedSet")
  class ReachedSetThresholds extends Thresholds {

    /**
     * the default threshold
     */
    @Option(description="threshold for amount of different values that "
        + "are tracked for one variable within the reached set (-1 means infinitely)")
    protected Integer defaultThreshold = -1;

    private ReachedSetThresholds(Configuration config) throws InvalidConfigurationException {
      config.inject(this);
    }

    /**
     * copy constructor
     *
     * @param original the ReachedSetThresholds to copy
     */
    private ReachedSetThresholds(ReachedSetThresholds original) {
      defaultThreshold  = original.defaultThreshold;
      thresholds        = new HashMap<String, Integer>(original.thresholds);
    }

    /**
     * This method decides if the given variable with the given count exceeds the threshold.
     *
     * @param variable the scoped name of the variable to check
     * @param count the value count to compare to the threshold
     * @return true, if the variable with the given count exceeds the threshold, else false
     */
    boolean exceeds(String variable, Integer count) {
      if (defaultThreshold == -1) {
        return false;
      }

<<<<<<< HEAD
      else if ((thresholds.containsKey(variable) && thresholds.get(variable) == null)
          || (thresholds.containsKey(variable) && thresholds.get(variable) < count)
          || (!thresholds.containsKey(variable) && defaultThreshold < count)) {
        return true;
      }
=======
    @Override
    int getSize() {
      return rawPrecision.size();
    }

    @Override
    protected Collection<String> getAbstractionCandidates(ExplicitState state) {
      return new HashSet<>(state.getTrackedVariableNames());
    }
>>>>>>> 30d65383

      return false;
    }
  }

  @Options(prefix="cpa.explicit.precision.path")
  class PathThresholds extends Thresholds {
    /**
     * the default threshold
     */
    @Option(description="threshold for amount of different values that "
        + "are tracked for one variable per path (-1 means infinitely)")
    protected Integer defaultThreshold = -1;

    private PathThresholds(Configuration config) throws InvalidConfigurationException {
      config.inject(this);
    }

    /**
     * copy constructor
     *
     * @param original the PathThresholds to copy
     */
    private PathThresholds(PathThresholds original) {
      defaultThreshold  = original.defaultThreshold;
      thresholds        = new HashMap<String, Integer>(original.thresholds);
    }

    /**
     * This method decides if the given variable with the given count exceeds the threshold.
     *
     * @param variable the scoped name of the variable to check
     * @param count the value count to compare to the threshold
     * @return true, if the variable with the given count exceeds the threshold, else false
     */
    boolean exceeds(String variable, Integer count) {
      if (defaultThreshold == -1) {
        return false;
      }

      else if ((thresholds.containsKey(variable) && thresholds.get(variable) == null)
          || (thresholds.containsKey(variable) && thresholds.get(variable) < count)
          || (!thresholds.containsKey(variable) && defaultThreshold < count)) {
        return true;
      }

      return false;
    }
  }
}<|MERGE_RESOLUTION|>--- conflicted
+++ resolved
@@ -23,9 +23,15 @@
  */
 package org.sosy_lab.cpachecker.cpa.explicit;
 
+import java.io.IOException;
+import java.io.Writer;
+import java.util.ArrayList;
 import java.util.Collection;
-import java.util.HashMap;
 import java.util.HashSet;
+import java.util.Iterator;
+import java.util.Set;
+import java.util.SortedSet;
+import java.util.TreeSet;
 import java.util.regex.Pattern;
 
 import org.sosy_lab.common.Pair;
@@ -41,6 +47,7 @@
 import com.google.common.base.Optional;
 import com.google.common.collect.HashMultimap;
 import com.google.common.collect.Multimap;
+import com.google.common.collect.TreeMultimap;
 
 @Options(prefix="cpa.explicit.precision")
 public class ExplicitPrecision implements Precision {
@@ -51,42 +58,35 @@
   private final Pattern blackListPattern;
 
   /**
-   * the current location, given by the ExplicitTransferRelation, needed for checking the white-list
-   */
-  private CFANode currentLocation                   = null;
-
-  /**
-   * the component responsible for thresholds concerning the reached set
-   */
-  private ReachedSetThresholds reachedSetThresholds = null;
-
-  /**
-   * the component responsible for thresholds concerning paths
-   */
-  private PathThresholds pathThresholds             = null;
-
-  /**
    * the component responsible for variables that need to be tracked, according to refinement
    */
-  private CegarPrecision cegarPrecision             = null;
+  private RefinablePrecision refinablePrecision = null;
+
+  @Option(description = "the threshold which controls whether or not variable valuations ought to be abstracted once the specified number of valuations per variable is reached in the set of reached states")
+  private int reachedSetThreshold = -1;
+
+  @Option(values={"location", "scope"},
+		  description = "whether to track relevant variables only at the exact program location (sharing=location), " +
+		  		"or within their respective (function-/global-) scope (sharing=scoped).")
+  private String sharing = "scope";
 
   @Option(description = "ignore boolean variables. if this option is used, "
       + "booleans from the cfa should tracked with another CPA, "
       + "i.e. with BDDCPA.")
-  private boolean ignoreBooleans = false;
-
-  @Option(description = "ignore variables with only discrete values "
-  		+ "and no calculations except checks for equality. "
+  private boolean ignoreBoolean = false;
+
+  @Option(description = "ignore variables, that are only compared for equality. "
       + "if this option is used, these variables from the cfa should "
       + "tracked with another CPA, i.e. with BDDCPA.")
-  private boolean ignoreDiscretes = false;
-
-  @Option(description = "ignore variables, that are only used in simple calculations. "
+  private boolean ignoreIntEqual = false;
+
+  @Option(description = "ignore variables, that are only used in simple " +
+      "calculations (add, sub, lt, gt, eq). "
       + "if this option is used, these variables from the cfa should "
       + "tracked with another CPA, i.e. with BDDCPA.")
-  private boolean ignoreSimpleCalcs = false;
-
-  private Optional<VariableClassification> varClass;
+  private boolean ignoreIntAdd = false;
+
+  private final Optional<VariableClassification> varClass;
 
   public ExplicitPrecision(String variableBlacklist, Configuration config,
       Optional<VariableClassification> vc) throws InvalidConfigurationException {
@@ -95,43 +95,99 @@
     blackListPattern = Pattern.compile(variableBlacklist);
     this.varClass = vc;
 
-    cegarPrecision        = new CegarPrecision(config);
-    reachedSetThresholds  = new ReachedSetThresholds(config);
-    pathThresholds        = new PathThresholds(config);
+    if (Boolean.parseBoolean(config.getProperty("analysis.useRefinement"))) {
+      refinablePrecision = createInstance();
+    }
+    else {
+      refinablePrecision = new FullPrecision();
+    }
   }
 
   /**
-   * copy constructor
+   * This constructor is used for refining the refinable component precision with the given increment.
    *
-   * @param original the ExplicitPrecision to copy
+   * @param original the ExplicitPrecision to refine
+   * @param increment the increment to refine with
    */
-  public ExplicitPrecision(ExplicitPrecision original) {
-
-    blackListPattern = original.blackListPattern;
-
-    cegarPrecision        = new CegarPrecision(original.cegarPrecision);
-    reachedSetThresholds  = new ReachedSetThresholds(original.reachedSetThresholds);
-    pathThresholds        = new PathThresholds(original.pathThresholds);
-  }
-
-  public CegarPrecision getCegarPrecision() {
-    return cegarPrecision;
-  }
-
-  public ReachedSetThresholds getReachedSetThresholds() {
-    return reachedSetThresholds;
-  }
-
-  public PathThresholds getPathThresholds() {
-    return pathThresholds;
-  }
-
-  public void setLocation(CFANode node) {
-    currentLocation = node;
+  public ExplicitPrecision(ExplicitPrecision original, Multimap<CFANode, String> increment) {
+    // refine the refinable component precision with the given increment
+    refinablePrecision    = original.refinablePrecision.refine(increment);
+
+    // copy remaining fields from original
+    blackListPattern      = original.blackListPattern;
+    reachedSetThreshold   = original.reachedSetThreshold;
+
+    sharing               = original.sharing;
+    varClass              = original.varClass;
+    ignoreBoolean         = original.ignoreBoolean;
+    ignoreIntEqual        = original.ignoreIntEqual;
+    ignoreIntAdd          = original.ignoreIntAdd;
+  }
+
+  public RefinablePrecision getRefinablePrecision() {
+    return refinablePrecision;
   }
 
   boolean isOnBlacklist(String variable) {
     return this.blackListPattern.matcher(variable).matches();
+  }
+
+  boolean variableExceedsReachedSetThreshold(int numberOfDifferentValues) {
+    return numberOfDifferentValues > reachedSetThreshold;
+  }
+
+  boolean isReachedSetThresholdActive() {
+    return reachedSetThreshold > -1;
+  }
+
+  public int getSize() {
+    return refinablePrecision.getSize();
+  }
+
+  @Override
+  public String toString() {
+    return refinablePrecision.toString();
+  }
+
+  ExplicitState computeAbstraction(ExplicitState state, CFANode location) {
+    refinablePrecision.setLocation(location);
+
+    Collection<String> candidates = refinablePrecision.getAbstractionCandidates(state);
+    for (Iterator<String> variableNames = candidates.iterator(); variableNames.hasNext(); ) {
+      String name = variableNames.next();
+      /* for tests with failing benchmarks in product-lines
+       * //if(!name.equals("executiveFloor") && !name.startsWith("calls_") && !name.startsWith("personOnFloor_")) {
+      if (!name.startsWith("personOnFloor_0")
+          && !name.startsWith("personOnFloor_1")
+          && !name.startsWith("personOnFloor_2")
+          && !name.startsWith("personOnFloor_3")
+          && !name.startsWith("personOnFloor_4")
+          && !name.startsWith("personOnFloor_5")
+
+          && !name.startsWith("calls_")
+
+          && !name.startsWith("persons_")
+
+          && !name.startsWith("floorButtons_")
+
+          && !name.equals("executiveFloor")
+          && !name.equals("currentFloorID")
+          && !name.equals("currentHeading")) {
+        variableNames.remove();
+        continue;
+      }
+      if (name.contains("___cpa_temp_result_var_")) {
+        variableNames.remove();
+        continue;
+      }*/
+
+      if (isTracking(name)) {
+        variableNames.remove();
+      }
+    }
+    state.removeAll(candidates);
+
+    return state;
   }
 
   /**
@@ -144,9 +200,7 @@
    * @return true, if the variable has to be tracked, else false
    */
   public boolean isTracking(String variable) {
-    boolean result = reachedSetThresholds.allowsTrackingOf(variable)
-            && pathThresholds.allowsTrackingOf(variable)
-            && cegarPrecision.allowsTrackingOf(variable)
+    boolean result = refinablePrecision.contains(variable)
             && !isOnBlacklist(variable)
             && !isInIgnoredVarClass(variable);
 
@@ -159,22 +213,6 @@
 
     final Pair<String, String> var = splitVar(variable);
 
-<<<<<<< HEAD
-    boolean isIgnoredBoolean = ignoreBooleans &&
-        varClass.get().getBooleanVars().containsEntry(var.getFirst(), var.getSecond());
-
-    // if a var is boolean and discrete, it is handled as boolean only.
-    boolean isIgnoredDiscrete = ignoreDiscretes &&
-        !varClass.get().getBooleanVars().containsEntry(var.getFirst(), var.getSecond()) &&
-            varClass.get().getDiscreteValueVars().containsEntry(var.getFirst(), var.getSecond());
-
-    boolean isIgnoredSimpleCalc = ignoreSimpleCalcs &&
-        !varClass.get().getBooleanVars().containsEntry(var.getFirst(), var.getSecond()) &&
-            !varClass.get().getDiscreteValueVars().containsEntry(var.getFirst(), var.getSecond()) &&
-            varClass.get().getSimpleCalcVars().containsEntry(var.getFirst(), var.getSecond());
-
-    return isIgnoredBoolean || isIgnoredDiscrete || isIgnoredSimpleCalc;
-=======
     final boolean isBoolean = varClass.get().getIntBoolVars().containsEntry(var.getFirst(), var.getSecond());
     final boolean isIntEqual = varClass.get().getIntEqualVars().containsEntry(var.getFirst(), var.getSecond());
     final boolean isIntAdd = varClass.get().getIntAddVars().containsEntry(var.getFirst(), var.getSecond());
@@ -184,11 +222,10 @@
     final boolean isIgnoredIntAdd = ignoreIntAdd && isIntAdd;
 
     return isIgnoredBoolean || isIgnoredIntEqual || isIgnoredIntAdd;
->>>>>>> 30d65383
   }
 
   /** split var into function and varName */
-  private Pair<String, String> splitVar(String variable) {
+  private static Pair<String, String> splitVar(String variable) {
     int i = variable.indexOf("::");
     String function;
     String varName;
@@ -202,34 +239,36 @@
     return Pair.of(function, varName);
   }
 
-  @Options(prefix="cpa.explicit.precision.refinement")
-  public class CegarPrecision {
-    /**
-     * the collection that determines which variables are tracked at a specific location - if it is null, all variables are tracked
-     */
-    private HashMultimap<CFANode, String> mapping = null;
-
-    @Option(description = "whether or not to add newly-found variables only to the exact program location or to the whole scope of the variable.")
-    private boolean useScopedInterpolation = false;
-
-    private CegarPrecision(Configuration config) throws InvalidConfigurationException {
-      config.inject(this);
-
-      if(Boolean.parseBoolean(config.getProperty("analysis.useRefinement"))) {
-        mapping = HashMultimap.create();
-      }
-    }
-
-    /**
-     * copy constructor
-     *
-     * @param original the CegarPrecison to copy
-     */
-    private CegarPrecision(CegarPrecision original) {
-      if (original.mapping != null) {
-        mapping                = HashMultimap.create(original.mapping);
-        useScopedInterpolation = original.useScopedInterpolation;
-      }
+  private RefinablePrecision createInstance() {
+	if(sharing.equals("scope")) {
+      return new ScopedRefinablePrecision();
+	}
+
+    else if(sharing.equals("location")) {
+      return new LocalizedRefinablePrecision();
+	}
+
+    else {
+      throw new InternalError("Wrong value for precison sharing strategy given (was " + sharing + ")," +
+      		"or allowed options out-dated.");
+    }
+  }
+
+  abstract public static class RefinablePrecision {
+    public static final String DELIMITER = ", ";
+
+    /**
+     * the current location needed for checking containment
+     */
+    CFANode location = null;
+
+    /**
+     * This method sets the location for the refinable precision.
+     *
+     * @param node the location to be set
+     */
+    private void setLocation(CFANode node) {
+      location = node;
     }
 
     /**
@@ -238,118 +277,91 @@
      * @param variable the scoped name of the variable for which to make the decision
      * @return true, when the variable is allowed to be tracked, else false
      */
-    boolean allowsTrackingOf(String variable) {
-      boolean result = (mapping == null) || mapping.containsEntry(currentLocation, variable);
-
-       if(useScopedInterpolation && !result) {
-         result = mapping.containsValue(variable);
-       }
-
-       return result;
-    }
-
-    /**
-     * This method determines if the given variable is being tracked at the given location.
-     *
-     * @param location the location to check at
-     * @param variable the variable to check for
-     * @return true, if the given variable is being tracked at the given location, else false
-     */
-    public boolean allowsTrackingAt(CFANode location, String variable) {
-      return ((mapping != null) && mapping.containsEntry(location, variable))
-          || (useScopedInterpolation && mapping.containsValue(variable));
-    }
-
-    /**
-     * This method adds the additional mapping to the current mapping, i.e., this precision can only grow in size, and never gets smaller.
-     *
-     * @param additionalMapping the additional mapping to be added to the current mapping
-     */
-    public void addToMapping(Multimap<CFANode, String> additionalMapping) {
-      mapping.putAll(additionalMapping);
-    }
-
-    public Collection<String> getVariablesInPrecision() {
-      return new HashSet<String>(mapping.values());
-    }
-
-    @Override
-    public String toString() {
-      return Joiner.on(",").join(mapping.entries());
-    }
-  }
-
-  abstract class Thresholds {
-    /**
-     * the mapping of variable names to the threshold of the respective variable
-     *
-     * a value of null means, that the variable has reached its threshold and is no longer tracked
-     */
-    protected HashMap<String, Integer> thresholds = new HashMap<String, Integer>();
-
-    /**
-     * This method decides whether or not a variable is being tracked by this precision.
-     *
-     * @param variable the scoped name of the variable for which to make the decision
-     * @return true, when the variable is allowed to be tracked, else false
-     */
-    boolean allowsTrackingOf(String variable) {
-      return !thresholds.containsKey(variable) || thresholds.get(variable) != null;
-    }
-
-    /**
-     * This method declares the given variable to have exceeded its threshold.
-     *
-     * @param variable the name of the variable
-     */
-    void setExceeded(String variable) {
-      thresholds.put(variable, null);
-    }
-  }
-
-  @Options(prefix="cpa.explicit.precision.reachedSet")
-  class ReachedSetThresholds extends Thresholds {
-
-    /**
-     * the default threshold
-     */
-    @Option(description="threshold for amount of different values that "
-        + "are tracked for one variable within the reached set (-1 means infinitely)")
-    protected Integer defaultThreshold = -1;
-
-    private ReachedSetThresholds(Configuration config) throws InvalidConfigurationException {
-      config.inject(this);
-    }
-
-    /**
-     * copy constructor
-     *
-     * @param original the ReachedSetThresholds to copy
-     */
-    private ReachedSetThresholds(ReachedSetThresholds original) {
-      defaultThreshold  = original.defaultThreshold;
-      thresholds        = new HashMap<String, Integer>(original.thresholds);
-    }
-
-    /**
-     * This method decides if the given variable with the given count exceeds the threshold.
-     *
-     * @param variable the scoped name of the variable to check
-     * @param count the value count to compare to the threshold
-     * @return true, if the variable with the given count exceeds the threshold, else false
-     */
-    boolean exceeds(String variable, Integer count) {
-      if (defaultThreshold == -1) {
-        return false;
-      }
-
-<<<<<<< HEAD
-      else if ((thresholds.containsKey(variable) && thresholds.get(variable) == null)
-          || (thresholds.containsKey(variable) && thresholds.get(variable) < count)
-          || (!thresholds.containsKey(variable) && defaultThreshold < count)) {
-        return true;
-      }
-=======
+    abstract public boolean contains(String variable);
+
+    /**
+     * This method refines the precision with the given increment.
+     *
+     * @param increment the increment to refine the precision with
+     * @return the refined precision
+     */
+    abstract protected RefinablePrecision refine(Multimap<CFANode, String> increment);
+
+    /**
+     * This method returns the size of the refinable precision, i.e., the number of elements contained.
+     * @return
+     */
+    abstract int getSize();
+
+    /**
+     * This method transforms the precision and writes it using the given writer.
+     *
+     * @param writer the write to write the precision to
+     * @throws IOException
+     */
+    abstract void serialize(Writer writer) throws IOException;
+
+    /**
+     * This method joins this precision with another precision
+     *
+     * @param otherPrecision the precision to join with
+     */
+    abstract void join(RefinablePrecision otherPrecision);
+
+    /**
+     * This method returns a set of variables that are candidates for being abstracted.
+     *
+     * The size (from empty to delta of state to whole state) of the set of candidates depend on the instance of the refinable precision.
+     *
+     * @param state the state for which to compute the abstraction candidates
+     * @return the set of the abstraction candidates
+     */
+    abstract protected Collection<String> getAbstractionCandidates(ExplicitState state);
+  }
+
+  public static class LocalizedRefinablePrecision extends RefinablePrecision {
+    /**
+     * the collection that determines which variables are tracked at a specific location - if it is null, all variables are tracked
+     */
+    private HashMultimap<CFANode, String> rawPrecision = HashMultimap.create();
+
+    @Override
+    public LocalizedRefinablePrecision refine(Multimap<CFANode, String> increment) {
+      if (this.rawPrecision.entries().containsAll(increment.entries())) {
+        return this;
+      }
+      else {
+        LocalizedRefinablePrecision refinedPrecision = new LocalizedRefinablePrecision();
+
+        refinedPrecision.rawPrecision = HashMultimap.create(rawPrecision);
+        refinedPrecision.rawPrecision.putAll(increment);
+
+        return refinedPrecision;
+      }
+    }
+
+    @Override
+    public boolean contains(String variable) {
+      return rawPrecision.containsEntry(location, variable);
+    }
+
+    @Override
+    void serialize(Writer writer) throws IOException {
+      for (CFANode currentLocation : rawPrecision.keySet()) {
+        writer.write("\n" + currentLocation + ":\n");
+
+        for (String variable : rawPrecision.get(currentLocation)) {
+          writer.write(variable + "\n");
+        }
+      }
+    }
+
+    @Override
+    public void join(RefinablePrecision consolidatedPrecision) {
+      assert(getClass().equals(consolidatedPrecision.getClass()));
+      this.rawPrecision.putAll(((LocalizedRefinablePrecision)consolidatedPrecision).rawPrecision);
+    }
+
     @Override
     int getSize() {
       return rawPrecision.size();
@@ -359,54 +371,117 @@
     protected Collection<String> getAbstractionCandidates(ExplicitState state) {
       return new HashSet<>(state.getTrackedVariableNames());
     }
->>>>>>> 30d65383
-
-      return false;
-    }
-  }
-
-  @Options(prefix="cpa.explicit.precision.path")
-  class PathThresholds extends Thresholds {
-    /**
-     * the default threshold
-     */
-    @Option(description="threshold for amount of different values that "
-        + "are tracked for one variable per path (-1 means infinitely)")
-    protected Integer defaultThreshold = -1;
-
-    private PathThresholds(Configuration config) throws InvalidConfigurationException {
-      config.inject(this);
-    }
-
-    /**
-     * copy constructor
-     *
-     * @param original the PathThresholds to copy
-     */
-    private PathThresholds(PathThresholds original) {
-      defaultThreshold  = original.defaultThreshold;
-      thresholds        = new HashMap<String, Integer>(original.thresholds);
-    }
-
-    /**
-     * This method decides if the given variable with the given count exceeds the threshold.
-     *
-     * @param variable the scoped name of the variable to check
-     * @param count the value count to compare to the threshold
-     * @return true, if the variable with the given count exceeds the threshold, else false
-     */
-    boolean exceeds(String variable, Integer count) {
-      if (defaultThreshold == -1) {
-        return false;
-      }
-
-      else if ((thresholds.containsKey(variable) && thresholds.get(variable) == null)
-          || (thresholds.containsKey(variable) && thresholds.get(variable) < count)
-          || (!thresholds.containsKey(variable) && defaultThreshold < count)) {
-        return true;
-      }
-
-      return false;
+
+    @Override
+    public String toString() {
+      return TreeMultimap.create(rawPrecision).toString();
+    }
+  }
+
+  public static class ScopedRefinablePrecision extends RefinablePrecision {
+    /**
+     * the collection that determines which variables are tracked within a specific scope
+     */
+    private Set<String> rawPrecision = new HashSet<>();
+
+    @Override
+    public boolean contains(String variable) {
+      return rawPrecision.contains(variable);
+    }
+
+    @Override
+    public ScopedRefinablePrecision refine(Multimap<CFANode, String> increment) {
+      if (this.rawPrecision.containsAll(increment.values())) {
+        return this;
+      }
+      else {
+        ScopedRefinablePrecision refinedPrecision = new ScopedRefinablePrecision();
+
+        refinedPrecision.rawPrecision = new HashSet<>(rawPrecision);
+        refinedPrecision.rawPrecision.addAll(increment.values());
+        return refinedPrecision;
+      }
+    }
+
+    @Override
+    void serialize(Writer writer) throws IOException {
+      SortedSet<String> sortedPrecision = new TreeSet<>(rawPrecision);
+
+      ArrayList<String> globals = new ArrayList<>();
+      String previousScope      = null;
+      for (String variable : sortedPrecision) {
+        if (variable.contains("::")) {
+          String functionName = variable.substring(0, variable.indexOf("::"));
+          if (!functionName.equals(previousScope)) {
+            writer.write("\n" + functionName + ":\n");
+          }
+          writer.write(variable + "\n");
+
+          previousScope = functionName;
+        }
+        else {
+          globals.add(variable);
+        }
+      }
+
+      if (previousScope != null) {
+        writer.write("\n");
+      }
+
+      writer.write("*:\n" + Joiner.on("\n").join(globals));
+    }
+
+    @Override
+    public void join(RefinablePrecision consolidatedPrecision) {
+      assert(getClass().equals(consolidatedPrecision.getClass()));
+      this.rawPrecision.addAll(((ScopedRefinablePrecision)consolidatedPrecision).rawPrecision);
+    }
+
+    @Override
+    int getSize() {
+      return rawPrecision.size();
+    }
+
+    @Override
+    protected Collection<String> getAbstractionCandidates(ExplicitState state) {
+      return new HashSet<>(state.getDelta());
+    }
+
+    @Override
+    public String toString() {
+      return new TreeSet<>(rawPrecision).toString();
+    }
+  }
+
+  public static class FullPrecision extends RefinablePrecision {
+    @Override
+    public boolean contains(String variable) {
+      return true;
+    }
+
+    @Override
+    public FullPrecision refine(Multimap<CFANode, String> additionalMapping) {
+      return this;
+    }
+
+    @Override
+    void serialize(Writer writer) throws IOException {
+      writer.write("# full precision used - nothing to show here");
+    }
+
+    @Override
+    public void join(RefinablePrecision consolidatedPrecision) {
+      assert(getClass().equals(consolidatedPrecision.getClass()));
+    }
+
+    @Override
+    int getSize() {
+      return -1;
+    }
+
+    @Override
+    protected Collection<String> getAbstractionCandidates(ExplicitState state) {
+      return new HashSet<>(state.getDelta());
     }
   }
 }