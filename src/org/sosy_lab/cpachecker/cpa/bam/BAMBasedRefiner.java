/*
 *  CPAchecker is a tool for configurable software verification.
 *  This file is part of CPAchecker.
 *
 *  Copyright (C) 2007-2014  Dirk Beyer
 *  All rights reserved.
 *
 *  Licensed under the Apache License, Version 2.0 (the "License");
 *  you may not use this file except in compliance with the License.
 *  You may obtain a copy of the License at
 *
 *      http://www.apache.org/licenses/LICENSE-2.0
 *
 *  Unless required by applicable law or agreed to in writing, software
 *  distributed under the License is distributed on an "AS IS" BASIS,
 *  WITHOUT WARRANTIES OR CONDITIONS OF ANY KIND, either express or implied.
 *  See the License for the specific language governing permissions and
 *  limitations under the License.
 *
 *
 *  CPAchecker web page:
 *    http://cpachecker.sosy-lab.org
 */
package org.sosy_lab.cpachecker.cpa.bam;

import static com.google.common.base.Preconditions.checkArgument;

import com.google.common.base.Preconditions;
import org.sosy_lab.common.configuration.InvalidConfigurationException;
import org.sosy_lab.common.log.LogManager;
import org.sosy_lab.cpachecker.core.counterexample.CounterexampleInfo;
import org.sosy_lab.cpachecker.core.interfaces.ConfigurableProgramAnalysis;
import org.sosy_lab.cpachecker.core.interfaces.Refiner;
import org.sosy_lab.cpachecker.cpa.arg.ARGBasedRefiner;
import org.sosy_lab.cpachecker.cpa.arg.ARGCPA;
import org.sosy_lab.cpachecker.cpa.arg.ARGReachedSet;
import org.sosy_lab.cpachecker.cpa.arg.ARGState;
import org.sosy_lab.cpachecker.cpa.arg.ARGUtils;
import org.sosy_lab.cpachecker.cpa.arg.AbstractARGBasedRefiner;
import org.sosy_lab.cpachecker.cpa.arg.path.ARGPath;
import org.sosy_lab.cpachecker.cpa.bam.BAMSubgraphComputer.BackwardARGState;
import org.sosy_lab.cpachecker.cpa.bam.BAMSubgraphComputer.MissingBlockException;
import org.sosy_lab.cpachecker.exceptions.CPAException;
import org.sosy_lab.cpachecker.exceptions.CPATransferException;
import org.sosy_lab.cpachecker.util.CPAs;
import org.sosy_lab.cpachecker.util.Pair;
import org.sosy_lab.cpachecker.util.statistics.StatTimer;

/**
 * This is an extension of {@link AbstractARGBasedRefiner} that takes care of
 * flattening the ARG before calling
 * {@link ARGBasedRefiner#performRefinementForPath(ARGReachedSet, ARGPath)}.
 *
 * Warning: Although the ARG is flattened at this point, the elements in it have
 * not been expanded due to performance reasons.
 */
public class BAMBasedRefiner extends AbstractARGBasedRefiner {

  final StatTimer computePathTimer = new StatTimer("Compute path for refinement");
  final StatTimer computeSubtreeTimer = new StatTimer("Constructing flat ARG");
  final StatTimer computeCounterexampleTimer = new StatTimer("Searching path to error location");
  final StatTimer removeCachedSubtreeTimer = new StatTimer("Removing cached subtrees");

<<<<<<< HEAD
  private final AbstractBAMCPA bamCpa;
=======
  private final BAMCPA bamCpa;
  protected ARGState rootOfSubgraph = null;
>>>>>>> 9f0a5a0a

  private BAMBasedRefiner(
      ARGBasedRefiner pRefiner, ARGCPA pArgCpa, AbstractBAMCPA pBamCpa, LogManager pLogger) {
    super(pRefiner, pArgCpa, pLogger);

    bamCpa = pBamCpa;
    bamCpa.getStatistics().addRefiner(this);
  }

  /**
   * Create a {@link Refiner} instance that supports BAM from a {@link ARGBasedRefiner} instance.
   */
  public static Refiner forARGBasedRefiner(
      final ARGBasedRefiner pRefiner, final ConfigurableProgramAnalysis pCpa)
      throws InvalidConfigurationException {
    checkArgument(
        !(pRefiner instanceof Refiner),
        "ARGBasedRefiners may not implement Refiner, choose between these two!");

    if (!(pCpa instanceof AbstractBAMCPA)) {
      throw new InvalidConfigurationException("BAM CPA needed for BAM-based refinement");
    }
    AbstractBAMCPA bamCpa = (AbstractBAMCPA) pCpa;
    ARGCPA argCpa = CPAs.retrieveCPAOrFail(pCpa, ARGCPA.class, Refiner.class);
    return new BAMBasedRefiner(pRefiner, argCpa, bamCpa, bamCpa.getLogger());
  }

  @Override
  protected final CounterexampleInfo performRefinementForPath(
      ARGReachedSet pReached, ARGPath pPath) throws CPAException, InterruptedException {
    checkArgument(!(pReached instanceof BAMReachedSet),
        "Wrapping of BAM-based refiners inside BAM-based refiners is not allowed.");
    assert pPath == null || pPath.size() > 0;

    if (pPath == null) {

      // The counter-example-path could not be constructed, because of missing blocks (aka "holes").
      // We directly return SPURIOUS and let the CPA-algorithm run again.
      // During the counter-example-path-building we already re-added the start-states of all blocks,
      // that lead to the missing block, to the waitlists of those blocks.
      // Thus missing blocks are analyzed and rebuild again in the next CPA-algorithm.
      return CounterexampleInfo.spurious();
    } else {

      // wrap the original reached-set to have a valid "view" on all reached states.
      pReached = new BAMReachedSet(bamCpa, pReached, pPath, removeCachedSubtreeTimer);
      return super.performRefinementForPath(pReached, pPath);
    }
  }

  @Override
  protected final ARGPath computePath(
      ARGState pLastElement, ARGReachedSet pMainReachedSet) throws InterruptedException, CPATransferException {
    //assert pLastElement.isTarget();
    assert pMainReachedSet.asReachedSet().contains(pLastElement) : "targetState must be in mainReachedSet.";
    assert BAMReachedSetValidator.validateData(
        bamCpa.getData(), bamCpa.getBlockPartitioning(), pMainReachedSet);

    computePathTimer.start();
    try {
      computeSubtreeTimer.start();
      Pair<BackwardARGState, BackwardARGState> rootAndTargetOfSubgraph;
      try {
        try {
          final BAMSubgraphComputer cexSubgraphComputer = new BAMSubgraphComputer(bamCpa);
          rootAndTargetOfSubgraph = Preconditions.checkNotNull(
              cexSubgraphComputer.computeCounterexampleSubgraph(pLastElement, pMainReachedSet));
        } catch (MissingBlockException e) {
          // We return NULL, such that the method performRefinementForPath can handle it.
          return null;
        }
      } finally {
        computeSubtreeTimer.stop();
      }

      computeCounterexampleTimer.start();
      try {
        // search path to target, as in super-class
        return ARGUtils.getOnePathTo(rootAndTargetOfSubgraph.getSecond());
      } finally {
        computeCounterexampleTimer.stop();
      }
    } finally {
      computePathTimer.stop();
    }
  }
}<|MERGE_RESOLUTION|>--- conflicted
+++ resolved
@@ -54,19 +54,14 @@
  * Warning: Although the ARG is flattened at this point, the elements in it have
  * not been expanded due to performance reasons.
  */
-public class BAMBasedRefiner extends AbstractARGBasedRefiner {
+public final class BAMBasedRefiner extends AbstractARGBasedRefiner {
 
   final StatTimer computePathTimer = new StatTimer("Compute path for refinement");
   final StatTimer computeSubtreeTimer = new StatTimer("Constructing flat ARG");
   final StatTimer computeCounterexampleTimer = new StatTimer("Searching path to error location");
   final StatTimer removeCachedSubtreeTimer = new StatTimer("Removing cached subtrees");
 
-<<<<<<< HEAD
   private final AbstractBAMCPA bamCpa;
-=======
-  private final BAMCPA bamCpa;
-  protected ARGState rootOfSubgraph = null;
->>>>>>> 9f0a5a0a
 
   private BAMBasedRefiner(
       ARGBasedRefiner pRefiner, ARGCPA pArgCpa, AbstractBAMCPA pBamCpa, LogManager pLogger) {
@@ -120,7 +115,6 @@
   @Override
   protected final ARGPath computePath(
       ARGState pLastElement, ARGReachedSet pMainReachedSet) throws InterruptedException, CPATransferException {
-    //assert pLastElement.isTarget();
     assert pMainReachedSet.asReachedSet().contains(pLastElement) : "targetState must be in mainReachedSet.";
     assert BAMReachedSetValidator.validateData(
         bamCpa.getData(), bamCpa.getBlockPartitioning(), pMainReachedSet);
