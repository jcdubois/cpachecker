/*
 *  CPAchecker is a tool for configurable software verification.
 *  This file is part of CPAchecker.
 *
 *  Copyright (C) 2007-2012  Dirk Beyer
 *  All rights reserved.
 *
 *  Licensed under the Apache License, Version 2.0 (the "License");
 *  you may not use this file except in compliance with the License.
 *  You may obtain a copy of the License at
 *
 *      http://www.apache.org/licenses/LICENSE-2.0
 *
 *  Unless required by applicable law or agreed to in writing, software
 *  distributed under the License is distributed on an "AS IS" BASIS,
 *  WITHOUT WARRANTIES OR CONDITIONS OF ANY KIND, either express or implied.
 *  See the License for the specific language governing permissions and
 *  limitations under the License.
 *
 *
 *  CPAchecker web page:
 *    http://cpachecker.sosy-lab.org
 */
package org.sosy_lab.cpachecker.cpa.composite;

import java.util.ArrayList;
import java.util.Collection;
import java.util.List;

import org.sosy_lab.common.configuration.InvalidConfigurationException;
import org.sosy_lab.common.configuration.Option;
import org.sosy_lab.common.configuration.Options;
import org.sosy_lab.cpachecker.cfa.model.CFAEdge;
import org.sosy_lab.cpachecker.cfa.model.CFANode;
import org.sosy_lab.cpachecker.core.defaults.AbstractCPAFactory;
import org.sosy_lab.cpachecker.core.defaults.MergeSepOperator;
import org.sosy_lab.cpachecker.core.defaults.SimplePrecisionAdjustment;
import org.sosy_lab.cpachecker.core.interfaces.AbstractDomain;
import org.sosy_lab.cpachecker.core.interfaces.AbstractState;
import org.sosy_lab.cpachecker.core.interfaces.CPAFactory;
import org.sosy_lab.cpachecker.core.interfaces.ConfigurableProgramAnalysis;
import org.sosy_lab.cpachecker.core.interfaces.ConfigurableProgramAnalysisWithABM;
import org.sosy_lab.cpachecker.core.interfaces.MergeOperator;
import org.sosy_lab.cpachecker.core.interfaces.PostProcessor;
import org.sosy_lab.cpachecker.core.interfaces.Precision;
import org.sosy_lab.cpachecker.core.interfaces.PrecisionAdjustment;
import org.sosy_lab.cpachecker.core.interfaces.ProofChecker;
import org.sosy_lab.cpachecker.core.interfaces.Reducer;
import org.sosy_lab.cpachecker.core.interfaces.Statistics;
import org.sosy_lab.cpachecker.core.interfaces.StatisticsProvider;
import org.sosy_lab.cpachecker.core.interfaces.StopOperator;
import org.sosy_lab.cpachecker.core.interfaces.TransferRelation;
import org.sosy_lab.cpachecker.core.interfaces.WrapperCPA;
<<<<<<< HEAD
import org.sosy_lab.cpachecker.core.reachedset.ReachedSet;
=======
import org.sosy_lab.cpachecker.cpa.explicit.OmniscientCompositePrecisionAdjustment;
import org.sosy_lab.cpachecker.exceptions.CPAException;
import org.sosy_lab.cpachecker.exceptions.CPATransferException;
>>>>>>> 176f0002

import com.google.common.base.Preconditions;
import com.google.common.collect.ImmutableList;

<<<<<<< HEAD
public class CompositeCPA implements ConfigurableProgramAnalysis, StatisticsProvider, WrapperCPA, ConfigurableProgramAnalysisWithABM, PostProcessor
{
=======
public class CompositeCPA implements ConfigurableProgramAnalysis, StatisticsProvider, WrapperCPA, ConfigurableProgramAnalysisWithABM, ProofChecker {
>>>>>>> 176f0002

  @Options(prefix="cpa.composite")
  private static class CompositeOptions {
    @Option(toUppercase=true, values={"PLAIN", "AGREE"},
        description="which composite merge operator to use (plain or agree)\n"
          + "Both delegate to the component cpas, but agree only allows "
          + "merging if all cpas agree on this. This is probably what you want.")
    private String merge = "AGREE";

    @Option(toUppercase=true, values={"IGNORANT", "OMNISCIENT"},
    description="which precision adjustment strategy to use (ignorant or omniscient)\n"
      + "While an ignorant strategy keeps the domain knowledge seperated, "
      + "and delegates to the component precision adjustment operators, "
      + "the omniscient strategy may operate on global knowledge.")
    private String precAdjust = "IGNORANT";
  }

  private static class CompositeCPAFactory extends AbstractCPAFactory {

    private ImmutableList<ConfigurableProgramAnalysis> cpas = null;

    @Override
    public ConfigurableProgramAnalysis createInstance() throws InvalidConfigurationException {
      Preconditions.checkState(cpas != null, "CompositeCPA needs wrapped CPAs!");

      CompositeOptions options = new CompositeOptions();
      getConfiguration().inject(options);

      ImmutableList.Builder<AbstractDomain> domains = ImmutableList.builder();
      ImmutableList.Builder<TransferRelation> transferRelations = ImmutableList.builder();
      ImmutableList.Builder<MergeOperator> mergeOperators = ImmutableList.builder();
      ImmutableList.Builder<StopOperator> stopOperators = ImmutableList.builder();
      ImmutableList.Builder<PrecisionAdjustment> precisionAdjustments = ImmutableList.builder();
      ImmutableList.Builder<SimplePrecisionAdjustment> simplePrecisionAdjustments = ImmutableList.builder();

      boolean mergeSep = true;
      boolean simplePrec = true;

      for (ConfigurableProgramAnalysis sp : cpas) {
        domains.add(sp.getAbstractDomain());
        transferRelations.add(sp.getTransferRelation());
        stopOperators.add(sp.getStopOperator());

        PrecisionAdjustment prec = sp.getPrecisionAdjustment();
        if (prec instanceof SimplePrecisionAdjustment) {
          simplePrecisionAdjustments.add((SimplePrecisionAdjustment) prec);
        } else {
          simplePrec = false;
        }
        precisionAdjustments.add(prec);

        MergeOperator merge = sp.getMergeOperator();
        if (merge != MergeSepOperator.getInstance()) {
          mergeSep = false;
        }
        mergeOperators.add(merge);
      }

      ImmutableList<StopOperator> stopOps = stopOperators.build();

      MergeOperator compositeMerge;
      if (mergeSep) {
        compositeMerge = MergeSepOperator.getInstance();
      } else {

        if (options.merge.equals("AGREE")) {
          compositeMerge = new CompositeMergeAgreeOperator(mergeOperators.build(), stopOps);
        } else if (options.merge.equals("PLAIN")) {
          compositeMerge = new CompositeMergePlainOperator(mergeOperators.build());
        } else {
          throw new AssertionError();
        }
      }

      CompositeDomain compositeDomain = new CompositeDomain(domains.build());
      CompositeTransferRelation compositeTransfer = new CompositeTransferRelation(transferRelations.build());
      CompositeStopOperator compositeStop = new CompositeStopOperator(stopOps);

      PrecisionAdjustment compositePrecisionAdjustment;
      if (options.precAdjust.equals("IGNORANT")) {
        if (simplePrec) {
          compositePrecisionAdjustment = new CompositeSimplePrecisionAdjustment(simplePrecisionAdjustments.build());
        } else {
          compositePrecisionAdjustment = new CompositePrecisionAdjustment(precisionAdjustments.build());
        }
      } else {
        compositePrecisionAdjustment = new OmniscientCompositePrecisionAdjustment(precisionAdjustments.build());
      }

      return new CompositeCPA(compositeDomain, compositeTransfer, compositeMerge, compositeStop,
          compositePrecisionAdjustment, cpas);
    }

    @Override
    public CPAFactory setChild(ConfigurableProgramAnalysis pChild)
        throws UnsupportedOperationException {
      throw new UnsupportedOperationException("Use CompositeCPA to wrap several CPAs!");
    }

    @Override
    public CPAFactory setChildren(List<ConfigurableProgramAnalysis> pChildren) {
      Preconditions.checkNotNull(pChildren);
      Preconditions.checkArgument(!pChildren.isEmpty());
      Preconditions.checkState(cpas == null);

      cpas = ImmutableList.copyOf(pChildren);
      return this;
    }
  }

  public static CPAFactory factory() {
    return new CompositeCPAFactory();
  }

  private final AbstractDomain abstractDomain;
  private final CompositeTransferRelation transferRelation;
  private final MergeOperator mergeOperator;
  private final CompositeStopOperator stopOperator;
  private final PrecisionAdjustment precisionAdjustment;
  private final Reducer reducer;

  private final ImmutableList<ConfigurableProgramAnalysis> cpas;

  protected CompositeCPA (AbstractDomain abstractDomain,
      CompositeTransferRelation transferRelation,
      MergeOperator mergeOperator,
      CompositeStopOperator stopOperator,
      PrecisionAdjustment precisionAdjustment,
      ImmutableList<ConfigurableProgramAnalysis> cpas)
  {
    this.abstractDomain = abstractDomain;
    this.transferRelation = transferRelation;
    this.mergeOperator = mergeOperator;
    this.stopOperator = stopOperator;
    this.precisionAdjustment = precisionAdjustment;
    this.cpas = cpas;

    List<Reducer> wrappedReducers = new ArrayList<Reducer>();
    for (ConfigurableProgramAnalysis cpa : cpas) {
      if (cpa instanceof ConfigurableProgramAnalysisWithABM) {
        wrappedReducers.add(((ConfigurableProgramAnalysisWithABM) cpa).getReducer());
      } else {
        wrappedReducers.clear();
        break;
      }
    }
    if (!wrappedReducers.isEmpty()) {
      reducer = new CompositeReducer(wrappedReducers);
    } else {
      reducer = null;
    }
  }

  @Override
  public AbstractDomain getAbstractDomain() {
    return abstractDomain;
  }

  @Override
  public TransferRelation getTransferRelation() {
    return transferRelation;
  }

  @Override
  public MergeOperator getMergeOperator() {
    return mergeOperator;
  }

  @Override
  public StopOperator getStopOperator() {
    return stopOperator;
  }

  @Override
  public PrecisionAdjustment getPrecisionAdjustment () {
    return precisionAdjustment;
  }

  @Override
  public Reducer getReducer() {
    return reducer;
  }

  @Override
  public AbstractState getInitialState (CFANode node) {
    Preconditions.checkNotNull(node);

    ImmutableList.Builder<AbstractState> initialStates = ImmutableList.builder();
    for (ConfigurableProgramAnalysis sp : cpas) {
      initialStates.add(sp.getInitialState(node));
    }

    return new CompositeState(initialStates.build());
  }

  @Override
  public Precision getInitialPrecision (CFANode node) {
    Preconditions.checkNotNull(node);

    ImmutableList.Builder<Precision> initialPrecisions = ImmutableList.builder();
    for (ConfigurableProgramAnalysis sp : cpas) {
      initialPrecisions.add(sp.getInitialPrecision(node));
    }
    return new CompositePrecision(initialPrecisions.build());
  }

  @Override
  public void collectStatistics(Collection<Statistics> pStatsCollection) {
    for (ConfigurableProgramAnalysis cpa: cpas) {
      if (cpa instanceof StatisticsProvider) {
        ((StatisticsProvider)cpa).collectStatistics(pStatsCollection);
      }
    }

    if (precisionAdjustment instanceof StatisticsProvider) {
      ((StatisticsProvider)precisionAdjustment).collectStatistics(pStatsCollection);
    }
  }

  @Override
  public <T extends ConfigurableProgramAnalysis> T retrieveWrappedCpa(Class<T> pType) {
    if (pType.isAssignableFrom(getClass())) {
      return pType.cast(this);
    }
    for (ConfigurableProgramAnalysis cpa : cpas) {
      if (pType.isAssignableFrom(cpa.getClass())) {
        return pType.cast(cpa);
      } else if (cpa instanceof WrapperCPA) {
        T result = ((WrapperCPA)cpa).retrieveWrappedCpa(pType);
        if (result != null) {
          return result;
        }
      }
    }
    return null;
  }

  @Override
<<<<<<< HEAD
  public void postProcess(ReachedSet pReached) {
    for(ConfigurableProgramAnalysis cpa : cpas) {
      if(cpa instanceof PostProcessor) {
        ((PostProcessor)cpa).postProcess(pReached);
      }
    }
=======
  public ImmutableList<? extends ConfigurableProgramAnalysis> getWrappedCPAs() {
    return cpas;
  }

  @Override
  public boolean areAbstractSuccessors(AbstractState pElement, CFAEdge pCfaEdge, Collection<? extends AbstractState> pSuccessors) throws CPATransferException, InterruptedException {
    return transferRelation.areAbstractSuccessors(pElement, pCfaEdge, pSuccessors, cpas);
  }

  @Override
  public boolean isCoveredBy(AbstractState pElement, AbstractState pOtherElement) throws CPAException {
    return stopOperator.isCoveredBy(pElement, pOtherElement, cpas);
>>>>>>> 176f0002
  }
}<|MERGE_RESOLUTION|>--- conflicted
+++ resolved
@@ -51,23 +51,16 @@
 import org.sosy_lab.cpachecker.core.interfaces.StopOperator;
 import org.sosy_lab.cpachecker.core.interfaces.TransferRelation;
 import org.sosy_lab.cpachecker.core.interfaces.WrapperCPA;
-<<<<<<< HEAD
 import org.sosy_lab.cpachecker.core.reachedset.ReachedSet;
-=======
 import org.sosy_lab.cpachecker.cpa.explicit.OmniscientCompositePrecisionAdjustment;
 import org.sosy_lab.cpachecker.exceptions.CPAException;
 import org.sosy_lab.cpachecker.exceptions.CPATransferException;
->>>>>>> 176f0002
 
 import com.google.common.base.Preconditions;
 import com.google.common.collect.ImmutableList;
 
-<<<<<<< HEAD
-public class CompositeCPA implements ConfigurableProgramAnalysis, StatisticsProvider, WrapperCPA, ConfigurableProgramAnalysisWithABM, PostProcessor
+public class CompositeCPA implements ConfigurableProgramAnalysis, StatisticsProvider, WrapperCPA, ConfigurableProgramAnalysisWithABM, PostProcessor, ProofChecker
 {
-=======
-public class CompositeCPA implements ConfigurableProgramAnalysis, StatisticsProvider, WrapperCPA, ConfigurableProgramAnalysisWithABM, ProofChecker {
->>>>>>> 176f0002
 
   @Options(prefix="cpa.composite")
   private static class CompositeOptions {
@@ -306,14 +299,15 @@
   }
 
   @Override
-<<<<<<< HEAD
   public void postProcess(ReachedSet pReached) {
     for(ConfigurableProgramAnalysis cpa : cpas) {
       if(cpa instanceof PostProcessor) {
         ((PostProcessor)cpa).postProcess(pReached);
       }
     }
-=======
+  }
+
+  @Override
   public ImmutableList<? extends ConfigurableProgramAnalysis> getWrappedCPAs() {
     return cpas;
   }
@@ -326,6 +320,5 @@
   @Override
   public boolean isCoveredBy(AbstractState pElement, AbstractState pOtherElement) throws CPAException {
     return stopOperator.isCoveredBy(pElement, pOtherElement, cpas);
->>>>>>> 176f0002
   }
 }