--- conflicted
+++ resolved
@@ -2,7 +2,7 @@
  *  CPAchecker is a tool for configurable software verification.
  *  This file is part of CPAchecker.
  *
- *  Copyright (C) 2007-2012  Dirk Beyer
+ *  Copyright (C) 2007-2013  Dirk Beyer
  *  All rights reserved.
  *
  *  Licensed under the Apache License, Version 2.0 (the "License");
@@ -30,6 +30,7 @@
 import org.sosy_lab.common.configuration.InvalidConfigurationException;
 import org.sosy_lab.common.configuration.Option;
 import org.sosy_lab.common.configuration.Options;
+import org.sosy_lab.cpachecker.cfa.CFA;
 import org.sosy_lab.cpachecker.cfa.model.CFAEdge;
 import org.sosy_lab.cpachecker.cfa.model.CFANode;
 import org.sosy_lab.cpachecker.core.defaults.AbstractCPAFactory;
@@ -44,7 +45,6 @@
 import org.sosy_lab.cpachecker.core.interfaces.PostProcessor;
 import org.sosy_lab.cpachecker.core.interfaces.Precision;
 import org.sosy_lab.cpachecker.core.interfaces.PrecisionAdjustment;
-import org.sosy_lab.cpachecker.core.interfaces.ProofChecker;
 import org.sosy_lab.cpachecker.core.interfaces.Reducer;
 import org.sosy_lab.cpachecker.core.interfaces.Statistics;
 import org.sosy_lab.cpachecker.core.interfaces.StatisticsProvider;
@@ -52,7 +52,8 @@
 import org.sosy_lab.cpachecker.core.interfaces.TransferRelation;
 import org.sosy_lab.cpachecker.core.interfaces.WrapperCPA;
 import org.sosy_lab.cpachecker.core.reachedset.ReachedSet;
-import org.sosy_lab.cpachecker.cpa.explicit.OmniscientCompositePrecisionAdjustment;
+import org.sosy_lab.cpachecker.core.interfaces.pcc.ProofChecker;
+import org.sosy_lab.cpachecker.cpa.explicit.ComponentAwareExplicitPrecisionAdjustment;
 import org.sosy_lab.cpachecker.exceptions.CPAException;
 import org.sosy_lab.cpachecker.exceptions.CPATransferException;
 
@@ -70,21 +71,23 @@
           + "merging if all cpas agree on this. This is probably what you want.")
     private String merge = "AGREE";
 
-    @Option(toUppercase=true, values={"IGNORANT", "OMNISCIENT"},
-    description="which precision adjustment strategy to use (ignorant or omniscient)\n"
-      + "While an ignorant strategy keeps the domain knowledge seperated, "
-      + "and delegates to the component precision adjustment operators, "
-      + "the omniscient strategy may operate on global knowledge.")
-    private String precAdjust = "IGNORANT";
+    @Option(toUppercase=true, values={"COMPOSITE", "COMPONENT"},
+    description="which precision adjustment strategy to use (COMPOSITE or COMPONENT)\n"
+      + "While the COMPOSITE strategy keeps the domain knowledge seperated, "
+      + "and only delegates to each component's precision adjustment operator individually, "
+      + "the COMPONENT strategy operates with knowledge about all components.")
+    private String precAdjust = "COMPOSITE";
   }
 
   private static class CompositeCPAFactory extends AbstractCPAFactory {
 
+    private CFA cfa = null;
     private ImmutableList<ConfigurableProgramAnalysis> cpas = null;
 
     @Override
     public ConfigurableProgramAnalysis createInstance() throws InvalidConfigurationException {
       Preconditions.checkState(cpas != null, "CompositeCPA needs wrapped CPAs!");
+      Preconditions.checkState(cfa != null, "CompositeCPA needs CFA information!");
 
       CompositeOptions options = new CompositeOptions();
       getConfiguration().inject(options);
@@ -140,10 +143,12 @@
       CompositeStopOperator compositeStop = new CompositeStopOperator(stopOps);
 
       PrecisionAdjustment compositePrecisionAdjustment;
-      if (options.precAdjust.equals("OMNISCIENT")) {
-        compositePrecisionAdjustment = new OmniscientCompositePrecisionAdjustment(
+      if (options.precAdjust.equals("COMPONENT")) {
+        compositePrecisionAdjustment = new ComponentAwareExplicitPrecisionAdjustment(
             precisionAdjustments.build(),
-            getConfiguration());
+            getConfiguration(),
+            cfa
+            );
       }
 
       else {
@@ -172,6 +177,14 @@
 
       cpas = ImmutableList.copyOf(pChildren);
       return this;
+    }
+
+    @Override
+    public <T> CPAFactory set(T pObject, Class<T> pClass) throws UnsupportedOperationException {
+      if (pClass.equals(CFA.class)) {
+        cfa = (CFA)pObject;
+      }
+      return super.set(pObject, pClass);
     }
   }
 
@@ -188,13 +201,12 @@
 
   private final ImmutableList<ConfigurableProgramAnalysis> cpas;
 
-  protected CompositeCPA (AbstractDomain abstractDomain,
+  protected CompositeCPA(AbstractDomain abstractDomain,
       CompositeTransferRelation transferRelation,
       MergeOperator mergeOperator,
       CompositeStopOperator stopOperator,
       PrecisionAdjustment precisionAdjustment,
-      ImmutableList<ConfigurableProgramAnalysis> cpas)
-  {
+      ImmutableList<ConfigurableProgramAnalysis> cpas) {
     this.abstractDomain = abstractDomain;
     this.transferRelation = transferRelation;
     this.mergeOperator = mergeOperator;
@@ -202,7 +214,7 @@
     this.precisionAdjustment = precisionAdjustment;
     this.cpas = cpas;
 
-    List<Reducer> wrappedReducers = new ArrayList<Reducer>();
+    List<Reducer> wrappedReducers = new ArrayList<>();
     for (ConfigurableProgramAnalysis cpa : cpas) {
       if (cpa instanceof ConfigurableProgramAnalysisWithABM) {
         wrappedReducers.add(((ConfigurableProgramAnalysisWithABM) cpa).getReducer());
@@ -239,7 +251,7 @@
   }
 
   @Override
-  public PrecisionAdjustment getPrecisionAdjustment () {
+  public PrecisionAdjustment getPrecisionAdjustment() {
     return precisionAdjustment;
   }
 
@@ -249,7 +261,7 @@
   }
 
   @Override
-  public AbstractState getInitialState (CFANode node) {
+  public AbstractState getInitialState(CFANode node) {
     Preconditions.checkNotNull(node);
 
     ImmutableList.Builder<AbstractState> initialStates = ImmutableList.builder();
@@ -261,7 +273,7 @@
   }
 
   @Override
-  public Precision getInitialPrecision (CFANode node) {
+  public Precision getInitialPrecision(CFANode node) {
     Preconditions.checkNotNull(node);
 
     ImmutableList.Builder<Precision> initialPrecisions = ImmutableList.builder();
@@ -303,7 +315,6 @@
   }
 
   @Override
-<<<<<<< HEAD
   public void postProcess(ReachedSet pReached) {
     for(ConfigurableProgramAnalysis cpa : cpas) {
       if(cpa instanceof PostProcessor) {
@@ -313,10 +324,7 @@
   }
 
   @Override
-  public ImmutableList<? extends ConfigurableProgramAnalysis> getWrappedCPAs() {
-=======
   public ImmutableList<ConfigurableProgramAnalysis> getWrappedCPAs() {
->>>>>>> 30d65383
     return cpas;
   }
 
