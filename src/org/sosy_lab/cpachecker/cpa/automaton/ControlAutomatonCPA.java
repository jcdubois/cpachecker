// This file is part of CPAchecker,
// a tool for configurable software verification:
// https://cpachecker.sosy-lab.org
//
// SPDX-FileCopyrightText: 2007-2020 Dirk Beyer <https://www.sosy-lab.org>
//
// SPDX-License-Identifier: Apache-2.0

package org.sosy_lab.cpachecker.cpa.automaton;

import com.google.common.base.Verify;
import com.google.common.collect.ImmutableSet;
import com.google.common.collect.MoreCollectors;
import java.io.IOException;
import java.io.Writer;
import java.nio.charset.Charset;
import java.nio.file.Path;
import java.util.Collection;
import java.util.List;
import java.util.Optional;
import java.util.logging.Level;
import org.sosy_lab.common.ShutdownNotifier;
import org.sosy_lab.common.configuration.Configuration;
import org.sosy_lab.common.configuration.FileOption;
import org.sosy_lab.common.configuration.InvalidConfigurationException;
import org.sosy_lab.common.configuration.Option;
import org.sosy_lab.common.configuration.Options;
import org.sosy_lab.common.io.IO;
import org.sosy_lab.common.io.PathTemplate;
import org.sosy_lab.common.log.LogManager;
import org.sosy_lab.cpachecker.cfa.CFA;
import org.sosy_lab.cpachecker.cfa.CProgramScope;
import org.sosy_lab.cpachecker.cfa.DummyScope;
import org.sosy_lab.cpachecker.cfa.Language;
import org.sosy_lab.cpachecker.cfa.ast.AExpression;
import org.sosy_lab.cpachecker.cfa.model.CFAEdge;
import org.sosy_lab.cpachecker.cfa.model.CFANode;
import org.sosy_lab.cpachecker.cfa.parser.Scope;
import org.sosy_lab.cpachecker.core.defaults.AutomaticCPAFactory;
import org.sosy_lab.cpachecker.core.defaults.AutomaticCPAFactory.OptionalAnnotation;
import org.sosy_lab.cpachecker.core.defaults.BreakOnTargetsPrecisionAdjustment;
import org.sosy_lab.cpachecker.core.defaults.FlatLatticeDomain;
import org.sosy_lab.cpachecker.core.defaults.MergeSepOperator;
import org.sosy_lab.cpachecker.core.defaults.SingletonPrecision;
import org.sosy_lab.cpachecker.core.defaults.StaticPrecisionAdjustment;
import org.sosy_lab.cpachecker.core.defaults.StopSepOperator;
import org.sosy_lab.cpachecker.core.interfaces.AbstractDomain;
import org.sosy_lab.cpachecker.core.interfaces.AbstractState;
import org.sosy_lab.cpachecker.core.interfaces.CPAFactory;
import org.sosy_lab.cpachecker.core.interfaces.ConfigurableProgramAnalysisWithBAM;
import org.sosy_lab.cpachecker.core.interfaces.MergeOperator;
import org.sosy_lab.cpachecker.core.interfaces.Precision;
import org.sosy_lab.cpachecker.core.interfaces.PrecisionAdjustment;
import org.sosy_lab.cpachecker.core.interfaces.StateSpacePartition;
import org.sosy_lab.cpachecker.core.interfaces.Statistics;
import org.sosy_lab.cpachecker.core.interfaces.StatisticsProvider;
import org.sosy_lab.cpachecker.core.interfaces.StopOperator;
import org.sosy_lab.cpachecker.core.interfaces.pcc.ProofChecker.ProofCheckerCPA;
import org.sosy_lab.cpachecker.exceptions.CPATransferException;
import org.sosy_lab.cpachecker.util.globalinfo.AutomatonInfo;

/** This class implements an AutomatonAnalysis as described in the related Documentation. */
@Options(prefix = "cpa.automaton")
public class ControlAutomatonCPA
    implements StatisticsProvider, ConfigurableProgramAnalysisWithBAM, ProofCheckerCPA {

  @Option(secure = true, name = "dotExport", description = "export automaton to file")
  private boolean export = false;

  @Option(
      secure = true,
      name = "dotExportFile",
      description =
          "file for saving the automaton in DOT format (%s will be replaced with automaton name)")
  @FileOption(FileOption.Type.OUTPUT_FILE)
  private PathTemplate dotExportFile = PathTemplate.ofFormatString("%s.dot");

  @Option(
      secure = true,
      name = "spcExportFile",
      description =
          "file for saving the automaton in spc format (%s will be replaced with automaton name)")
  @FileOption(FileOption.Type.OUTPUT_FILE)
  private PathTemplate spcExportFile = PathTemplate.ofFormatString("%s.spc");

  public static CPAFactory factory() {
    return AutomaticCPAFactory.forType(ControlAutomatonCPA.class);
  }

  @Option(
      secure = true,
      required = false,
      description =
          "file with automaton specification for ObserverAutomatonCPA and ControlAutomatonCPA")
  @FileOption(FileOption.Type.OPTIONAL_INPUT_FILE)
  private Path inputFile = null;

  @Option(
      secure = true,
      description =
          "signal the analysis to break in case the given number of "
              + "error state is reached. Use -1 to disable this limit.")
  private int breakOnTargetState = 1;

  @Option(
      secure = true,
      description =
          "the maximum number of iterations performed after the "
              + "initial error is found, despite the limit given as "
              + "cpa.automaton.breakOnTargetState is not yet reached. "
              + "Use -1 to disable this limit.")
  private int extraIterationsLimit = -1;

  @Option(
      secure = true,
      description =
          "Whether to treat automaton states with an internal error "
              + "state as targets. This should be the standard use case.")
  private boolean treatErrorsAsTargets = true;

  @Option(secure = true, description = "Merge two automata states if one of them is TOP.")
  private boolean mergeOnTop = false;

  @Option(
      secure = true,
      name = "prec.topOnFinalSelfLoopingState",
      description =
<<<<<<< HEAD
          "An implicit precision: consider states with a self-loop and no other outgoing edges as TOP.")
=======
          "An implicit precision: consider states with a self-loop and no other outgoing edges as"
              + " TOP.")
>>>>>>> d6cfda93
  private boolean topOnFinalSelfLoopingState = false;

  @Option(
      secure = true,
      description =
          "Whether to delete double edges if several match on same trigger."
              + "Always takes the last one only (except for those leading to __TRUE)"
              + "presuming this to be the most abstract one."
              + "Necessary for differential analysis if varSetMerge is true.")
  private boolean deleteDoubleEdges = false;

  private final Automaton automaton;
  private final AutomatonState topState;
  private final AutomatonState bottomState;

  private final AbstractDomain automatonDomain;
  private final AutomatonStatistics stats;
  private final CFA cfa;
  private final LogManager logger;
  private final ShutdownNotifier shutdownNotifier;

  protected ControlAutomatonCPA(
      @OptionalAnnotation Automaton pAutomaton,
      Configuration pConfig,
      LogManager pLogger,
      CFA pCFA,
      ShutdownNotifier pShutdownNotifier)
      throws InvalidConfigurationException {

    pConfig.inject(this, ControlAutomatonCPA.class);

    cfa = pCFA;
    logger = pLogger;
    shutdownNotifier = pShutdownNotifier;
    if (pAutomaton != null) {
      automaton = pAutomaton;

    } else if (inputFile == null) {
      throw new InvalidConfigurationException(
          "Explicitly specified automaton CPA needs option cpa.automaton.inputFile!");

    } else {
      automaton = constructAutomataFromFile(pConfig, inputFile);
    }

    pLogger.log(Level.FINEST, "Automaton", automaton.getName(), "loaded.");

    topState = new AutomatonState.TOP(getAutomaton(), isTreatingErrorsAsTargets());
    bottomState = new AutomatonState.BOTTOM(getAutomaton(), isTreatingErrorsAsTargets());

    automatonDomain = new FlatLatticeDomain(topState);
    stats = new AutomatonStatistics(automaton);

    if (export) {
      if (dotExportFile != null) {
        try (Writer w =
            IO.openOutputFile(
                dotExportFile.getPath(automaton.getName()), Charset.defaultCharset())) {
          automaton.writeDotFile(w);
        } catch (IOException e) {
          pLogger.logUserException(Level.WARNING, e, "Could not write the automaton to DOT file");
        }
      }
      if (spcExportFile != null) {
        try {
          IO.writeFile(
              spcExportFile.getPath(automaton.getName()), Charset.defaultCharset(), automaton);
        } catch (IOException e) {
          pLogger.logUserException(Level.WARNING, e, "Could not write the automaton to SPC file");
        }
      }
    }
  }

  private Automaton constructAutomataFromFile(Configuration pConfig, Path pFile)
      throws InvalidConfigurationException {

    Scope scope =
        cfa.getLanguage() == Language.C ? new CProgramScope(cfa, logger) : DummyScope.getInstance();

    List<Automaton> lst =
        AutomatonParser.parseAutomatonFile(
            pFile,
            pConfig,
            logger,
            cfa.getMachineModel(),
            scope,
            cfa.getLanguage(),
            shutdownNotifier);

    if (lst.isEmpty()) {
      throw new InvalidConfigurationException(
          "Could not find automata in the file " + inputFile.toAbsolutePath());
    } else if (lst.size() > 1) {
      throw new InvalidConfigurationException(
          "Found "
              + lst.size()
              + " automata in the File "
              + inputFile.toAbsolutePath()
              + " The CPA can only handle ONE Automaton!");
    }

    return lst.get(0);
  }

  Automaton getAutomaton() {
    return automaton;
  }

  public void registerInAutomatonInfo(AutomatonInfo info) {
    info.register(automaton, this);
  }

  @Override
  public AbstractDomain getAbstractDomain() {
    return automatonDomain;
  }

  @Override
  public AbstractState getInitialState(CFANode pNode, StateSpacePartition pPartition) {
    return buildInitStateForAutomaton(automaton);
  }

  public AutomatonState buildInitStateForAutomaton(Automaton pAutomaton) {
    AutomatonInternalState initState = pAutomaton.getInitialState();
    AutomatonTargetInformation safetyProp = null;
    if (initState.isTarget()) {
      for (AutomatonTransition t : initState.getTransitions()) {
        if (t.getFollowState().isTarget()) {
          Optional<AExpression> assumptionOpt =
              t.getAssumptions(null, logger, cfa.getMachineModel()).stream()
                  .collect(MoreCollectors.toOptional());
          safetyProp =
              assumptionOpt.isPresent()
                  ? new AutomatonTargetInformation(
                      pAutomaton, t, assumptionOpt.orElseThrow().toASTString())
                  : new AutomatonTargetInformation(pAutomaton, t);
          break;
        }
      }
      Verify.verifyNotNull(safetyProp);
    }
    return AutomatonState.automatonStateFactory(
        pAutomaton.getInitialVariables(),
        pAutomaton.getInitialState(),
        pAutomaton,
        0,
        0,
        safetyProp,
        isTreatingErrorsAsTargets());
  }

  @Override
  public MergeOperator getMergeOperator() {
    if (mergeOnTop) {
      return new AutomatonTopMergeOperator(automatonDomain, topState);
    } else {
      return MergeSepOperator.getInstance();
    }
  }

  @Override
  public PrecisionAdjustment getPrecisionAdjustment() {
    final PrecisionAdjustment lPrecisionAdjustment;

    if (breakOnTargetState > 0) {
      lPrecisionAdjustment =
          new BreakOnTargetsPrecisionAdjustment(breakOnTargetState, extraIterationsLimit);
    } else {
      lPrecisionAdjustment = StaticPrecisionAdjustment.getInstance();
    }

    return new ControlAutomatonPrecisionAdjustment(
        topState, lPrecisionAdjustment, topOnFinalSelfLoopingState);
  }

  @Override
  public StopOperator getStopOperator() {
    return new StopSepOperator(getAbstractDomain());
  }

  @Override
  public AutomatonTransferRelation getTransferRelation() {
    return new AutomatonTransferRelation(
        this, logger, cfa.getMachineModel(), stats, deleteDoubleEdges);
  }

  public AutomatonState getBottomState() {
    return bottomState;
  }

  public AutomatonState getTopState() {
    return topState;
  }

  @Override
  public void collectStatistics(Collection<Statistics> pStatsCollection) {
    pStatsCollection.add(stats);
  }

  @Override
  public boolean areAbstractSuccessors(
      AbstractState pElement, CFAEdge pCfaEdge, Collection<? extends AbstractState> pSuccessors)
      throws CPATransferException, InterruptedException {
    ImmutableSet<? extends AbstractState> successors = ImmutableSet.copyOf(pSuccessors);
    ImmutableSet<? extends AbstractState> actualSuccessors =
        ImmutableSet.copyOf(
            getTransferRelation()
                .getAbstractSuccessorsForEdge(
                    pElement, SingletonPrecision.getInstance(), pCfaEdge));
    return successors.equals(actualSuccessors);
  }

  boolean isTreatingErrorsAsTargets() {
    return treatErrorsAsTargets;
  }

  @Override
  public Precision getInitialPrecision(CFANode pNode, StateSpacePartition pPartition)
      throws InterruptedException {
    return new AutomatonPrecision(automaton);
  }
}<|MERGE_RESOLUTION|>--- conflicted
+++ resolved
@@ -125,12 +125,8 @@
       secure = true,
       name = "prec.topOnFinalSelfLoopingState",
       description =
-<<<<<<< HEAD
-          "An implicit precision: consider states with a self-loop and no other outgoing edges as TOP.")
-=======
           "An implicit precision: consider states with a self-loop and no other outgoing edges as"
               + " TOP.")
->>>>>>> d6cfda93
   private boolean topOnFinalSelfLoopingState = false;
 
   @Option(
