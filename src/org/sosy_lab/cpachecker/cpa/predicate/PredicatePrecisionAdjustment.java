--- conflicted
+++ resolved
@@ -206,10 +206,7 @@
       invariants = ImmutableMap.of(); // no invariants available
 
     } finally {
-<<<<<<< HEAD
-=======
       // TODO this should be set to null only if Tiger is not used!
->>>>>>> be2a31db
       //invariantGenerator = null; // to allow GC'ing it and the ReachedSet
       invariantGenerationTime.stop();
     }
