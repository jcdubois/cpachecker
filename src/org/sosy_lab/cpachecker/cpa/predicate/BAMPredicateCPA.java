--- conflicted
+++ resolved
@@ -62,22 +62,16 @@
   private boolean auxiliaryPredicateComputer = true;
 
 
-<<<<<<< HEAD
-  private BAMPredicateCPA(Configuration config, LogManager logger,
-      BAMBlockOperator pBlk, CFA pCfa, ShutdownNotifier pShutdownNotifier, AggregatedReachedSets pAggregatedReachedSets)
-          throws InvalidConfigurationException, CPAException {
-    super(config, logger, pBlk, pCfa, pShutdownNotifier, pAggregatedReachedSets);
-=======
   private BAMPredicateCPA(
       Configuration config,
       LogManager logger,
       BAMBlockOperator pBlk,
       CFA pCfa,
       ShutdownNotifier pShutdownNotifier,
-      Specification pSpecification)
+      Specification pSpecification,
+      AggregatedReachedSets pAggregatedReachedSets)
       throws InvalidConfigurationException, CPAException {
-    super(config, logger, pBlk, pCfa, pShutdownNotifier, pSpecification);
->>>>>>> b30b1351
+    super(config, logger, pBlk, pCfa, pShutdownNotifier, pSpecification, pAggregatedReachedSets);
 
     config.inject(this, BAMPredicateCPA.class);
 
