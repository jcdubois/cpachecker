/*
 *  CPAchecker is a tool for configurable software verification.
 *  This file is part of CPAchecker.
 *
 *  Copyright (C) 2007-2014  Dirk Beyer
 *  All rights reserved.
 *
 *  Licensed under the Apache License, Version 2.0 (the "License");
 *  you may not use this file except in compliance with the License.
 *  You may obtain a copy of the License at
 *
 *      http://www.apache.org/licenses/LICENSE-2.0
 *
 *  Unless required by applicable law or agreed to in writing, software
 *  distributed under the License is distributed on an "AS IS" BASIS,
 *  WITHOUT WARRANTIES OR CONDITIONS OF ANY KIND, either express or implied.
 *  See the License for the specific language governing permissions and
 *  limitations under the License.
 *
 *
 *  CPAchecker web page:
 *    http://cpachecker.sosy-lab.org
 */
package org.sosy_lab.cpachecker.cpa.predicate;

import static com.google.common.collect.FluentIterable.from;
import static org.sosy_lab.cpachecker.util.AbstractStates.toState;
import static org.sosy_lab.cpachecker.util.statistics.StatisticsWriter.writingStatisticsTo;

import java.io.PrintStream;
import java.util.ArrayList;
import java.util.Collection;
import java.util.Collections;
import java.util.List;
import java.util.Map;
import java.util.Set;
import java.util.logging.Level;

import org.sosy_lab.common.Pair;
import org.sosy_lab.common.configuration.Configuration;
import org.sosy_lab.common.configuration.FileOption;
import org.sosy_lab.common.configuration.InvalidConfigurationException;
import org.sosy_lab.common.configuration.Option;
import org.sosy_lab.common.configuration.Options;
import org.sosy_lab.common.io.PathTemplate;
import org.sosy_lab.common.log.LogManager;
import org.sosy_lab.cpachecker.cfa.CFA;
import org.sosy_lab.cpachecker.cfa.model.CFAEdge;
import org.sosy_lab.cpachecker.cfa.model.CFANode;
import org.sosy_lab.cpachecker.core.CPAcheckerResult.Result;
import org.sosy_lab.cpachecker.core.CounterexampleInfo;
import org.sosy_lab.cpachecker.core.counterexample.CFAPathWithAssumptions;
import org.sosy_lab.cpachecker.core.counterexample.Model;
import org.sosy_lab.cpachecker.core.counterexample.Model.AssignableTerm;
import org.sosy_lab.cpachecker.core.interfaces.AbstractState;
import org.sosy_lab.cpachecker.core.interfaces.ConfigurableProgramAnalysis;
import org.sosy_lab.cpachecker.core.interfaces.Statistics;
import org.sosy_lab.cpachecker.core.interfaces.StatisticsProvider;
import org.sosy_lab.cpachecker.core.reachedset.ReachedSet;
import org.sosy_lab.cpachecker.cpa.arg.ARGPath;
import org.sosy_lab.cpachecker.cpa.arg.ARGReachedSet;
import org.sosy_lab.cpachecker.cpa.arg.ARGState;
import org.sosy_lab.cpachecker.cpa.arg.ARGUtils;
import org.sosy_lab.cpachecker.cpa.arg.AbstractARGBasedRefiner;
<<<<<<< HEAD
import org.sosy_lab.cpachecker.cpa.arg.MutableARGPath;
import org.sosy_lab.cpachecker.cpa.value.ValueAnalysisState;
import org.sosy_lab.cpachecker.cpa.value.refiner.utils.ErrorPathClassifier;
import org.sosy_lab.cpachecker.cpa.value.refiner.utils.ErrorPathClassifier.ErrorPathPrefixPreference;
import org.sosy_lab.cpachecker.cpa.value.refiner.utils.ValueAnalysisFeasibilityChecker;
=======
import org.sosy_lab.cpachecker.cpa.location.LocationState;
import org.sosy_lab.cpachecker.cpa.value.refiner.utils.ErrorPathClassifier;
import org.sosy_lab.cpachecker.cpa.value.refiner.utils.ErrorPathClassifier.PrefixPreference;
>>>>>>> 8de5aeb1
import org.sosy_lab.cpachecker.exceptions.CPAException;
import org.sosy_lab.cpachecker.exceptions.CPATransferException;
import org.sosy_lab.cpachecker.exceptions.SolverException;
import org.sosy_lab.cpachecker.util.AbstractStates;
import org.sosy_lab.cpachecker.util.PrefixProvider;
import org.sosy_lab.cpachecker.util.predicates.BlockOperator;
import org.sosy_lab.cpachecker.util.predicates.PathChecker;
import org.sosy_lab.cpachecker.util.predicates.Solver;
import org.sosy_lab.cpachecker.util.predicates.interfaces.BooleanFormula;
import org.sosy_lab.cpachecker.util.predicates.interfaces.PathFormulaManager;
import org.sosy_lab.cpachecker.util.predicates.interfaces.view.BooleanFormulaManagerView;
import org.sosy_lab.cpachecker.util.predicates.interfaces.view.FormulaManagerView;
import org.sosy_lab.cpachecker.util.predicates.interpolation.CounterexampleTraceInfo;
import org.sosy_lab.cpachecker.util.predicates.interpolation.InterpolationManager;
import org.sosy_lab.cpachecker.util.predicates.pathformula.PathFormula;
import org.sosy_lab.cpachecker.util.predicates.pathformula.SSAMap;
import org.sosy_lab.cpachecker.util.statistics.AbstractStatistics;
import org.sosy_lab.cpachecker.util.statistics.StatInt;
import org.sosy_lab.cpachecker.util.statistics.StatKind;
import org.sosy_lab.cpachecker.util.statistics.StatTimer;
import org.sosy_lab.cpachecker.util.statistics.StatisticsWriter;

import com.google.common.base.Function;
import com.google.common.base.Predicate;
import com.google.common.base.Predicates;
import com.google.common.collect.ImmutableList;
import com.google.common.collect.Lists;
import com.google.common.collect.Multimap;
import com.google.common.collect.UnmodifiableIterator;

/**
 * This class provides a basic refiner implementation for predicate analysis.
 * When a counterexample is found, it creates a path for it and checks it for
 * feasibility, getting the interpolants if possible.
 *
 * It does not define any strategy for using the interpolants to update the
 * abstraction, this is left to an instance of {@link RefinementStrategy}.
 *
 * It does, however, produce a nice error path in case of a feasible counterexample.
 */
@Options(prefix="cpa.predicate.refinement")
public class PredicateCPARefiner extends AbstractARGBasedRefiner implements StatisticsProvider {

  @Option(secure=true, description="slice block formulas, experimental feature!")
  private boolean sliceBlockFormulas = false;

  @Option(secure=true, description="Conjunct the formulas that were computed as preconditions to get (infeasible) interpolation problems!")
  private boolean conjunctPreconditionFormulas = false;

  @Option(secure=true,
      description="where to dump the counterexample formula in case the error location is reached")
  @FileOption(FileOption.Type.OUTPUT_FILE)
  private PathTemplate dumpCounterexampleFile = PathTemplate.ofFormatString("ErrorPath.%d.smt2");

  @Option(secure=true, description="which sliced prefix should be used for interpolation")
  private PrefixPreference prefixPreference = PrefixPreference.DEFAULT;

  Configuration config;

  // the previously analyzed counterexample to detect repeated counterexamples
  private List<BooleanFormula> lastErrorPath = null;
<<<<<<< HEAD

  @Option(description="prefixPreference")
  private ErrorPathPrefixPreference prefixPreference = ErrorPathPrefixPreference.DEFAULT;

  @Option(description="recompute")
  private boolean recompute = true;
=======
>>>>>>> 8de5aeb1

  // statistics
  private final StatInt totalPathLength = new StatInt(StatKind.AVG, "Avg. length of target path (in blocks)"); // measured in blocks
  private final StatTimer totalRefinement = new StatTimer("Time for refinement");
  private final StatTimer errorPathProcessing = new StatTimer("Error path post-processing");
  private final StatTimer getFormulasForPathTime = new StatTimer("Path-formulas extraction");
  private final StatTimer buildCounterexampeTraceTime = new StatTimer("Building the counterexample trace");
  private final StatTimer preciseCouterexampleTime = new StatTimer("Extracting precise counterexample");
  private final StatInt totalPrefixes = new StatInt(StatKind.SUM, "Number of infeasible sliced prefixes");
  private final StatTimer prefixExtractionTime = new StatTimer("Extracting infeasible sliced prefixes");
  private final StatTimer prefixSelectionTime = new StatTimer("Selecting infeasible sliced prefixes");

  class Stats extends AbstractStatistics {

    private final Statistics statistics = strategy.getStatistics();

    @Override
    public void printStatistics(PrintStream out, Result result, ReachedSet reached) {
      StatisticsWriter w0 = writingStatisticsTo(out);

      int numberOfRefinements = totalRefinement.getUpdateCount();
      if (numberOfRefinements > 0) {
        w0.put(totalPathLength)
          .put(totalPrefixes)
          .spacer()
          .put(totalRefinement);

        formulaManager.printStatistics(out, result, reached);

        w0.beginLevel().put(errorPathProcessing);
        w0.beginLevel().put(getFormulasForPathTime);
        w0.beginLevel().put(buildCounterexampeTraceTime);
        w0.beginLevel().put(preciseCouterexampleTime);
        w0.beginLevel().put(prefixExtractionTime);
        w0.beginLevel().put(prefixSelectionTime);
      }

      statistics.printStatistics(out, result, reached);
    }

    @Override
    public String getName() {
      return strategy.getStatistics().getName();
    }
  }

  private final LogManager logger;

  protected final PathFormulaManager pfmgr;
  private final FormulaManagerView fmgr;
  private final InterpolationManager formulaManager;
  private final PathChecker pathChecker;
  private final RefinementStrategy strategy;
<<<<<<< HEAD
  private final CFA cfa;
  private final Configuration config;
=======
  private final Solver solver;
  private final PredicateAssumeStore assumesStore;
  private final CFA cfa;
>>>>>>> 8de5aeb1

  public PredicateCPARefiner(final Configuration pConfig, final LogManager pLogger,
      final ConfigurableProgramAnalysis pCpa,
      final InterpolationManager pInterpolationManager,
      final PathChecker pPathChecker,
      final PathFormulaManager pPathFormulaManager,
      final RefinementStrategy pStrategy,
<<<<<<< HEAD
      final CFA pCfa)
          throws CPAException, InvalidConfigurationException {
=======
      final Solver pSolver,
      final PredicateAssumeStore pAssumesStore,
      final CFA pCfa)
          throws InvalidConfigurationException {
>>>>>>> 8de5aeb1

    super(pCpa);

    pConfig.inject(this, PredicateCPARefiner.class);

<<<<<<< HEAD

    config = pConfig;
=======
    assumesStore = pAssumesStore;
    solver = pSolver;
>>>>>>> 8de5aeb1
    logger = pLogger;
    formulaManager = pInterpolationManager;
    pathChecker = pPathChecker;
    pfmgr = pPathFormulaManager;
    fmgr = solver.getFormulaManager();
    strategy = pStrategy;
    cfa = pCfa;
<<<<<<< HEAD
=======

    config = pConfig;
>>>>>>> 8de5aeb1

    logger.log(Level.INFO, "Using refinement for predicate analysis with " + strategy.getClass().getSimpleName() + " strategy.");
  }

<<<<<<< HEAD
  private class RefinementInfo {
    public boolean branchingOccurred;
    public List<ARGState> abstractionStatesTrace;
    public List<BooleanFormula> formulas;
    public CounterexampleTraceInfo counterexample;

    public RefinementInfo() {}
=======
  @Override
  public final CounterexampleInfo performRefinement(final ARGReachedSet pReached, ARGPath allStatesTrace) throws CPAException, InterruptedException {
    totalRefinement.start();

    if (isRefinementSelectionEnabled(allStatesTrace)) {
      allStatesTrace = performRefinementSelection(allStatesTrace);
    }

    Set<ARGState> elementsOnPath = ARGUtils.getAllStatesOnPathsTo(allStatesTrace.getLastState());
    assert elementsOnPath.containsAll(allStatesTrace.getStateSet());
    assert elementsOnPath.size() >= allStatesTrace.size();
>>>>>>> 8de5aeb1

    public void computeCex(ARGPath allStatesTrace) throws InterruptedException, CPAException {

      Set<ARGState> elementsOnPath = ARGUtils.getAllStatesOnPathsTo(allStatesTrace.getLastState());
      assert elementsOnPath.containsAll(allStatesTrace.getStateSet());
      assert elementsOnPath.size() >= allStatesTrace.size();

      branchingOccurred = true;
      if (elementsOnPath.size() == allStatesTrace.size()) {
        // No branches/merges in path, it is precise.
        // We don't need to care about creating extra predicates for branching etc.
        elementsOnPath = Collections.emptySet();
        branchingOccurred = false;
      }

      // create path with all abstraction location elements (excluding the initial element)
      // the last element is the element corresponding to the error location
      abstractionStatesTrace = transformPath(allStatesTrace);

      // create list of formulas on path
      formulas = getFormulasForPath(abstractionStatesTrace, allStatesTrace.getFirstState());

      assert abstractionStatesTrace.size() == formulas.size();
      // a user would expect "abstractionStatesTrace.size() == formulas.size()+1",
      // however we do not have the very first state in the trace,
      // because the rootState has always abstraction "True".

      // build the counterexample
      buildCounterexampeTraceTime.start();
      counterexample = formulaManager.buildCounterexampleTrace(
              formulas, Lists.<AbstractState>newArrayList(abstractionStatesTrace), elementsOnPath, strategy.needsInterpolants());
      buildCounterexampeTraceTime.stop();
    }

    public void computeOtherCex(ARGPath allStatesTrace) throws CPAException, InterruptedException {

      try {
        ValueAnalysisFeasibilityChecker checker = new ValueAnalysisFeasibilityChecker(logger, cfa, config);
        List<MutableARGPath> prefixes = checker.getInfeasilbePrefixes(allStatesTrace.mutableCopy(), new ValueAnalysisState());

        // if it is infeasible according to value-analysis semantics, create new path for refinement/itp
        if(prefixes.get(0).size() != allStatesTrace.size()) {
          ErrorPathClassifier classifier = new ErrorPathClassifier(cfa.getVarClassification(), cfa.getLoopStructure());
          MutableARGPath mutable = classifier.obtainPrefix(prefixPreference, allStatesTrace.mutableCopy(), prefixes);

          allStatesTrace = mutable.immutableCopy();
        }

      } catch (InvalidConfigurationException e) {
        throw new CPAException("Configuring ValueAnalysisFeasibilityChecker failed: " + e.getMessage(), e);
      }

      Set<ARGState> elementsOnPath = ARGUtils.getAllStatesOnPathsTo(allStatesTrace.getLastState());
      assert elementsOnPath.containsAll(allStatesTrace.getStateSet());
      assert elementsOnPath.size() >= allStatesTrace.size();

      branchingOccurred = true;
      if (elementsOnPath.size() == allStatesTrace.size()) {
        // No branches/merges in path, it is precise.
        // We don't need to care about creating extra predicates for branching etc.
        elementsOnPath = Collections.emptySet();
        branchingOccurred = false;
      }

<<<<<<< HEAD
      // create path with all abstraction location elements (excluding the initial element)
      // the last element is the element corresponding to the error location
      abstractionStatesTrace = transformPath(allStatesTrace);

      // create list of formulas on path
      formulas = recomputeFormulasForPath(allStatesTrace, abstractionStatesTrace.size());

      assert abstractionStatesTrace.size() == formulas.size();
      // a user would expect "abstractionStatesTrace.size() == formulas.size()+1",
      // however we do not have the very first state in the trace,
      // because the rootState has always abstraction "True".

      // build the counterexample
      buildCounterexampeTraceTime.start();
      counterexample = formulaManager.buildCounterexampleTrace(
              formulas, Lists.<AbstractState>newArrayList(abstractionStatesTrace), elementsOnPath, strategy.needsInterpolants());
      buildCounterexampeTraceTime.stop();
    }
  }

  @Override
  public final CounterexampleInfo performRefinement(final ARGReachedSet pReached, ARGPath allStatesTrace) throws CPAException, InterruptedException {
    totalRefinement.start();

    logger.log(Level.FINEST, "Starting interpolation-based refinement");

    RefinementInfo original = new RefinementInfo();
    original.computeCex(allStatesTrace);

    RefinementInfo actual = original;

    if(prefixPreference != ErrorPathPrefixPreference.DEFAULT) {

      RefinementInfo other = new RefinementInfo();
      other.computeOtherCex(allStatesTrace);

      if(original.counterexample.isSpurious() && other.counterexample.isSpurious()) {
        actual = other;
      }
    }
=======
    // create list of formulas on path
    final List<BooleanFormula> formulas = (isRefinementSelectionEnabled(allStatesTrace))
      ? recomputePathFormulae(allStatesTrace)
      : getFormulasForPath(abstractionStatesTrace, allStatesTrace.getFirstState());

    assert abstractionStatesTrace.size() == formulas.size();
    // a user would expect "abstractionStatesTrace.size() == formulas.size()+1",
    // however we do not have the very first state in the trace,
    // because the rootState has always abstraction "True".
>>>>>>> 8de5aeb1

    totalPathLength.setNextValue(actual.abstractionStatesTrace.size());

    logger.log(Level.ALL, "Abstraction trace is", actual.abstractionStatesTrace);
    logger.log(Level.ALL, "Error path formulas: ", actual.formulas);

    // if error is spurious refine
    if (actual.counterexample.isSpurious()) {
      logger.log(Level.FINEST, "Error trace is spurious, refining the abstraction");

      boolean repeatedCounterexample = actual.formulas.equals(lastErrorPath);
      lastErrorPath = actual.formulas;

      strategy.performRefinement(pReached, actual.abstractionStatesTrace, actual.counterexample.getInterpolants(), repeatedCounterexample);

      totalRefinement.stop();
      return CounterexampleInfo.spurious();

    } else {
      // we have a real error
      logger.log(Level.FINEST, "Error trace is not spurious");
      final ARGPath targetPath;
      final CounterexampleTraceInfo preciseCounterexample;

      preciseCouterexampleTime.start();
      if (actual.branchingOccurred) {
        Pair<ARGPath, CounterexampleTraceInfo> preciseInfo = findPreciseErrorPath(allStatesTrace, actual.counterexample);

        if (preciseInfo != null) {
          targetPath = preciseInfo.getFirst();
          if (preciseInfo.getSecond() != null) {
            preciseCounterexample = preciseInfo.getSecond();
          } else {
            logger.log(Level.WARNING, "The satisfying assignment may be imprecise!");
            preciseCounterexample = actual.counterexample;
          }
        } else {
          logger.log(Level.WARNING, "The error path and the satisfying assignment may be imprecise!");
          targetPath = allStatesTrace;
          preciseCounterexample = actual.counterexample;
        }
      } else {
        targetPath = allStatesTrace;
        preciseCounterexample = addVariableAssignmentToCounterexample(actual.counterexample, targetPath);
      }
      preciseCouterexampleTime.stop();

      CounterexampleInfo cex = CounterexampleInfo.feasible(targetPath, preciseCounterexample.getModel());
      cex.addFurtherInformation(formulaManager.dumpCounterexample(preciseCounterexample),
          dumpCounterexampleFile);

      totalRefinement.stop();
      return cex;
    }
  }

  private ARGPath performRefinementSelection(ARGPath allStatesTrace) throws CPAException, InterruptedException {
    PrefixProvider provider = new PredicateBasedPrefixProvider(logger, solver, pfmgr);

    prefixExtractionTime.start();
    List<ARGPath> infeasilbePrefixes = provider.getInfeasilbePrefixes(allStatesTrace);
    prefixExtractionTime.stop();

    totalPrefixes.setNextValue(infeasilbePrefixes.size());

    if(allStatesTrace != infeasilbePrefixes.get(0)) {
      ErrorPathClassifier classifier = new ErrorPathClassifier(cfa.getVarClassification(), cfa.getLoopStructure());
      prefixSelectionTime.start();
      allStatesTrace = classifier.obtainSlicedPrefix(prefixPreference, allStatesTrace, infeasilbePrefixes);
      prefixSelectionTime.stop();
    }

    return allStatesTrace;
  }

  /**
   * This method determines whether or not to perform refinement selection.
   *
   * For this to be possible, a prefix preference has to be set, and the analysis
   * has to be configured such that every state is an abstraction state (i.e, SBE).
   *
   * @param errorPath to check whether or not block-encoding is set to SBE
   * @return true, if refinement selection has to be performed, else false
   */
  private boolean isRefinementSelectionEnabled(ARGPath errorPath) {
    return prefixPreference != PrefixPreference.DEFAULT
        && (errorPath.size() - transformPath(errorPath).size()) == 1;
  }

  static List<ARGState> transformPath(ARGPath pPath) {
    List<ARGState> result = from(pPath.asStatesList())
      .skip(1)
      .filter(Predicates.compose(PredicateAbstractState.FILTER_ABSTRACTION_STATES,
                                 toState(PredicateAbstractState.class)))
      .toList();

    assert from(result).allMatch(new Predicate<ARGState>() {
      @Override
      public boolean apply(ARGState pInput) {
        boolean correct = pInput.getParents().size() <= 1;
        assert correct : "PredicateCPARefiner expects abstraction states to have only one parent, but this state has more:" + pInput;
        return correct;
      }
    });

    assert pPath.getLastState() == result.get(result.size()-1);
    return result;
  }

  private static final Function<PredicateAbstractState, BooleanFormula> GET_BLOCK_FORMULA
                = new Function<PredicateAbstractState, BooleanFormula>() {
                    @Override
                    public BooleanFormula apply(PredicateAbstractState e) {
                      assert e.isAbstractionState();
                      return e.getAbstractionFormula().getBlockFormula().getFormula();
                    }
                  };

  /**
   * Get the block formulas from a path.
   * @param path A list of all abstraction elements
   * @param initialState The initial element of the analysis (= the root element of the ARG)
   * @return A list of block formulas for this path.
   * @throws SolverException
   */
  protected List<BooleanFormula> getFormulasForPath(List<ARGState> path, ARGState initialState)
      throws CPATransferException, InterruptedException, SolverException {
    getFormulasForPathTime.start();
    try {
      if (conjunctPreconditionFormulas) {
        ImmutableList<ARGState> predicateStates = from(path).toList();

        List<BooleanFormula> result = Lists.newArrayList();
        UnmodifiableIterator<ARGState> abstractionIt = predicateStates.iterator();

        final BooleanFormulaManagerView bfmgr = fmgr.getBooleanFormulaManager();
        BooleanFormula traceFormula = bfmgr.makeBoolean(true);

        // each abstraction location has a corresponding block formula

        while (abstractionIt.hasNext()) {
          final ARGState argState = abstractionIt.next();

          final LocationState locState = AbstractStates.extractStateByType(argState, LocationState.class);
          final CFANode loc = locState.getLocationNode();

          final PredicateAbstractState predState = AbstractStates.extractStateByType(argState, PredicateAbstractState.class);
          assert predState.isAbstractionState();

          final BooleanFormula blockFormula = predState.getAbstractionFormula().getBlockFormula().getFormula();
          final SSAMap blockSsaMap = predState.getAbstractionFormula().getBlockFormula().getSsa();

          traceFormula = bfmgr.and(traceFormula, blockFormula);

          if (!BlockOperator.isFirstLocationInFunctionBody(loc) || solver.isUnsat(traceFormula)) { // Add the precondition only if the trace formula is SAT!!
            result.add(blockFormula);

          } else {
            final BooleanFormula eliminationResult = fmgr.eliminateDeadVariables(traceFormula, blockSsaMap);
            final BooleanFormula blockPrecondition = assumesStore.conjunctAssumeToLocation(loc, fmgr.makeNot(eliminationResult));

            result.add(bfmgr.and(blockFormula, blockPrecondition));
          }

        }
        return result;

      } else if (sliceBlockFormulas) {
        BlockFormulaSlicer bfs = new BlockFormulaSlicer(pfmgr);
        return bfs.sliceFormulasForPath(path, initialState);

      } else {
        return from(path)
            .transform(toState(PredicateAbstractState.class))
            .transform(GET_BLOCK_FORMULA)
            .toList();
      }
    } finally {
      getFormulasForPathTime.stop();
    }
  }

  private List<BooleanFormula> recomputePathFormulae(ARGPath pAllStatesTrace)
      throws CPATransferException, InterruptedException {
    ArrayList<BooleanFormula> list = new ArrayList<>(pAllStatesTrace.size() - 1);

    PathFormula pathFormula = pfmgr.makeEmptyPathFormula();
<<<<<<< HEAD

    PathIterator iterator = pAllStatesTrace.pathIterator();

    pathFormula = pfmgr.makeAnd(pathFormula, iterator.getOutgoingEdge()); // handle first edge
    while (iterator.hasNext()) {
      iterator.advance();
      if (PredicateAbstractState.getPredicateState(iterator.getAbstractState()).isAbstractionState()) {
        list.add(pathFormula.getFormula());
        pathFormula = pfmgr.makeEmptyPathFormula(pathFormula);
      }

      if(iterator.getAbstractState() == pAllStatesTrace.getLastState()) {
        pathFormula = pfmgr.makeAnd(pathFormula, fmgr.getBooleanFormulaManager().makeBoolean(true));
        break;
      }
      else {
        pathFormula = pfmgr.makeAnd(pathFormula, iterator.getOutgoingEdge());
      }
    }
=======
    for (CFAEdge edge : pAllStatesTrace.getInnerEdges()) {
      pathFormula = pfmgr.makeAnd(pfmgr.makeEmptyPathFormula(pathFormula), edge);
      list.add(pathFormula.getFormula());
    }

    assert(list.size() == (pAllStatesTrace.size() - 1));

>>>>>>> 8de5aeb1
    return list;
  }

  private Pair<ARGPath, CounterexampleTraceInfo> findPreciseErrorPath(ARGPath pPath, CounterexampleTraceInfo counterexample) throws InterruptedException {
    errorPathProcessing.start();
    try {
      Map<Integer, Boolean> preds = counterexample.getBranchingPredicates();
      if (preds.isEmpty()) {
        logger.log(Level.WARNING, "No information about ARG branches available!");
        return null;
      }

      // find correct path
      ARGPath targetPath;
      try {
        ARGState root = pPath.getFirstState();
        ARGState target = pPath.getLastState();
        Set<ARGState> pathElements = ARGUtils.getAllStatesOnPathsTo(target);

        targetPath = ARGUtils.getPathFromBranchingInformation(root, target,
            pathElements, preds);

      } catch (IllegalArgumentException e) {
        logger.logUserException(Level.WARNING, e, null);
        return null;
      }

      // try to create a better satisfying assignment by replaying this single path
      CounterexampleTraceInfo info2;
      try {
        info2 = pathChecker.checkPath(targetPath.getInnerEdges());

      } catch (SolverException | CPATransferException e) {
        // path is now suddenly a problem
        logger.logUserException(Level.WARNING, e, "Could not replay error path");
        return null;
      }

      if (info2.isSpurious()) {
        logger.log(Level.WARNING, "Inconsistent replayed error path!");
        return Pair.of(targetPath, null);
      } else {
        return Pair.of(targetPath, info2);
      }

    } finally {
      errorPathProcessing.stop();
    }
  }

  private CounterexampleTraceInfo addVariableAssignmentToCounterexample(
      final CounterexampleTraceInfo counterexample, final ARGPath targetPath) throws CPATransferException, InterruptedException {

    List<CFAEdge> edges = targetPath.getInnerEdges();

    List<SSAMap> ssamaps = pathChecker.calculatePreciseSSAMaps(edges);

    Model model = counterexample.getModel();

    Pair<CFAPathWithAssumptions, Multimap<CFAEdge, AssignableTerm>> pathAndTerms =
        pathChecker.extractVariableAssignment(edges, ssamaps, model);

    CFAPathWithAssumptions pathWithAssignments = pathAndTerms.getFirst();
    Multimap<CFAEdge, AssignableTerm> termsPerEdge = pathAndTerms.getSecond();

    model = model.withAssignmentInformation(pathWithAssignments, termsPerEdge);

    return CounterexampleTraceInfo.feasible(counterexample.getCounterExampleFormulas(), model, counterexample.getBranchingPredicates());
  }

  @Override
  public void collectStatistics(Collection<Statistics> pStatsCollection) {
    pStatsCollection.add(new Stats());
  }
}<|MERGE_RESOLUTION|>--- conflicted
+++ resolved
@@ -62,17 +62,9 @@
 import org.sosy_lab.cpachecker.cpa.arg.ARGState;
 import org.sosy_lab.cpachecker.cpa.arg.ARGUtils;
 import org.sosy_lab.cpachecker.cpa.arg.AbstractARGBasedRefiner;
-<<<<<<< HEAD
-import org.sosy_lab.cpachecker.cpa.arg.MutableARGPath;
-import org.sosy_lab.cpachecker.cpa.value.ValueAnalysisState;
-import org.sosy_lab.cpachecker.cpa.value.refiner.utils.ErrorPathClassifier;
-import org.sosy_lab.cpachecker.cpa.value.refiner.utils.ErrorPathClassifier.ErrorPathPrefixPreference;
-import org.sosy_lab.cpachecker.cpa.value.refiner.utils.ValueAnalysisFeasibilityChecker;
-=======
 import org.sosy_lab.cpachecker.cpa.location.LocationState;
 import org.sosy_lab.cpachecker.cpa.value.refiner.utils.ErrorPathClassifier;
 import org.sosy_lab.cpachecker.cpa.value.refiner.utils.ErrorPathClassifier.PrefixPreference;
->>>>>>> 8de5aeb1
 import org.sosy_lab.cpachecker.exceptions.CPAException;
 import org.sosy_lab.cpachecker.exceptions.CPATransferException;
 import org.sosy_lab.cpachecker.exceptions.SolverException;
@@ -134,15 +126,6 @@
 
   // the previously analyzed counterexample to detect repeated counterexamples
   private List<BooleanFormula> lastErrorPath = null;
-<<<<<<< HEAD
-
-  @Option(description="prefixPreference")
-  private ErrorPathPrefixPreference prefixPreference = ErrorPathPrefixPreference.DEFAULT;
-
-  @Option(description="recompute")
-  private boolean recompute = true;
-=======
->>>>>>> 8de5aeb1
 
   // statistics
   private final StatInt totalPathLength = new StatInt(StatKind.AVG, "Avg. length of target path (in blocks)"); // measured in blocks
@@ -196,14 +179,9 @@
   private final InterpolationManager formulaManager;
   private final PathChecker pathChecker;
   private final RefinementStrategy strategy;
-<<<<<<< HEAD
-  private final CFA cfa;
-  private final Configuration config;
-=======
   private final Solver solver;
   private final PredicateAssumeStore assumesStore;
   private final CFA cfa;
->>>>>>> 8de5aeb1
 
   public PredicateCPARefiner(final Configuration pConfig, final LogManager pLogger,
       final ConfigurableProgramAnalysis pCpa,
@@ -211,27 +189,17 @@
       final PathChecker pPathChecker,
       final PathFormulaManager pPathFormulaManager,
       final RefinementStrategy pStrategy,
-<<<<<<< HEAD
-      final CFA pCfa)
-          throws CPAException, InvalidConfigurationException {
-=======
       final Solver pSolver,
       final PredicateAssumeStore pAssumesStore,
       final CFA pCfa)
           throws InvalidConfigurationException {
->>>>>>> 8de5aeb1
 
     super(pCpa);
 
     pConfig.inject(this, PredicateCPARefiner.class);
 
-<<<<<<< HEAD
-
-    config = pConfig;
-=======
     assumesStore = pAssumesStore;
     solver = pSolver;
->>>>>>> 8de5aeb1
     logger = pLogger;
     formulaManager = pInterpolationManager;
     pathChecker = pPathChecker;
@@ -239,24 +207,12 @@
     fmgr = solver.getFormulaManager();
     strategy = pStrategy;
     cfa = pCfa;
-<<<<<<< HEAD
-=======
 
     config = pConfig;
->>>>>>> 8de5aeb1
 
     logger.log(Level.INFO, "Using refinement for predicate analysis with " + strategy.getClass().getSimpleName() + " strategy.");
   }
 
-<<<<<<< HEAD
-  private class RefinementInfo {
-    public boolean branchingOccurred;
-    public List<ARGState> abstractionStatesTrace;
-    public List<BooleanFormula> formulas;
-    public CounterexampleTraceInfo counterexample;
-
-    public RefinementInfo() {}
-=======
   @Override
   public final CounterexampleInfo performRefinement(final ARGReachedSet pReached, ARGPath allStatesTrace) throws CPAException, InterruptedException {
     totalRefinement.start();
@@ -268,113 +224,23 @@
     Set<ARGState> elementsOnPath = ARGUtils.getAllStatesOnPathsTo(allStatesTrace.getLastState());
     assert elementsOnPath.containsAll(allStatesTrace.getStateSet());
     assert elementsOnPath.size() >= allStatesTrace.size();
->>>>>>> 8de5aeb1
-
-    public void computeCex(ARGPath allStatesTrace) throws InterruptedException, CPAException {
-
-      Set<ARGState> elementsOnPath = ARGUtils.getAllStatesOnPathsTo(allStatesTrace.getLastState());
-      assert elementsOnPath.containsAll(allStatesTrace.getStateSet());
-      assert elementsOnPath.size() >= allStatesTrace.size();
-
-      branchingOccurred = true;
-      if (elementsOnPath.size() == allStatesTrace.size()) {
-        // No branches/merges in path, it is precise.
-        // We don't need to care about creating extra predicates for branching etc.
-        elementsOnPath = Collections.emptySet();
-        branchingOccurred = false;
-      }
-
-      // create path with all abstraction location elements (excluding the initial element)
-      // the last element is the element corresponding to the error location
-      abstractionStatesTrace = transformPath(allStatesTrace);
-
-      // create list of formulas on path
-      formulas = getFormulasForPath(abstractionStatesTrace, allStatesTrace.getFirstState());
-
-      assert abstractionStatesTrace.size() == formulas.size();
-      // a user would expect "abstractionStatesTrace.size() == formulas.size()+1",
-      // however we do not have the very first state in the trace,
-      // because the rootState has always abstraction "True".
-
-      // build the counterexample
-      buildCounterexampeTraceTime.start();
-      counterexample = formulaManager.buildCounterexampleTrace(
-              formulas, Lists.<AbstractState>newArrayList(abstractionStatesTrace), elementsOnPath, strategy.needsInterpolants());
-      buildCounterexampeTraceTime.stop();
-    }
-
-    public void computeOtherCex(ARGPath allStatesTrace) throws CPAException, InterruptedException {
-
-      try {
-        ValueAnalysisFeasibilityChecker checker = new ValueAnalysisFeasibilityChecker(logger, cfa, config);
-        List<MutableARGPath> prefixes = checker.getInfeasilbePrefixes(allStatesTrace.mutableCopy(), new ValueAnalysisState());
-
-        // if it is infeasible according to value-analysis semantics, create new path for refinement/itp
-        if(prefixes.get(0).size() != allStatesTrace.size()) {
-          ErrorPathClassifier classifier = new ErrorPathClassifier(cfa.getVarClassification(), cfa.getLoopStructure());
-          MutableARGPath mutable = classifier.obtainPrefix(prefixPreference, allStatesTrace.mutableCopy(), prefixes);
-
-          allStatesTrace = mutable.immutableCopy();
-        }
-
-      } catch (InvalidConfigurationException e) {
-        throw new CPAException("Configuring ValueAnalysisFeasibilityChecker failed: " + e.getMessage(), e);
-      }
-
-      Set<ARGState> elementsOnPath = ARGUtils.getAllStatesOnPathsTo(allStatesTrace.getLastState());
-      assert elementsOnPath.containsAll(allStatesTrace.getStateSet());
-      assert elementsOnPath.size() >= allStatesTrace.size();
-
-      branchingOccurred = true;
-      if (elementsOnPath.size() == allStatesTrace.size()) {
-        // No branches/merges in path, it is precise.
-        // We don't need to care about creating extra predicates for branching etc.
-        elementsOnPath = Collections.emptySet();
-        branchingOccurred = false;
-      }
-
-<<<<<<< HEAD
-      // create path with all abstraction location elements (excluding the initial element)
-      // the last element is the element corresponding to the error location
-      abstractionStatesTrace = transformPath(allStatesTrace);
-
-      // create list of formulas on path
-      formulas = recomputeFormulasForPath(allStatesTrace, abstractionStatesTrace.size());
-
-      assert abstractionStatesTrace.size() == formulas.size();
-      // a user would expect "abstractionStatesTrace.size() == formulas.size()+1",
-      // however we do not have the very first state in the trace,
-      // because the rootState has always abstraction "True".
-
-      // build the counterexample
-      buildCounterexampeTraceTime.start();
-      counterexample = formulaManager.buildCounterexampleTrace(
-              formulas, Lists.<AbstractState>newArrayList(abstractionStatesTrace), elementsOnPath, strategy.needsInterpolants());
-      buildCounterexampeTraceTime.stop();
-    }
-  }
-
-  @Override
-  public final CounterexampleInfo performRefinement(final ARGReachedSet pReached, ARGPath allStatesTrace) throws CPAException, InterruptedException {
-    totalRefinement.start();
+
+    boolean branchingOccurred = true;
+    if (elementsOnPath.size() == allStatesTrace.size()) {
+      // No branches/merges in path, it is precise.
+      // We don't need to care about creating extra predicates for branching etc.
+      elementsOnPath = Collections.emptySet();
+      branchingOccurred = false;
+    }
 
     logger.log(Level.FINEST, "Starting interpolation-based refinement");
-
-    RefinementInfo original = new RefinementInfo();
-    original.computeCex(allStatesTrace);
-
-    RefinementInfo actual = original;
-
-    if(prefixPreference != ErrorPathPrefixPreference.DEFAULT) {
-
-      RefinementInfo other = new RefinementInfo();
-      other.computeOtherCex(allStatesTrace);
-
-      if(original.counterexample.isSpurious() && other.counterexample.isSpurious()) {
-        actual = other;
-      }
-    }
-=======
+    // create path with all abstraction location elements (excluding the initial element)
+    // the last element is the element corresponding to the error location
+    final List<ARGState> abstractionStatesTrace = transformPath(allStatesTrace);
+    totalPathLength.setNextValue(abstractionStatesTrace.size());
+
+    logger.log(Level.ALL, "Abstraction trace is", abstractionStatesTrace);
+
     // create list of formulas on path
     final List<BooleanFormula> formulas = (isRefinementSelectionEnabled(allStatesTrace))
       ? recomputePathFormulae(allStatesTrace)
@@ -384,21 +250,23 @@
     // a user would expect "abstractionStatesTrace.size() == formulas.size()+1",
     // however we do not have the very first state in the trace,
     // because the rootState has always abstraction "True".
->>>>>>> 8de5aeb1
-
-    totalPathLength.setNextValue(actual.abstractionStatesTrace.size());
-
-    logger.log(Level.ALL, "Abstraction trace is", actual.abstractionStatesTrace);
-    logger.log(Level.ALL, "Error path formulas: ", actual.formulas);
+
+    logger.log(Level.ALL, "Error path formulas: ", formulas);
+
+    // build the counterexample
+    buildCounterexampeTraceTime.start();
+    final CounterexampleTraceInfo counterexample = formulaManager.buildCounterexampleTrace(
+            formulas, Lists.<AbstractState>newArrayList(abstractionStatesTrace), elementsOnPath, strategy.needsInterpolants());
+    buildCounterexampeTraceTime.stop();
 
     // if error is spurious refine
-    if (actual.counterexample.isSpurious()) {
+    if (counterexample.isSpurious()) {
       logger.log(Level.FINEST, "Error trace is spurious, refining the abstraction");
 
-      boolean repeatedCounterexample = actual.formulas.equals(lastErrorPath);
-      lastErrorPath = actual.formulas;
-
-      strategy.performRefinement(pReached, actual.abstractionStatesTrace, actual.counterexample.getInterpolants(), repeatedCounterexample);
+      boolean repeatedCounterexample = formulas.equals(lastErrorPath);
+      lastErrorPath = formulas;
+
+      strategy.performRefinement(pReached, abstractionStatesTrace, counterexample.getInterpolants(), repeatedCounterexample);
 
       totalRefinement.stop();
       return CounterexampleInfo.spurious();
@@ -410,8 +278,8 @@
       final CounterexampleTraceInfo preciseCounterexample;
 
       preciseCouterexampleTime.start();
-      if (actual.branchingOccurred) {
-        Pair<ARGPath, CounterexampleTraceInfo> preciseInfo = findPreciseErrorPath(allStatesTrace, actual.counterexample);
+      if (branchingOccurred) {
+        Pair<ARGPath, CounterexampleTraceInfo> preciseInfo = findPreciseErrorPath(allStatesTrace, counterexample);
 
         if (preciseInfo != null) {
           targetPath = preciseInfo.getFirst();
@@ -419,16 +287,16 @@
             preciseCounterexample = preciseInfo.getSecond();
           } else {
             logger.log(Level.WARNING, "The satisfying assignment may be imprecise!");
-            preciseCounterexample = actual.counterexample;
+            preciseCounterexample = counterexample;
           }
         } else {
           logger.log(Level.WARNING, "The error path and the satisfying assignment may be imprecise!");
           targetPath = allStatesTrace;
-          preciseCounterexample = actual.counterexample;
+          preciseCounterexample = counterexample;
         }
       } else {
         targetPath = allStatesTrace;
-        preciseCounterexample = addVariableAssignmentToCounterexample(actual.counterexample, targetPath);
+        preciseCounterexample = addVariableAssignmentToCounterexample(counterexample, targetPath);
       }
       preciseCouterexampleTime.stop();
 
@@ -572,27 +440,6 @@
     ArrayList<BooleanFormula> list = new ArrayList<>(pAllStatesTrace.size() - 1);
 
     PathFormula pathFormula = pfmgr.makeEmptyPathFormula();
-<<<<<<< HEAD
-
-    PathIterator iterator = pAllStatesTrace.pathIterator();
-
-    pathFormula = pfmgr.makeAnd(pathFormula, iterator.getOutgoingEdge()); // handle first edge
-    while (iterator.hasNext()) {
-      iterator.advance();
-      if (PredicateAbstractState.getPredicateState(iterator.getAbstractState()).isAbstractionState()) {
-        list.add(pathFormula.getFormula());
-        pathFormula = pfmgr.makeEmptyPathFormula(pathFormula);
-      }
-
-      if(iterator.getAbstractState() == pAllStatesTrace.getLastState()) {
-        pathFormula = pfmgr.makeAnd(pathFormula, fmgr.getBooleanFormulaManager().makeBoolean(true));
-        break;
-      }
-      else {
-        pathFormula = pfmgr.makeAnd(pathFormula, iterator.getOutgoingEdge());
-      }
-    }
-=======
     for (CFAEdge edge : pAllStatesTrace.getInnerEdges()) {
       pathFormula = pfmgr.makeAnd(pfmgr.makeEmptyPathFormula(pathFormula), edge);
       list.add(pathFormula.getFormula());
@@ -600,7 +447,6 @@
 
     assert(list.size() == (pAllStatesTrace.size() - 1));
 
->>>>>>> 8de5aeb1
     return list;
   }
 
