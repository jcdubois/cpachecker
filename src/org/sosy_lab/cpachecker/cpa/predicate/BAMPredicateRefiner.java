--- conflicted
+++ resolved
@@ -189,9 +189,6 @@
         final CFA pCfa)
             throws CPAException, InvalidConfigurationException {
 
-<<<<<<< HEAD
-      super(config, logger, pCpa, pInterpolationManager, pPathChecker, pFormulaManager, pPathFormulaManager, pStrategy, null);
-=======
       super(config,
           logger,
           pCpa,
@@ -202,7 +199,6 @@
           pSolver,
           pAssumesStore,
           pCfa);
->>>>>>> 8de5aeb1
 
     }
 
