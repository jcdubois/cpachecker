--- conflicted
+++ resolved
@@ -128,19 +128,10 @@
   private final PredicateAbstractState topState;
   private final PredicatePrecisionBootstrapper precisionBootstraper;
   private final PredicateStaticRefiner staticRefiner;
-<<<<<<< HEAD
-  private final MachineModel machineModel;
-  private final CFA cfa;
-
-  private final PreconditionWriter preconditions;
-  private final RelationStore relstore;
-  private final RelationView relview;
-=======
   private final CFA cfa;
   private final PredicateAssumeStore assumesStore;
   private final AbstractionManager abstractionManager;
   private final InvariantGenerator invariantGenerator;
->>>>>>> 8de5aeb1
 
   protected PredicateCPA(Configuration config, LogManager logger,
       BlockOperator blk, CFA pCfa, ReachedSetFactory reachedSetFactory,
@@ -239,19 +230,8 @@
     }
   }
 
-<<<<<<< HEAD
-    prec = new PredicatePrecisionAdjustment(this, invariantGenerator, precisionSynthesis);
-    stop = new PredicateStopOperator(domain);
-
-    this.cfa = cfa;
-  }
-
-  public CFA getCfa() {
-    return cfa;
-=======
   public PredicateAssumeStore getAssumesStore() {
     return assumesStore;
->>>>>>> 8de5aeb1
   }
 
   @Override
