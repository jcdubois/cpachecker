--- conflicted
+++ resolved
@@ -748,20 +748,8 @@
       // The read state should not have any errors
       // TODO: error check
       assertThat(readValueAndState.get(0).getValue().isExplicitlyKnown()).isTrue();
-<<<<<<< HEAD
-      assertThat(readValueAndState.get(0).getValue().asNumericValue().bigInteger())
+      assertThat(readValueAndState.get(0).getValue().asNumericValue().bigIntegerValue())
           .isEqualTo(value);
-=======
-      assertThat(
-              readValueAndState
-                      .get(0)
-                      .getValue()
-                      .asNumericValue()
-                      .bigIntegerValue()
-                      .compareTo(value)
-                  == 0)
-          .isTrue();
->>>>>>> 1b53578c
       // We increment the value to make them distinct
       value = value.add(BigInteger.ONE);
     }
@@ -1067,20 +1055,8 @@
     }
 
     assertThat(readValueAndState.get(0).getValue().isNumericValue()).isTrue();
-<<<<<<< HEAD
-    assertThat(readValueAndState.get(0).getValue().asNumericValue().bigInteger())
+    assertThat(readValueAndState.get(0).getValue().asNumericValue().bigIntegerValue())
         .isEqualTo(BigInteger.ZERO);
-=======
-    assertThat(
-            readValueAndState
-                    .get(0)
-                    .getValue()
-                    .asNumericValue()
-                    .bigIntegerValue()
-                    .compareTo(BigInteger.ZERO)
-                == 0)
-        .isTrue();
->>>>>>> 1b53578c
     assertThat(memoryModel.getSMGValueFromValue(readValueAndState.get(0).getValue()).orElseThrow())
         .isEqualTo(SMGValue.zeroValue());
     return true;
@@ -1138,20 +1114,8 @@
         } else {
           expectedValue = BigInteger.valueOf(i);
         }
-<<<<<<< HEAD
-        assertThat(readValueAndState.get(0).getValue().asNumericValue().bigInteger())
+        assertThat(readValueAndState.get(0).getValue().asNumericValue().bigIntegerValue())
             .isEqualTo(expectedValue);
-=======
-        assertThat(
-                readValueAndState
-                        .get(0)
-                        .getValue()
-                        .asNumericValue()
-                        .bigIntegerValue()
-                        .compareTo(expectedValue)
-                    == 0)
-            .isTrue();
->>>>>>> 1b53578c
       }
     }
   }
@@ -1392,20 +1356,8 @@
         } else {
           expectedValue = BigInteger.valueOf(i);
         }
-<<<<<<< HEAD
-        assertThat(readValueAndState.get(0).getValue().asNumericValue().bigInteger())
+        assertThat(readValueAndState.get(0).getValue().asNumericValue().bigIntegerValue())
             .isEqualTo(expectedValue);
-=======
-        assertThat(
-                readValueAndState
-                        .get(0)
-                        .getValue()
-                        .asNumericValue()
-                        .bigIntegerValue()
-                        .compareTo(expectedValue)
-                    == 0)
-            .isTrue();
->>>>>>> 1b53578c
       }
     }
   }
@@ -1448,20 +1400,8 @@
         // The value should be numeric
         assertThat(readValueAndState.get(0).getValue().isNumericValue()).isTrue();
 
-<<<<<<< HEAD
-        assertThat(readValueAndState.get(0).getValue().asNumericValue().bigInteger())
+        assertThat(readValueAndState.get(0).getValue().asNumericValue().bigIntegerValue())
             .isEqualTo(value);
-=======
-        assertThat(
-                readValueAndState
-                        .get(0)
-                        .getValue()
-                        .asNumericValue()
-                        .bigIntegerValue()
-                        .compareTo(value)
-                    == 0)
-            .isTrue();
->>>>>>> 1b53578c
       }
     }
   }
