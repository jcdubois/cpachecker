--- conflicted
+++ resolved
@@ -39,7 +39,6 @@
 import org.sosy_lab.cpachecker.util.smg.join.SMGJoinSPC;
 import org.sosy_lab.cpachecker.util.states.MemoryLocation;
 
-<<<<<<< HEAD
 /**
  * Class holding the SPC (SymbolicProgramConfiguration = memory model) for heap, global
  * variables/constants and the stack. Also provides methods to manipulate the SMG; meaning
@@ -48,8 +47,6 @@
  * write/read and other memory operations. It is expected that in the SPC no CPA specific stuff is
  * handled.
  */
-=======
->>>>>>> bb0140bb
 public class SMGState implements LatticeAbstractState<SMGState>, AbstractQueryableState, Graphable {
 
   // Properties:
@@ -123,7 +120,6 @@
         opts);
   }
 
-<<<<<<< HEAD
   /**
    * Creates a new {@link SMGState} out of the parameters, but also creates a new, empty {@link
    * SMGErrorInfo} for the new state.
@@ -134,8 +130,6 @@
    * @param opts {@link SMGOptions} to be used.
    * @return new {@link SMGState} out of the parameters with empty {@link SMGErrorInfo}.
    */
-=======
->>>>>>> bb0140bb
   public static SMGState of(
       MachineModel pMachineModel,
       SymbolicProgramConfiguration heapSPC,
@@ -353,11 +347,7 @@
   }
 
   public SMGState dropStackFrame() {
-<<<<<<< HEAD
     return of(machineModel, memoryModel.copyAndDropStackFrame(), logger, options);
-=======
-    return of(machineModel, heap.copyAndDropStackFrame(), logger, options);
->>>>>>> bb0140bb
   }
 
   /*
@@ -372,12 +362,9 @@
     return copyWithMemLeak(newHeap, unreachableObjects);
   }
 
-<<<<<<< HEAD
   /*
    * Copy the state with an error attached. This method is used for memory leaks, meaning its a non fatal error.
    */
-=======
->>>>>>> bb0140bb
   private SMGState copyWithMemLeak(
       SymbolicProgramConfiguration newHeap, Collection<SMGObject> leakedObjects) {
     String leakedObjectsLabels =
@@ -610,14 +597,10 @@
     if (maybeValue.isPresent()) {
       return SMGValueAndSMGState.of(this, maybeValue.orElseThrow());
     } else {
-<<<<<<< HEAD
       SMGValue newSMGValue = SMGValue.of();
       return SMGValueAndSMGState.of(
           of(machineModel, memoryModel.copyAndPutValue(pValue, newSMGValue), logger, options),
           newSMGValue);
-=======
-      return of(machineModel, heap.copyAndPutValue(pValue, pSmgValueRep), logger, options);
->>>>>>> bb0140bb
     }
   }
 
@@ -658,7 +641,6 @@
     return SMGObject.nullInstance();
   }
 
-<<<<<<< HEAD
   /**
    * Read the value in the {@link SMGObject} at the position specified by the offset and size.
    * Checks for validity of the object and if its externally allocated and may fail because of that.
@@ -689,15 +671,6 @@
     if (maybeValue.isPresent()) {
       // The Value to the SMGValue is already known, use it
       return ValueAndSMGState.of(maybeValue.orElseThrow(), newState);
-=======
-  public CValueAndSMGState readValue(
-      SMGObject pObject, BigInteger pFieldOffset, BigInteger pSizeofInBits) {
-    if (!heap.isObjectValid(pObject) && !heap.isObjectExternallyAllocated(pObject)) {
-      SMGState newState =
-          copyWithErrorInfo(
-              heap, errorInfo.withObject(pObject).withErrorMessage(HAS_INVALID_READS));
-      return CValueAndSMGState.ofUnknown(newState);
->>>>>>> bb0140bb
     }
     // If there is no Value for the SMGValue, we need to create it as an unknown, map it and return
     Value unknownValue = UnknownValue.getInstance();
@@ -706,9 +679,9 @@
         copyAndReplaceMemoryModel(
             newState.getMemoryModel().copyAndPutValue(unknownValue, readSMGValue)));
   }
-
   public SMGState writeValue(SMGObject object, BigInteger offset, BigInteger sizeInBits, SMGValue value) {
     // TODO: decide if we need more checks here
     return copyAndReplaceMemoryModel(memoryModel.writeValue(object, offset, sizeInBits, value));
   }
+
 }