--- conflicted
+++ resolved
@@ -156,26 +156,14 @@
 
       // Backward analysis adding all predecessor nodes to find all nodes that may reach an error
       // location.
-<<<<<<< HEAD
-      final Set<CFANode>
-          errorLocsOrig_reachable =
-              performPreprocessing
-                  ? computeElementsWithPathTo(errorLocsOrig, CFAUtils::allPredecessorsOf)
-                  : ImmutableSet.copyOf(cfaOrig.nodes()),
-          errorLocsMod_new_reachable =
-              performPreprocessing
-                  ? computeElementsWithPathTo(errorLocsMod, CFAUtils::allPredecessorsOf)
-                  : ImmutableSet.copyOf(pCfa.nodes());
-=======
       final Set<CFANode> errorLocsOrig_reachable =
           performPreprocessing
               ? computeElementsWithPathTo(errorLocsOrig, CFAUtils::allPredecessorsOf)
-              : ImmutableSet.copyOf(cfaOrig.getAllNodes());
+              : ImmutableSet.copyOf(cfaOrig.nodes());
       final Set<CFANode> errorLocsMod_new_reachable =
           performPreprocessing
               ? computeElementsWithPathTo(errorLocsMod, CFAUtils::allPredecessorsOf)
-              : ImmutableSet.copyOf(pCfa.getAllNodes());
->>>>>>> 1b353f94
+              : ImmutableSet.copyOf(pCfa.nodes());
 
       helper =
           new ModificationsPropHelper(
