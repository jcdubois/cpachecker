--- conflicted
+++ resolved
@@ -40,7 +40,6 @@
 import java.util.SortedSet;
 import java.util.logging.Level;
 
-import org.sosy_lab.common.LogManager;
 import org.sosy_lab.common.Pair;
 import org.sosy_lab.common.concurrency.Threads;
 import org.sosy_lab.common.configuration.Configuration;
@@ -51,6 +50,7 @@
 import org.sosy_lab.common.io.Files;
 import org.sosy_lab.common.io.Path;
 import org.sosy_lab.common.io.Paths;
+import org.sosy_lab.common.log.LogManager;
 import org.sosy_lab.common.time.Timer;
 import org.sosy_lab.cpachecker.cfa.CParser.FileToParse;
 import org.sosy_lab.cpachecker.cfa.ast.AVariableDeclaration;
@@ -150,7 +150,6 @@
       description="export individual CFAs for function as .dot files")
   private boolean exportCfaPerFunction = true;
 
-<<<<<<< HEAD
   @Option(name="cfa.callgraph.export",
       description="dump a simple call graph")
   private boolean exportFunctionCalls = true;
@@ -201,12 +200,6 @@
 
   @Option(description="C or Java?")
   private Language language = Language.C;
-=======
-  @Option(name="cfa.file",
-      description="export CFA as .dot file")
-  @FileOption(FileOption.Type.OUTPUT_FILE)
-  private File exportCfaFile = new File("cfa.dot");
->>>>>>> 5f901b87
 
   private final LogManager logger;
   private final Parser parser;
@@ -370,12 +363,7 @@
       // FOURTH, insert call and return edges and build the supergraph
       if (interprocedural) {
         logger.log(Level.FINE, "Analysis is interprocedural, adding super edges.");
-<<<<<<< HEAD
         CFASecondPassBuilder spbuilder = new CFASecondPassBuilder(cfa, language, logger, config);
-=======
-
-        CFASecondPassBuilder spbuilder = new CFASecondPassBuilder(cfa.getAllFunctions());
->>>>>>> 5f901b87
         spbuilder.insertCallEdgesRecursively();
       }
 
@@ -595,7 +583,6 @@
 
     if (!mainFunctionName.equals("main")) {
       // function explicitly given by user, but not found
-<<<<<<< HEAD
       throw new InvalidConfigurationException("Method " + mainFunctionName + " not found.\n" +
           "Please note that a method has to be given in the following notation:\n <ClassName>_" +
           "<MethodName>_<ParameterTypes>.\nExample: pack1.Car_drive_int_pack1.Car\n" +
@@ -640,8 +627,6 @@
 
     if (!mainFunctionName.equals("main")) {
       // function explicitly given by user, but not found
-=======
->>>>>>> 5f901b87
       throw new InvalidConfigurationException("Function " + mainFunctionName + " not found.");
     }
 
@@ -662,15 +647,8 @@
       mainFunction = cfas.get(baseFilename);
     }
 
-<<<<<<< HEAD
     if (mainFunction == null) {
       throw new InvalidConfigurationException("No entry function found, please specify one.");
-=======
-      if (mainFunction == null) {
-        throw new InvalidConfigurationException("No entry function found, please specify one.");
-      }
-      return mainFunction;
->>>>>>> 5f901b87
     }
     return mainFunction;
   }
@@ -687,14 +665,10 @@
     } catch (ParserException e) {
       // don't abort here, because if the analysis doesn't need the loop information, we can continue
       logger.logUserException(Level.WARNING, e, "Could not analyze loop structure of program.");
-<<<<<<< HEAD
 
     } catch (OutOfMemoryError e) {
       logger.logUserException(Level.WARNING, e,
           "Could not analyze loop structure of program due to memory problems");
-=======
-      loopStructure = Optional.absent();
->>>>>>> 5f901b87
     }
     return Optional.absent();
   }
@@ -852,7 +826,7 @@
         DOTBuilder.generateDOT(w, cfa);
       } catch (IOException e) {
         logger.logUserException(Level.WARNING, e,
-          "Could not write CFA to dot file.");
+          "Could not write CFA to dot file");
         // continue with analysis
       }
     }
@@ -864,7 +838,7 @@
         DOTBuilder2.writeReport(cfa, outdir);
       } catch (IOException e) {
         logger.logUserException(Level.WARNING, e,
-          "Could not write CFA to dot and json file.");
+          "Could not write CFA to dot and json file");
         // continue with analysis
       }
     }
