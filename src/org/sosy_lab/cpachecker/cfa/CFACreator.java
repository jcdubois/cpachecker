/*
 *  CPAchecker is a tool for configurable software verification.
 *  This file is part of CPAchecker.
 *
 *  Copyright (C) 2007-2010  Dirk Beyer
 *  All rights reserved.
 *
 *  Licensed under the Apache License, Version 2.0 (the "License");
 *  you may not use this file except in compliance with the License.
 *  You may obtain a copy of the License at
 *
 *      http://www.apache.org/licenses/LICENSE-2.0
 *
 *  Unless required by applicable law or agreed to in writing, software
 *  distributed under the License is distributed on an "AS IS" BASIS,
 *  WITHOUT WARRANTIES OR CONDITIONS OF ANY KIND, either express or implied.
 *  See the License for the specific language governing permissions and
 *  limitations under the License.
 *
 *
 *  CPAchecker web page:
 *    http://cpachecker.sosy-lab.org
 */
package org.sosy_lab.cpachecker.cfa;

import static org.sosy_lab.cpachecker.util.CFA.findLoops;

import java.io.File;
import java.io.IOException;
import java.util.Map;
import java.util.Set;
import java.util.SortedSet;
import java.util.logging.Level;

import org.sosy_lab.common.Files;
import org.sosy_lab.common.LogManager;
import org.sosy_lab.common.Timer;
import org.sosy_lab.common.configuration.Configuration;
import org.sosy_lab.common.configuration.InvalidConfigurationException;
import org.sosy_lab.common.configuration.Option;
import org.sosy_lab.common.configuration.Options;
import org.sosy_lab.cpachecker.cfa.CParser.Dialect;
import org.sosy_lab.cpachecker.cfa.objectmodel.CFAFunctionDefinitionNode;
import org.sosy_lab.cpachecker.cfa.objectmodel.CFANode;
import org.sosy_lab.cpachecker.exceptions.CFAGenerationRuntimeException;
import org.sosy_lab.cpachecker.exceptions.ParserException;
import org.sosy_lab.cpachecker.util.CFA.Loop;

import com.google.common.base.Preconditions;
import com.google.common.collect.ImmutableMap;
import com.google.common.collect.ImmutableMultimap;
import com.google.common.collect.SortedSetMultimap;

/**
 * Class that encapsulates the whole CFA creation process.
 * 
 * It is not thread-safe, but it may be re-used.
 * The get* methods return the result of the last call to {@link #parseFileAndCreateCFA(String)}
 * until this method is called again.
 */
@Options
public class CFACreator {

  @Option(name="analysis.entryFunction", regexp="^[_a-zA-Z][_a-zA-Z0-9]*$")
  private String mainFunctionName = "main";

  @Option(name="analysis.interprocedural")
  private boolean interprocedural = true;

  @Option(name="analysis.useGlobalVars")
  private boolean useGlobalVars = true;

  @Option(name="cfa.removeIrrelevantForErrorLocations")
  private boolean removeIrrelevantForErrorLocations = false;

  @Option(name="cfa.export")
  private boolean exportCfa = true;

  @Option(name="cfa.exportPerFunction")
  private boolean exportCfaPerFunction = true;  
  
  @Option(name="cfa.file", type=Option.Type.OUTPUT_FILE)
  private File exportCfaFile = new File("cfa.dot");

  private final LogManager logger;
  private final Configuration config;
  private final CParser parser;
  
  private Map<String, CFAFunctionDefinitionNode> functions;
  private CFAFunctionDefinitionNode mainFunction;
  
<<<<<<< HEAD
  public static ImmutableMultimap<String, Loop> loops = null;

  public final Timer parsingTime;
  public final Timer conversionTime;
=======
  public static ImmutableMultimap<String, CFA.Loop> loops = null;
  
  public final Timer parsingTime = new Timer();
  public final Timer conversionTime = new Timer();
  public final Timer checkTime = new Timer();
>>>>>>> 1b61af38
  public final Timer processingTime = new Timer();
  public final Timer pruningTime = new Timer();
  public final Timer exportTime = new Timer();
  
  public CFACreator(Dialect dialect, Configuration config, LogManager logger)
          throws InvalidConfigurationException {
    config.inject(this);
    
    this.config = config;
    this.logger = logger;
    
    parser = CParser.Factory.getParser(logger, dialect);
    parsingTime = parser.getParseTime();
    conversionTime = parser.getCFAConstructionTime();
  }

  /**
   * Return an immutable map with all function CFAs that are the result of 
   * the last call to  {@link #parseFileAndCreateCFA(String)}.
   * @throws IllegalStateException If called before parsing at least once.
   */
  public Map<String, CFAFunctionDefinitionNode> getFunctions() {
    Preconditions.checkState(functions != null);
    return functions;
  }
  
  /**
   * Return the entry node of the CFA that is the result of 
   * the last call to  {@link #parseFileAndCreateCFA(String)}.
   * @throws IllegalStateException If called before parsing at least once.
   */
  public CFAFunctionDefinitionNode getMainFunction() {
    Preconditions.checkState(mainFunction != null);
    return mainFunction;
  }
  
  /**
   * Parse a file and create a CFA, including all post-processing etc.
   * 
   * @param filename  The file to parse.
   * @throws InvalidConfigurationException If the main function that was specified in the configuration is not found. 
   * @throws IOException If an I/O error occurs.
   * @throws ParserException If the parser or the CFA builder cannot handle the C code.
   */
  public void parseFileAndCreateCFA(String filename)
          throws InvalidConfigurationException, IOException, ParserException {

    logger.log(Level.FINE, "Starting parsing of file");
    CFA c = parser.parseFile(filename);
    logger.log(Level.FINE, "Parser Finished");
    
    final Map<String, CFAFunctionDefinitionNode> cfas = c.getFunctions();
    final SortedSetMultimap<String, CFANode> cfaNodes = c.getCFANodes();
    final CFAFunctionDefinitionNode mainFunction = cfas.get(mainFunctionName);
    
    if (mainFunction == null) {
      throw new InvalidConfigurationException("Function " + mainFunctionName + " not found!");
    }

    checkTime.start();
    assert cfas.keySet().equals(cfaNodes.keySet());

    // check the CFA of each function
    for (CFAFunctionDefinitionNode cfa : cfas.values()) {
      assert CFACheck.check(cfa, cfaNodes.get(cfa.getFunctionName()));
    }
    checkTime.stop();
    
    processingTime.start();
    
    // annotate CFA nodes with topological information for later use
    for(CFAFunctionDefinitionNode cfa : cfas.values()){
      CFATopologicalSort topSort = new CFATopologicalSort();
      topSort.topologicalSort(cfa);
    }
    
    // get loop information
    try {
      ImmutableMultimap.Builder<String, Loop> loops = ImmutableMultimap.builder();
      for (String functionName : cfaNodes.keySet()) {
        SortedSet<CFANode> nodes = cfaNodes.get(functionName);
        loops.putAll(functionName, findLoops(nodes));
      }
      CFACreator.loops = loops.build();
    } catch (CFAGenerationRuntimeException e) {
      // don't abort here, because if the analysis doesn't need the loop information, we can continue
      logger.log(Level.WARNING, e.getMessage());
    }
  
    // Insert call and return edges and build the supergraph
    if (interprocedural) {
      logger.log(Level.FINE, "Analysis is interprocedural, adding super edges");
  
      CFASecondPassBuilder spbuilder = new CFASecondPassBuilder(cfas);
      Set<String> calledFunctions = spbuilder.insertCallEdgesRecursively(mainFunctionName);
  
      // remove all functions which are never reached from cfas
      cfas.keySet().retainAll(calledFunctions);
    }
  
    if (useGlobalVars){
      // add global variables at the beginning of main
      CFABuilder.insertGlobalDeclarations(mainFunction, c.getGlobalDeclarations(), logger);
    }
    
    processingTime.stop();

    // remove irrelevant locations
    if (removeIrrelevantForErrorLocations) {
      pruningTime.start();
      CFAReduction coi =  new CFAReduction(config, logger);
      coi.removeIrrelevantForErrorLocations(mainFunction);
      pruningTime.stop();
  
      if (mainFunction.getNumLeavingEdges() == 0) {
        logger.log(Level.INFO, "No error locations reachable from " + mainFunction.getFunctionName()
              + ", analysis not necessary. "
              + "If the code contains no error location named ERROR, set the option cfa.removeIrrelevantForErrorLocations to false.");
        
        this.functions = ImmutableMap.of();
        this.mainFunction = null;
        return;
      }
    }
  
    // check the super CFA starting at the main function
    checkTime.start();
    assert CFACheck.check(mainFunction, null);
    checkTime.stop();
 
    if ((exportCfaFile != null) && (exportCfa || exportCfaPerFunction)) {
      exportTime.start();
   
      // write CFA to file
      if (exportCfa) {
        try {
          Files.writeFile(exportCfaFile,
              DOTBuilder.generateDOT(cfas.values(), mainFunction));
        } catch (IOException e) {
          logger.log(Level.WARNING,
            "Could not write CFA to dot file, check configuration option cfa.file! (",
            e.getMessage() + ")");
          // continue with analysis
        }
      }
      
      // write the CFA to files (one file per function + some metainfo)
      if (exportCfaPerFunction) {
        try {
          File outdir = exportCfaFile.getParentFile();        
          DOTBuilder2.writeReport(mainFunction, outdir);
        } catch (IOException e) {        
          logger.log(Level.WARNING,
            "Could not write CFA to dot and json files, check configuration option cfa.file! (",
            e.getMessage() + ")");
          // continue with analysis
        }
      } 
      
      exportTime.stop();
    }

    logger.log(Level.FINE, "DONE, CFA for", cfas.size(), "functions created");
  
    this.functions = ImmutableMap.copyOf(cfas);
    this.mainFunction = mainFunction;
  }

}<|MERGE_RESOLUTION|>--- conflicted
+++ resolved
@@ -89,18 +89,11 @@
   private Map<String, CFAFunctionDefinitionNode> functions;
   private CFAFunctionDefinitionNode mainFunction;
   
-<<<<<<< HEAD
   public static ImmutableMultimap<String, Loop> loops = null;
 
   public final Timer parsingTime;
   public final Timer conversionTime;
-=======
-  public static ImmutableMultimap<String, CFA.Loop> loops = null;
-  
-  public final Timer parsingTime = new Timer();
-  public final Timer conversionTime = new Timer();
   public final Timer checkTime = new Timer();
->>>>>>> 1b61af38
   public final Timer processingTime = new Timer();
   public final Timer pruningTime = new Timer();
   public final Timer exportTime = new Timer();
