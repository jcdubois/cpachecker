--- conflicted
+++ resolved
@@ -10,11 +10,7 @@
 
 import static com.google.common.base.Preconditions.checkArgument;
 
-<<<<<<< HEAD
-=======
-import com.google.common.collect.ImmutableCollection;
 import com.google.common.collect.ImmutableSet;
->>>>>>> 2a972a0a
 import com.google.common.collect.ImmutableSortedMap;
 import com.google.common.collect.ImmutableSortedSet;
 import com.google.common.collect.Iterables;
@@ -77,8 +73,6 @@
   }
 
   @Override
-<<<<<<< HEAD
-=======
   public ImmutableSortedSet<CFANode> nodes() {
     // we can directly return `allNodes`, no need to use the delegate `CfaNetwork`
     return allNodes;
@@ -96,7 +90,6 @@
   }
 
   @Override
->>>>>>> 2a972a0a
   public int getNumberOfFunctions() {
     return functions.size();
   }
