--- conflicted
+++ resolved
@@ -30,11 +30,5 @@
 
   <R, X extends Exception>R accept(CInitializerVisitor<R, X> pV) throws X;
 
-<<<<<<< HEAD
-  public CInitializer(final CFileLocation pFileLocation) {
-    super(pFileLocation);
-  }
-=======
 
->>>>>>> 21982e81
 }