--- conflicted
+++ resolved
@@ -470,7 +470,6 @@
                                   lastNode));
     }
   }
-<<<<<<< HEAD
 
   private void handleTernaryStatement(IASTConditionalExpression condExp, CFANode rootNode, CFANode lastNode) {
     int filelocStart = condExp.getFileLocation().getStartingLineNumber();
@@ -485,22 +484,6 @@
     cfaNodes.add(elseNode);
     buildConditionTree(condExp.getLogicalConditionExpression(), filelocStart, rootNode, thenNode, elseNode, thenNode, elseNode, true, true);
 
-=======
-
-  private void handleTernaryStatement(IASTConditionalExpression condExp, CFANode rootNode, CFANode lastNode) {
-    int filelocStart = condExp.getFileLocation().getStartingLineNumber();
-
-    while(astCreator.numberOfPreSideAssignments() > 0) {
-      astCreator.getNextPreSideAssignment();
-    }
-
-    CFANode thenNode = new CFANode(filelocStart, cfa.getFunctionName());
-    cfaNodes.add(thenNode);
-    CFANode elseNode = new CFANode(filelocStart, cfa.getFunctionName());
-    cfaNodes.add(elseNode);
-    buildConditionTree(condExp.getLogicalConditionExpression(), filelocStart, rootNode, thenNode, elseNode, thenNode, elseNode, true, true);
-
->>>>>>> 59c81275
     createTernaryStatementEdges(condExp.getPositiveResultExpression(), lastNode, filelocStart, thenNode);
     createTernaryStatementEdges(condExp.getNegativeResultExpression(), lastNode, filelocStart, elseNode);
 
@@ -879,11 +862,7 @@
                                   CFANode thenNodeForLastThen, CFANode elseNodeForLastElse,
                                   boolean furtherThenComputation, boolean furtherElseComputation) {
 
-<<<<<<< HEAD
-    while (condition instanceof IASTUnaryExpression
-=======
     if (condition instanceof IASTUnaryExpression
->>>>>>> 59c81275
           && ((IASTUnaryExpression)condition).getOperator() == IASTUnaryExpression.op_bracketedPrimary){
       buildConditionTree(((IASTUnaryExpression)condition).getOperand(), filelocStart, rootNode, thenNode, elseNode, thenNode, elseNode, true, true);
 
