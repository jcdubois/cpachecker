--- conflicted
+++ resolved
@@ -377,13 +377,8 @@
   @Option(
       secure = true,
       name = "algorithm.faultLocalization.by_traceformula",
-<<<<<<< HEAD
       description = "for found property violation, perform fault lCoreCocalization with trace formulas")
-  boolean useFaultLocalizationWithTraceFormulas = false;
-=======
-      description = "for found property violation, perform fault localization with trace formulas")
   private boolean useFaultLocalizationWithTraceFormulas = false;
->>>>>>> fbe91ea1
 
   @Option(
       secure = true,
