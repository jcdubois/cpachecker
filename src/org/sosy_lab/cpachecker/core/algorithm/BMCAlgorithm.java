/*
 *  CPAchecker is a tool for configurable software verification.
 *  This file is part of CPAchecker.
 *
 *  Copyright (C) 2007-2014  Dirk Beyer
 *  All rights reserved.
 *
 *  Licensed under the Apache License, Version 2.0 (the "License");
 *  you may not use this file except in compliance with the License.
 *  You may obtain a copy of the License at
 *
 *      http://www.apache.org/licenses/LICENSE-2.0
 *
 *  Unless required by applicable law or agreed to in writing, software
 *  distributed under the License is distributed on an "AS IS" BASIS,
 *  WITHOUT WARRANTIES OR CONDITIONS OF ANY KIND, either express or implied.
 *  See the License for the specific language governing permissions and
 *  limitations under the License.
 *
 *
 *  CPAchecker web page:
 *    http://cpachecker.sosy-lab.org
 */
package org.sosy_lab.cpachecker.core.algorithm;

import static com.google.common.base.Predicates.*;
import static com.google.common.collect.FluentIterable.from;
import static org.sosy_lab.cpachecker.cpa.predicate.PredicateAbstractState.FILTER_ABSTRACTION_STATES;
import static org.sosy_lab.cpachecker.util.AbstractStates.*;

import java.io.PrintStream;
import java.util.ArrayDeque;
import java.util.Collection;
import java.util.Collections;
import java.util.Deque;
import java.util.HashMap;
import java.util.HashSet;
import java.util.List;
import java.util.Map;
import java.util.Queue;
import java.util.Set;
import java.util.logging.Level;

import org.sosy_lab.common.configuration.Configuration;
import org.sosy_lab.common.configuration.FileOption;
import org.sosy_lab.common.configuration.InvalidConfigurationException;
import org.sosy_lab.common.configuration.Option;
import org.sosy_lab.common.configuration.Options;
import org.sosy_lab.common.io.Path;
import org.sosy_lab.common.io.Paths;
import org.sosy_lab.common.log.LogManager;
import org.sosy_lab.common.time.Timer;
import org.sosy_lab.cpachecker.cfa.CFA;
import org.sosy_lab.cpachecker.cfa.ast.AExpressionAssignmentStatement;
import org.sosy_lab.cpachecker.cfa.ast.AFunctionCallAssignmentStatement;
import org.sosy_lab.cpachecker.cfa.ast.AIdExpression;
import org.sosy_lab.cpachecker.cfa.ast.IALeftHandSide;
import org.sosy_lab.cpachecker.cfa.ast.IAStatement;
import org.sosy_lab.cpachecker.cfa.model.AStatementEdge;
import org.sosy_lab.cpachecker.cfa.model.CFAEdge;
import org.sosy_lab.cpachecker.cfa.model.CFAEdgeType;
import org.sosy_lab.cpachecker.cfa.model.CFANode;
import org.sosy_lab.cpachecker.cfa.model.MultiEdge;
import org.sosy_lab.cpachecker.cfa.model.c.CFunctionReturnEdge;
import org.sosy_lab.cpachecker.cfa.types.MachineModel;
import org.sosy_lab.cpachecker.core.CPAcheckerResult.Result;
import org.sosy_lab.cpachecker.core.CounterexampleInfo;
import org.sosy_lab.cpachecker.core.ShutdownNotifier;
import org.sosy_lab.cpachecker.core.algorithm.invariants.CPAInvariantGenerator;
import org.sosy_lab.cpachecker.core.algorithm.invariants.DoNothingInvariantGenerator;
import org.sosy_lab.cpachecker.core.algorithm.invariants.InvariantGenerator;
import org.sosy_lab.cpachecker.core.algorithm.testgen.util.ReachedSetUtils;
import org.sosy_lab.cpachecker.core.counterexample.Model;
import org.sosy_lab.cpachecker.core.interfaces.AbstractState;
import org.sosy_lab.cpachecker.core.interfaces.ConfigurableProgramAnalysis;
import org.sosy_lab.cpachecker.core.interfaces.Precision;
import org.sosy_lab.cpachecker.core.interfaces.Statistics;
import org.sosy_lab.cpachecker.core.interfaces.StatisticsProvider;
import org.sosy_lab.cpachecker.core.interfaces.WrapperCPA;
import org.sosy_lab.cpachecker.core.interfaces.conditions.AdjustableConditionCPA;
import org.sosy_lab.cpachecker.core.interfaces.conditions.ReachedSetAdjustingCPA;
import org.sosy_lab.cpachecker.core.reachedset.ReachedSet;
import org.sosy_lab.cpachecker.core.reachedset.ReachedSetFactory;
import org.sosy_lab.cpachecker.core.reachedset.UnmodifiableReachedSet;
import org.sosy_lab.cpachecker.cpa.arg.ARGCPA;
import org.sosy_lab.cpachecker.cpa.arg.ARGPath;
import org.sosy_lab.cpachecker.cpa.arg.ARGState;
import org.sosy_lab.cpachecker.cpa.arg.ARGUtils;
import org.sosy_lab.cpachecker.cpa.assumptions.storage.AssumptionStorageState;
import org.sosy_lab.cpachecker.cpa.edgeexclusion.EdgeExclusionPrecision;
import org.sosy_lab.cpachecker.cpa.invariants.InvariantsCPA;
import org.sosy_lab.cpachecker.cpa.invariants.InvariantsPrecision;
import org.sosy_lab.cpachecker.cpa.invariants.InvariantsState;
import org.sosy_lab.cpachecker.cpa.invariants.InvariantsTransferRelation;
import org.sosy_lab.cpachecker.cpa.loopstack.LoopstackCPA;
import org.sosy_lab.cpachecker.cpa.predicate.PredicateAbstractState;
import org.sosy_lab.cpachecker.cpa.predicate.PredicateCPA;
import org.sosy_lab.cpachecker.exceptions.CPAException;
import org.sosy_lab.cpachecker.exceptions.CPATransferException;
import org.sosy_lab.cpachecker.exceptions.SolverException;
import org.sosy_lab.cpachecker.util.AbstractStates;
import org.sosy_lab.cpachecker.util.CFAUtils;
import org.sosy_lab.cpachecker.util.CFAUtils.Loop;
import org.sosy_lab.cpachecker.util.CPAs;
import org.sosy_lab.cpachecker.util.Precisions;
import org.sosy_lab.cpachecker.util.VariableClassification;
import org.sosy_lab.cpachecker.util.predicates.PathChecker;
import org.sosy_lab.cpachecker.util.predicates.Solver;
import org.sosy_lab.cpachecker.util.predicates.interfaces.BooleanFormula;
import org.sosy_lab.cpachecker.util.predicates.interfaces.PathFormulaManager;
import org.sosy_lab.cpachecker.util.predicates.interfaces.ProverEnvironment;
import org.sosy_lab.cpachecker.util.predicates.interfaces.view.BooleanFormulaManagerView;
import org.sosy_lab.cpachecker.util.predicates.interfaces.view.FormulaManagerView;
import org.sosy_lab.cpachecker.util.predicates.interpolation.CounterexampleTraceInfo;
import org.sosy_lab.cpachecker.util.predicates.pathformula.SSAMap;

import com.google.common.base.Preconditions;
import com.google.common.base.Predicate;
import com.google.common.base.Predicates;
import com.google.common.collect.FluentIterable;
import com.google.common.collect.ImmutableMultimap;
import com.google.common.collect.Iterables;
import com.google.common.collect.Multimap;

@Options(prefix="bmc")
public class BMCAlgorithm implements Algorithm, StatisticsProvider {

  private static final Predicate<AbstractState> IS_STOP_STATE =
    Predicates.compose(new Predicate<AssumptionStorageState>() {
                             @Override
                             public boolean apply(AssumptionStorageState pArg0) {
                               return (pArg0 != null) && pArg0.isStop();
                             }
                           },
                       AbstractStates.toState(AssumptionStorageState.class));

  private class BMCStatistics implements Statistics {

    private final Timer satCheck = new Timer();
    private final Timer errorPathCreation = new Timer();
    private final Timer assertionsCheck = new Timer();

    private final Timer inductionPreparation = new Timer();
    private final Timer inductionCheck = new Timer();
    private Timer invariantGeneration;
    private int inductionCutPoints = 0;

    @Override
    public void printStatistics(PrintStream out, Result pResult, ReachedSet pReached) {
      if (satCheck.getNumberOfIntervals() > 0) {
        out.println("Time for final sat check:            " + satCheck);
      }
      if (errorPathCreation.getNumberOfIntervals() > 0) {
        out.println("Time for error path creation:        " + errorPathCreation);
      }
      if (assertionsCheck.getNumberOfIntervals() > 0) {
        out.println("Time for bounding assertions check:  " + assertionsCheck);
      }
      if (inductionCheck.getNumberOfIntervals() > 0) {
        out.println("Number of cut points for induction:  " + inductionCutPoints);
        out.println("Time for induction formula creation: " + inductionPreparation);
        if (invariantGeneration.getNumberOfIntervals() > 0) {
          out.println("  Time for invariant generation:     " + invariantGeneration);
        }
        out.println("Time for induction check:            " + inductionCheck);
      }
    }

    @Override
    public String getName() {
      return "BMC algorithm";
    }
  }

  @Option(description = "If BMC did not find a bug, check whether "
      + "the bounding did actually remove parts of the state space "
      + "(this is similar to CBMC's unwinding assertions).")
  private boolean boundingAssertions = true;

  @Option(description="Check reachability of target states after analysis "
      + "(classical BMC). The alternative is to check the reachability "
      + "as soon as the target states are discovered, which is done if "
      + "cpa.predicate.targetStateSatCheck=true.")
  private boolean checkTargetStates = true;

  @Option(description="try using induction to verify programs with loops")
  private boolean induction = false;

<<<<<<< HEAD
  @Option(description="Generate invariants and add them to the induction hypothesis.")
  private boolean useInvariantsForInduction = false;

  @Option(description="dump counterexample formula to file")
  @FileOption(FileOption.Type.OUTPUT_FILE)
  private Path dumpCounterexampleFormula = Paths.get("ErrorPath.%d.smt2");
=======
  @Option(description="dump counterexample formula to file")
  @FileOption(FileOption.Type.OUTPUT_FILE)
  private File dumpCounterexampleFormula = new File("counterexample.msat");
>>>>>>> 5f901b87

  private final BMCStatistics stats = new BMCStatistics();
  private final Algorithm algorithm;
  private final ConfigurableProgramAnalysis cpa;

  private final InvariantGenerator invariantGenerator;

  private final FormulaManagerView fmgr;
  private final PathFormulaManager pmgr;
  private final Solver solver;
  private final MachineModel machineModel;

  private final LogManager logger;
  private final ReachedSetFactory reachedSetFactory;
  private final CFA cfa;

  private final ShutdownNotifier shutdownNotifier;

  private final List<? extends AdjustableConditionCPA> conditionCPAs;

  private final Iterable<CFAEdge> ignorableEdges;

  private final BooleanFormulaManagerView bfmgr;

  public BMCAlgorithm(Algorithm pAlgorithm, ConfigurableProgramAnalysis pCpa,
                      Configuration pConfig, LogManager pLogger,
                      ReachedSetFactory pReachedSetFactory,
                      ShutdownNotifier pShutdownNotifier, CFA pCfa)
                      throws InvalidConfigurationException, CPAException {
    pConfig.inject(this);
    algorithm = pAlgorithm;
    cpa = pCpa;
    logger = pLogger;
    reachedSetFactory = pReachedSetFactory;
    cfa = pCfa;

    if (induction && useInvariantsForInduction) {
      invariantGenerator = new CPAInvariantGenerator(pConfig, pLogger, reachedSetFactory, pShutdownNotifier, cfa);
    } else {
      invariantGenerator = new DoNothingInvariantGenerator(reachedSetFactory);
    }
    stats.invariantGeneration = invariantGenerator.getTimeOfExecution();

    PredicateCPA predCpa = ((WrapperCPA)cpa).retrieveWrappedCpa(PredicateCPA.class);
    if (predCpa == null) {
      throw new InvalidConfigurationException("PredicateCPA needed for BMCAlgorithm");
    }
    fmgr = predCpa.getFormulaManager();
    bfmgr = fmgr.getBooleanFormulaManager();
    pmgr = predCpa.getPathFormulaManager();
    solver = predCpa.getSolver();
    shutdownNotifier = pShutdownNotifier;
    conditionCPAs = CPAs.asIterable(cpa).filter(AdjustableConditionCPA.class).toList();
    machineModel = predCpa.getMachineModel();

    ignorableEdges = induction ? getIgnorableEdges(cfa) : Collections.<CFAEdge>emptySet();
  }

  @Override
  public boolean run(final ReachedSet pReachedSet) throws CPAException, InterruptedException {
    final ReachedSet reachedSet;
    if (Iterables.isEmpty(ignorableEdges)) {
      reachedSet = pReachedSet;
    } else {
      reachedSet = reachedSetFactory.create();
      ReachedSetUtils.addReachedStatesToOtherReached(pReachedSet, reachedSet);
      for (AbstractState waitingState : pReachedSet.getWaitlist()) {
        Precision precision = pReachedSet.getPrecision(waitingState);
        precision = excludeIgnorableEdges(precision);
        reachedSet.remove(waitingState);
        reachedSet.add(waitingState, precision);
      }
    }


    CFANode initialLocation = extractLocation(reachedSet.getFirstState());

    invariantGenerator.start(initialLocation);

    try {
      logger.log(Level.INFO, "Creating formula for program");
      boolean soundInner;


      try (ProverEnvironment prover = solver.newProverEnvironmentWithModelGeneration();
          @SuppressWarnings("resource")
          KInductionProver kInductionProver = induction ? new KInductionProver() : null) {

        do {
          shutdownNotifier.shutdownIfNecessary();
          soundInner = unroll(reachedSet);
          if (from(reachedSet)
              .skip(1) // first state of reached is always an abstraction state, so skip it
              .transform(toState(PredicateAbstractState.class))
              .anyMatch(FILTER_ABSTRACTION_STATES)) {

            logger.log(Level.WARNING, "BMC algorithm does not work with abstractions. Could not check for satisfiability!");
            return soundInner;
          }

          // first check safety
          boolean safe = checkTargetStates(reachedSet, prover);
          logger.log(Level.FINER, "Program is safe?:", safe);

          if (!safe) {
            createErrorPath(reachedSet, prover);
          }

          prover.pop(); // remove program formula from solver stack

          if (!safe) {
            return soundInner;
          }

          // second check soundness
          boolean sound = false;

          // verify soundness, but don't bother if we are unsound anyway or we have found a bug
          if (soundInner && safe) {

            // check bounding assertions
            sound = checkBoundingAssertions(reachedSet, prover);

            // try to prove program safety via induction
            if (induction) {
              sound = sound || kInductionProver.check();
            }
            if (sound) {
              return true;
            }
          }
        }
        while (soundInner && adjustConditions());
      }

      return false;

    } finally {
      invariantGenerator.cancel();
      if (reachedSet != pReachedSet) {
        pReachedSet.clear();
        ReachedSetUtils.addReachedStatesToOtherReached(reachedSet, pReachedSet);
      }
    }
  }

  /**
   * Adjusts the conditions of the CPAs which support the adjusting of
   * conditions.
   *
   * @return {@code true} if all CPAs supporting the feature agreed on
   * adjusting their conditions, {@code false} if one of the CPAs does not
   * support any further adjustment of conditions.
   */
  private boolean adjustConditions() {
    for (AdjustableConditionCPA condCpa : conditionCPAs) {
      if (!condCpa.adjustPrecision()) {
        // this cpa said "do not continue"
        logger.log(Level.INFO, "Terminating because of", condCpa.getClass().getSimpleName());
        return false;
      }
    }
    return !conditionCPAs.isEmpty();
  }

  /**
   * This method tries to find a feasible path to (one of) the target state(s).
   * It does so by asking the solver for a satisfying assignment.
   * @throws InterruptedException
   */
  private void createErrorPath(final ReachedSet pReachedSet, final ProverEnvironment pProver) throws CPATransferException, InterruptedException {
    addCounterexampleTo(pReachedSet, pProver, new CounterexampleStorage() {

      @Override
      public void addCounterexample(ARGState pTargetState, CounterexampleInfo pCounterexample) {
        ((ARGCPA) cpa).addCounterexample(pTargetState, pCounterexample);
      }
    });
  }

  private void addCounterexampleTo(final ReachedSet pReachedSet, final ProverEnvironment pProver, CounterexampleStorage pCounterexampleStorage) throws CPATransferException, InterruptedException {
    if (!(cpa instanceof ARGCPA)) {
      logger.log(Level.INFO, "Error found, but error path cannot be created without ARGCPA");
      return;
    }

    stats.errorPathCreation.start();
    try {
      logger.log(Level.INFO, "Error found, creating error path");

      Set<ARGState> targetStates = from(pReachedSet).filter(ARGState.class).filter(IS_TARGET_STATE).toSet();

      final boolean shouldCheckBranching;
      if (targetStates.size() == 1) {
        ARGState state = Iterables.getOnlyElement(targetStates);
        while (state.getParents().size() == 1) {
          state = Iterables.getOnlyElement(state.getParents());
        }
        shouldCheckBranching = !state.getParents().isEmpty();
      } else {
        shouldCheckBranching = true;
      }

      if (shouldCheckBranching) {
        Iterable<ARGState> arg = from(pReachedSet).filter(ARGState.class);

        // get the branchingFormula
        // this formula contains predicates for all branches we took
        // this way we can figure out which branches make a feasible path
        BooleanFormula branchingFormula = pmgr.buildBranchingFormula(arg);

        if (bfmgr.isTrue(branchingFormula)) {
          logger.log(Level.WARNING, "Could not create error path because of missing branching information!");
          return;
        }

        // add formula to solver environment
        pProver.push(branchingFormula);
      }

      Model model;

      try {

        // need to ask solver for satisfiability again,
        // otherwise model doesn't contain new predicates
        boolean stillSatisfiable = !pProver.isUnsat();

        if (!stillSatisfiable) {
          // should not occur
          logger.log(Level.WARNING, "Could not create error path information because of inconsistent branching information!");
          return;
        }

        try {
          model = pProver.getModel();
        } catch (SolverException e) {
          logger.log(Level.WARNING, "Solver could not produce model, cannot create error path.");
          logger.logDebugException(e);
          return;
        }
      } finally {
        if (shouldCheckBranching) {
          pProver.pop(); // remove branchingFormula
        }
      }


      // get precise error path
      Map<Integer, Boolean> branchingInformation = pmgr.getBranchingPredicateValuesFromModel(model);
      ARGState root = (ARGState)pReachedSet.getFirstState();

      ARGPath targetPath;
      try {
        targetPath = ARGUtils.getPathFromBranchingInformation(root, pReachedSet.asCollection(), branchingInformation);
      } catch (IllegalArgumentException e) {
        logger.logUserException(Level.WARNING, e, "Could not create error path");
        return;
      }

      // create and store CounterexampleInfo object
      CounterexampleInfo counterexample;


      // replay error path for a more precise satisfying assignment
      PathChecker pathChecker = new PathChecker(logger, shutdownNotifier, pmgr, solver, machineModel);
      try {
        CounterexampleTraceInfo info = pathChecker.checkPath(targetPath.asEdgesList());

        if (info.isSpurious()) {
          logger.log(Level.WARNING, "Inconsistent replayed error path!");
          counterexample = CounterexampleInfo.feasible(targetPath, model);

        } else {
          counterexample = CounterexampleInfo.feasible(targetPath, info.getModel());

          counterexample.addFurtherInformation(fmgr.dumpFormula(bfmgr.and(info.getCounterExampleFormulas())),
              dumpCounterexampleFormula);
        }

      } catch (CPATransferException e) {
        // path is now suddenly a problem
        logger.logUserException(Level.WARNING, e, "Could not replay error path to get a more precise model");
        counterexample = CounterexampleInfo.feasible(targetPath, model);
      }
      pCounterexampleStorage.addCounterexample(targetPath.getLast().getFirst(), counterexample);

    } finally {
      stats.errorPathCreation.stop();
    }
  }

  /**
   * Checks the reachability of the target states contained in the given
   * reached set by performing a satisfiability check with the given prover.
   *
   * @param pReachedSet the reached set containing the target states.
   * @param prover the prover to be used.
   *
   * @return {@code true} if no target states are reachable, {@code false}
   * otherwise.
   *
   * @throws InterruptedException if the satisfiability check was interrupted.
   */
  private boolean checkTargetStates(final ReachedSet pReachedSet, final ProverEnvironment prover) throws InterruptedException {
    List<AbstractState> targetStates = from(pReachedSet)
                                            .filter(IS_TARGET_STATE)
                                            .toList();

    if (checkTargetStates) {
      logger.log(Level.FINER, "Found", targetStates.size(), "potential target states");

      // create formula
      BooleanFormula program = createFormulaFor(targetStates);

      logger.log(Level.INFO, "Starting satisfiability check...");
      stats.satCheck.start();
      prover.push(program);
      boolean safe = prover.isUnsat();
      // leave program formula on solver stack
      stats.satCheck.stop();

      if (safe) {
        pReachedSet.removeAll(targetStates);
      }
      return safe;

    } else {
      // fast check for trivial cases
      return targetStates.isEmpty();
    }
  }

  /**
   * Checks if the bounded unrolling completely unrolled all reachable loop
   * iterations by performing a satisfiablity check on the formulas encoding
   * the reachability of the states where the bounded model check stopped due
   * to reaching the bound.
   *
   * If this is is the case, then the bounded model check is guaranteed to be
   * sound.
   *
   * @param pReachedSet the reached set containing the frontier of the bounded
   * model check, i.e. where the bounded model check stopped.
   * @param prover the prover to be used to prove that the stop states are
   * unreachable.
   *
   * @return {@code true} if the bounded model check covered all reachable
   * states and was thus sound, {@code false} otherwise.
   *
   * @throws InterruptedException if the satisfiability check is interrupted.
   */
  private boolean checkBoundingAssertions(final ReachedSet pReachedSet, final ProverEnvironment prover) throws InterruptedException {
    FluentIterable<AbstractState> stopStates = from(pReachedSet)
                                                    .filter(IS_STOP_STATE);

    if (boundingAssertions) {
      // create formula for unwinding assertions
      BooleanFormula assertions = createFormulaFor(stopStates);

      logger.log(Level.INFO, "Starting assertions check...");

      stats.assertionsCheck.start();
      prover.push(assertions);
      boolean sound = prover.isUnsat();
      prover.pop();
      stats.assertionsCheck.stop();

      logger.log(Level.FINER, "Soundness after assertion checks:", sound);
      return sound;

    } else {
      // fast check for trivial cases
      return stopStates.isEmpty();
    }
  }

  /**
   * Create a disjunctive formula of all the path formulas in the supplied iterable.
   */
  private BooleanFormula createFormulaFor(Iterable<AbstractState> states) {
    BooleanFormula f = bfmgr.makeBoolean(false);

    for (PredicateAbstractState e : AbstractStates.projectToType(states, PredicateAbstractState.class)) {
      f = bfmgr.or(f, e.getPathFormula().getFormula());
    }

    return f;
  }


  @Override
  public void collectStatistics(Collection<Statistics> pStatsCollection) {
    if (algorithm instanceof StatisticsProvider) {
      ((StatisticsProvider)algorithm).collectStatistics(pStatsCollection);
    }
    pStatsCollection.add(stats);
  }

  /**
   * Instances of this class are used to prove the safety of a program by
   * applying an inductive approach based on k-induction.
   */
  private class KInductionProver implements AutoCloseable {

    private ProverEnvironment prover = null;

    private final Boolean trivialResult;

    private final ReachedSet reachedSet;

    private final Loop loop;

    private UnmodifiableReachedSet invariantsReachedSet;

    private BooleanFormula currentInvariants = bfmgr.makeBoolean(true);

    private int stackDepth = 0;

    private Set<CFANode> targetLocations = null;

    private BooleanFormula previousFormula = null;

    private int previousK = -1;

    /**
     * Creates an instance of the KInductionProver.
     */
    public KInductionProver() {
      List<CFAEdge> incomingEdges = null;
      ReachedSet reachedSet = null;
      Loop loop = null;
      if (!cfa.getLoopStructure().isPresent()) {
        logger.log(Level.WARNING, "Could not use induction for proving program safety, loop structure of program could not be determined.");
        trivialResult = false;
      } else {
        Multimap<String, Loop> loops = cfa.getLoopStructure().get();

        // Induction is currently only possible if there is a single loop.
        // This check can be weakened in the future,
        // e.g. it is ok if there is only a single loop on each path.
        if (loops.size() > 1) {
          logger.log(Level.WARNING, "Could not use induction for proving program safety, program has too many loops");
          invariantGenerator.cancel();
          trivialResult = false;
        } else if (loops.isEmpty()) {
          // induction is unnecessary, program has no loops
          invariantGenerator.cancel();
          trivialResult = true;
        } else {
          stats.inductionPreparation.start();

          loop = Iterables.getOnlyElement(loops.values());
          // function edges do not count as incoming/outgoing edges
          incomingEdges = from(loop.getIncomingEdges()).filter(not(instanceOf(CFunctionReturnEdge.class))).toList();

          if (incomingEdges.size() > 1) {
            logger.log(Level.WARNING, "Could not use induction for proving program safety, loop has too many incoming edges", incomingEdges);
            trivialResult = false;
          } else if (loop.getLoopHeads().size() > 1) {
            logger.log(Level.WARNING, "Could not use induction for proving program safety, loop has too many loop heads");
            trivialResult = false;
          } else {
            trivialResult = null;
            reachedSet = reachedSetFactory.create();
            CFANode loopHead = Iterables.getOnlyElement(loop.getLoopHeads());
            Precision precision = cpa.getInitialPrecision(loopHead);
            if (trivialResult == null) {
              precision = excludeIgnorableEdges(precision);
            }
            reachedSet.add(cpa.getInitialState(loopHead), precision);
          }
          stats.inductionPreparation.stop();
        }
      }
      this.reachedSet = reachedSet;
      this.loop = loop;
    }

    /**
     * Checks if the result of the k-induction check has been determined to
     * be trivial by the constructor.
     *
     * @return {@code true} if the constructor was able to determine a constant
     * result for the k-induction check, {@code false} otherwise.
     */
    private boolean isTrivial() {
      return this.trivialResult != null;
    }

    /**
     * If available, gets the constant result of the k-induction check as
     * determined by the constructor. Do not call this function if there is no
     * such trivial constant result. This can be checked by calling
     * {@link isTrivial}.
     *
     * @return the trivial constant result of the k-induction check.
     */
    private boolean getTrivialResult() {
      Preconditions.checkState(isTrivial(), "The proof is non-trivial.");
      return trivialResult;
    }

    /**
     * Gets the current reached set describing the loop iterations unrolled for
     * the inductive step. The reached set is only available if no trivial
     * constant result for the k-induction check was determined by the
     * constructor, as can be checked by calling {@link isTrivial}.
     *
     * @return the current reached set describing the loop iterations unrolled
     * for the inductive step.
     */
    private ReachedSet getCurrentReachedSet() {
      Preconditions.checkState(!isTrivial(), "No reached set created, because the proof is trivial.");
      assert reachedSet != null;
      return reachedSet;
    }

    /**
     * Gets the single loop of the program. This loop is only available if no
     * trivial constant result for the k-induction check was determined by the
     * constructor, as can be checked by calling {@link isTrivial}.
     *
     * @return the single loop of the program.
     */
    private Loop getLoop() {
      Preconditions.checkState(!isTrivial(), "No loop computed, because the proof is trivial.");
      assert loop != null;
      return loop;
    }

    /**
     * Checks if the prover is already initialized.
     *
     * @return {@code true} if the prover is initialized, {@code false}
     * otherwise.
     */
    private boolean isProverInitialized() {
      return prover != null;
    }

    /**
     * Gets the prover environment to be used within the KInductionProver.
     *
     * This prover may be preinitialized with additional supporting invariants.
     * The presence of these invariants, including pushing them onto and
     * popping them off of the prover stack, is taken care of automatically.
     *
     * @return the prover environment to be used within the KInductionProver.
     *
     * @throws CPAException if the supporting invariant generation encountered
     * an exception.
     * @throws InterruptedException if the supporting invariant generation is
     * interrupted.
     */
    private ProverEnvironment getProver() throws CPAException, InterruptedException {
      UnmodifiableReachedSet currentInvariantsReachedSet = invariantGenerator.get();
      if (currentInvariantsReachedSet != invariantsReachedSet) {
        CFANode loopHead = Iterables.getOnlyElement(getLoop().getLoopHeads());
        invariantsReachedSet = currentInvariantsReachedSet;
        // get global invariants
        BooleanFormula invariants = getCurrentInvariants();
        injectInvariants(currentInvariantsReachedSet, loopHead);
        if (isProverInitialized()) {
          pop();
        } else {
          prover = solver.newProverEnvironmentWithModelGeneration();
        }
        invariants = fmgr.instantiate(invariants, SSAMap.emptySSAMap().withDefault(1));
        push(invariants);
      }
      assert isProverInitialized();
      return prover;
    }

    /**
     * Gets the most current invariants generated by the invariant generator.
     *
     * @return the most current invariants generated by the invariant generator.
     *
     * @throws CPAException if the invariant generation encountered an exception.
     * @throws InterruptedException if the invariant generation is interrupted.
     */
    private BooleanFormula getCurrentInvariants() throws CPAException, InterruptedException {
      if (!bfmgr.isFalse(currentInvariants)) {
        UnmodifiableReachedSet currentInvariantsReachedSet = invariantGenerator.get();
        if (currentInvariantsReachedSet != invariantsReachedSet) {
          CFANode loopHead = Iterables.getOnlyElement(getLoop().getLoopHeads());
          currentInvariants = extractInvariantsAt(currentInvariantsReachedSet, loopHead);
        }
      }
      return currentInvariants;
    }

    /**
     * Attempts to inject the generated invariants into the bounded analysis
     * CPAs to improve their performance.
     *
     * Currently, this is only supported for the InvariantsCPA. If the
     * InvariantsCPA is not activated for both the bounded analysis as well as
     * the invariant generation, this function does nothing.
     *
     * @param pReachedSet the invariant generation reached set.
     * @param pLocation the location for which to extract and re-inject the
     * invariants.
     */
    private void injectInvariants(UnmodifiableReachedSet pReachedSet, CFANode pLocation) {
      InvariantsCPA invariantsCPA = CPAs.retrieveCPA(cpa, InvariantsCPA.class);
      if (invariantsCPA == null) {
        return;
      }
      InvariantsState invariant = null;
      for (AbstractState locState : AbstractStates.filterLocation(pReachedSet, pLocation)) {
        InvariantsState disjunctivePart = AbstractStates.extractStateByType(locState, InvariantsState.class);
        if (disjunctivePart != null) {
          if (invariant == null) {
            invariant = disjunctivePart;
          } else {
            invariant = invariant.join(disjunctivePart, InvariantsPrecision.getEmptyPrecision());
          }
        } else {
          return;
        }
      }
      if (invariant != null) {
        invariantsCPA.injectInvariant(pLocation, invariant);
      }
    }

    @Override
    public void close() {
      if (isProverInitialized()) {
        while (stackDepth-- > 0) {
          prover.pop();
        }
        prover.close();
      }
    }

    /**
     * Pops the last formula from the prover stack.
     */
    private void pop() {
      Preconditions.checkState(isProverInitialized());
      Preconditions.checkState(stackDepth > 0);
      prover.pop();
      --stackDepth;
    }

    /**
     * Pushes the given formula to the prover stack.
     *
     * @param pFormula the formula to be pushed.
     */
    private void push(BooleanFormula pFormula) {
      Preconditions.checkState(isProverInitialized());
      prover.push(pFormula);
      ++stackDepth;
    }

    /**
     * Extracts the generated invariants for the given location from the
     * given reached set produced by the invariant generator.
     *
     * @param pReachedSet the reached set produced by the invariant generator.
     * @param pLocation the location to extract the invariants for.
     *
     * @return the extracted invariants as a boolean formula.
     */
    private BooleanFormula extractInvariantsAt(UnmodifiableReachedSet pReachedSet, CFANode pLocation) {

      if (pReachedSet.isEmpty()) {
        return bfmgr.makeBoolean(true); // no invariants available
      }

      // Check if the invariant generation was able to prove correctness for the program
      if (targetLocations != null && AbstractStates.filterLocations(pReachedSet, targetLocations).isEmpty()) {
        logger.log(Level.INFO, "Invariant generation found no target states.");
        invariantGenerator.cancel();
        return bfmgr.makeBoolean(false);
      }

      BooleanFormula invariant = bfmgr.makeBoolean(false);

      for (AbstractState locState : AbstractStates.filterLocation(pReachedSet, pLocation)) {
        BooleanFormula f = AbstractStates.extractReportedFormulas(fmgr, locState);
        logger.log(Level.ALL, "Invariant:", f);

        invariant = bfmgr.or(invariant, f);
      }
      return invariant;
    }

    /**
     * Attempts to perform the inductive check.
     *
     * @return <code>true</code> if k-induction successfully proved the
     * correctness, <code>false</code> if the attempt was inconclusive.
     *
     * @throws CPAException if the bounded analysis constructing the step case
     * encountered an exception.
     * @throws InterruptedException if the bounded analysis constructing the
     * step case was interrupted.
     */
    public final boolean check() throws CPAException, InterruptedException {
      // Early return if there is a trivial result for the inductive approach
      if (isTrivial()) {
        return getTrivialResult();
      }

      // Early return if the invariant generation proved the program correct
      if (bfmgr.isFalse(getCurrentInvariants())) {
        return true;
      }

<<<<<<< HEAD
      stats.inductionPreparation.start();
=======
    @Option(name="invariantGenerationConfigFile",
            description="configuration file for invariant generation")
    @FileOption(FileOption.Type.OPTIONAL_INPUT_FILE)
    private File configFile;
>>>>>>> 5f901b87

      // Proving program safety with induction consists of two parts:
      // 1) Prove all paths safe that go only one iteration through the loop.
      //    This is part of the classic bounded model checking done above,
      //    so we don't care about this here.
      // 2) Assume that one loop iteration is safe and prove that the next one is safe, too.

      // Create initial reached set:
      // Run algorithm in order to create formula (A & B)
      logger.log(Level.INFO, "Running algorithm to create induction hypothesis");

      LoopstackCPA loopstackCPA = CPAs.retrieveCPA(cpa, LoopstackCPA.class);
      int k = loopstackCPA.getMaxLoopIterations();

      final BooleanFormula safePredecessors;
      ReachedSet reached = getCurrentReachedSet();

      // Create the formula asserting the safety for k consecutive predecessors
      if (previousFormula != null && this.previousK == k - 1) {
        safePredecessors = bfmgr.not(previousFormula);
      } else {
        final Iterable<AbstractState> predecessorTargetStates;
        if (k <= 1) {
          predecessorTargetStates = Collections.emptySet();
        } else {
          loopstackCPA.setMaxLoopIterations(k - 1);

          unroll(reached);
          predecessorTargetStates = from(reached).filter(IS_TARGET_STATE);

          loopstackCPA.setMaxLoopIterations(k);
        }
        safePredecessors = bfmgr.not(createFormulaFor(predecessorTargetStates));
      }

      // Create the formula asserting the faultiness of the successor
      unroll(reached);
      Set<AbstractState> targetStates = from(reached).filter(IS_TARGET_STATE).toSet();
      BooleanFormula unsafeSuccessor = createFormulaFor(from(targetStates));
      this.previousFormula = unsafeSuccessor;
      this.previousK = k;

      // Create the induction formula:
      // The program is safe, if the following is unsatisfiable:
      BooleanFormula induction = bfmgr.and(
          safePredecessors, // k consecutive iterations are SAFE
          unsafeSuccessor); // and the k+1st iteration is UNSAFE

      targetLocations = from(targetStates).transform(AbstractStates.EXTRACT_LOCATION).toSet();

      ProverEnvironment prover = getProver();

      stats.inductionPreparation.stop();

      logger.log(Level.INFO, "Starting induction check...");

      stats.inductionCheck.start();
      push(induction);
      boolean sound = prover.isUnsat();

      if (!sound) {/*
        final List<Pair<ARGState, CounterexampleInfo>> counterexampleStorage = new ArrayList<>(1);
        addCounterexampleTo(reached, prover, new CounterexampleStorage() {

          @Override
          public void addCounterexample(ARGState pTargetState, CounterexampleInfo pCounterexample) {
            counterexampleStorage.add(Pair.of(pTargetState, pCounterexample));
          }
        });
        if (!counterexampleStorage.isEmpty()) {
          if (invariantGenerator instanceof CPAInvariantGenerator) {
            Set<String> variables = new LinkedHashSet<>();
            List<CFAEdge> edgeList = counterexampleStorage.get(0).getSecond().getTargetPath().asEdgesList();
            ListIterator<CFAEdge> edgeIterator = edgeList.listIterator(edgeList.size());
            while (edgeIterator.hasPrevious()) {
              variables.addAll(InvariantsTransferRelation.getInvolvedVariables(edgeIterator.previous()).keySet());
            }
            ConfigurableProgramAnalysis invGenCpas = ((CPAInvariantGenerator) invariantGenerator).getInvariantsCPA();
            InvariantsCPA invGenCPA = CPAs.retrieveCPA(invGenCpas, InvariantsCPA.class);
            if (invGenCPA != null) {
              //invGenCPA.addInterestingVariables(variables);
            }
          }
        }*/
      }

      if (!sound && logger.wouldBeLogged(Level.ALL)) {
        logger.log(Level.ALL, "Model returned for induction check:", prover.getModel());
      }
      pop();
      stats.inductionCheck.stop();

      logger.log(Level.FINER, "Soundness after induction check:", sound);

      return sound;
    }

  }

  /**
   * Unrolls the given reached set using the algorithm provided to this
   * instance of the bounded model checking algorithm.
   *
   * @param pReachedSet the reached set to unroll.
   *
   * @return {@code true} if the unrolling was sound, {@code false} otherwise.
   *
   * @throws CPAException if an exception occurred during unrolling the reached
   * set.
   * @throws InterruptedException if the unrolling is interrupted.
   */
  private boolean unroll(ReachedSet pReachedSet) throws CPAException, InterruptedException {
    return unroll(pReachedSet, Collections.<CFAEdge>emptySet());
  }

  /**
   * Unrolls the given reached set using the algorithm provided to this
   * instance of the bounded model checking algorithm.
   *
   * @param pReachedSet the reached set to unroll.
   * @param pExcludedEdges edges that are excluded in the current edge
   * exclusion precision and should stay excluded.
   *
   * @return {@code true} if the unrolling was sound, {@code false} otherwise.
   *
   * @throws CPAException
   * @throws InterruptedException
   */
  private boolean unroll(ReachedSet pReachedSet, Iterable<CFAEdge> pExcludedEdges) throws CPAException, InterruptedException {
    adjustReachedSet(pReachedSet, pExcludedEdges);
    return algorithm.run(pReachedSet);
  }

  /**
   * Adjusts the given reached set so that the involved adjustable condition
   * CPAs are able to operate properly without being negatively influenced by
   * states generated earlier under different conditions while trying to
   * retain as many states as possible.
   *
   * @param pReachedSet the reached set to be adjusted.
   * @param pExcludedEdges the edges that were excluded and should also be
   * excluded in the future in case the reached set needs to be cleared and
   * reinitialized.
   */
  private void adjustReachedSet(ReachedSet pReachedSet, Iterable<CFAEdge> pExcludedEdges) {
    Preconditions.checkArgument(!pReachedSet.isEmpty());
    CFANode initialLocation = extractLocation(pReachedSet.getFirstState());
    for (AdjustableConditionCPA conditionCPA : conditionCPAs) {
      if (conditionCPA instanceof ReachedSetAdjustingCPA) {
        ((ReachedSetAdjustingCPA) conditionCPA).adjustReachedSet(pReachedSet);
      } else {
        pReachedSet.clear();
        logger.log(Level.WARNING, "Completely clearing the reached set after condition adjustment due to " + conditionCPA.getClass()
            + ". This may drastically impede the efficiency of iterative deepening. Implement ReachedSetAdjustingCPA to avoid this problem.");
        break;
      }
    }
    if (pReachedSet.isEmpty()) {
      Precision precision = cpa.getInitialPrecision(initialLocation);
      precision = excludeIgnorableEdges(precision);
      precision = excludeEdges(precision, pExcludedEdges);
      pReachedSet.add(cpa.getInitialState(initialLocation), precision);
    }
  }

  /**
   * Excludes the collected ignorable edges from the given precision.
   *
   * @param pPrecision the precision to exclude the edges from.
   * @return the new precision.
   */
  private Precision excludeIgnorableEdges(Precision pPrecision) {
    return excludeEdges(pPrecision, ignorableEdges);
  }

  /**
   * Excludes the given edges from the given precision if the EdgeExclusionCPA
   * is activated to allow for such edge exclusions.
   *
   * @param pPrecision the precision to exclude the edges from.
   * @param pEdgesToIgnore the edges to be excluded.
   * @return the new precision.
   */
  private Precision excludeEdges(Precision pPrecision, Iterable<CFAEdge> pEdgesToIgnore) {
    EdgeExclusionPrecision oldPrecision = Precisions.extractPrecisionByType(pPrecision, EdgeExclusionPrecision.class);
    if (oldPrecision != null) {
      EdgeExclusionPrecision newPrecision = oldPrecision.excludeMoreEdges(pEdgesToIgnore);
      return Precisions.replaceByType(pPrecision, newPrecision, EdgeExclusionPrecision.class);
    }
    return pPrecision;
  }

  /**
   * Consider a variable v assigned at a location l within a single loop L.
   * If the next occurrence of v is at an assume edge e and all paths starting
   * at e either modify no variables but v before looping back to l or leave
   * the loop L without ever again referring to v, then the induction algorithm
   * may treat the edge e as non-existent.
   *
   * Reason: The paths starting at e do not change the safety property of the
   * loop.
   *
   * Advantage: This optimization makes induction possible for loops with a
   * non-deterministically loop-assigned switch variables where the default
   * case does not contain any logic. Such code is often generated by driver
   * environments.
   *
   * @param pCFA the control flow automaton.
   *
   * @return the control flow edges ignorable for induction according to the
   * reasoning described above.
   */
  private static Iterable<CFAEdge> getIgnorableEdges(CFA pCFA) {
    // Check if the required preconditions are met
    if (!pCFA.getVarClassification().isPresent()
        || !pCFA.getLoopStructure().isPresent()) {
      return Collections.emptySet();
    }
    ImmutableMultimap<String, Loop> loopStructure = pCFA.getLoopStructure().get();
    if (loopStructure.isEmpty() || loopStructure.values().size() > 2) {
      return Collections.emptySet();
    }
    Loop loop = Iterables.getOnlyElement(loopStructure.values());
    if (loop.getLoopHeads().size() != 1) {
      return Collections.emptySet();
    }

    final CFANode loopHead = Iterables.getOnlyElement(loop.getLoopHeads());
    Set<CFANode> loopNodes = loop.getLoopNodes();
    VariableClassification variableClassification = pCFA.getVarClassification().get();

    // Compute all potential assignment edges within the loop
    Deque<CFANode> waitlist = new ArrayDeque<>();
    Set<CFANode> visited = new HashSet<>();
    waitlist.offer(loopHead);
    Set<CFAEdge> potentialAssignmentEdges = new HashSet<>();
    while (!waitlist.isEmpty()) {
      CFANode current = waitlist.poll();
      if (visited.add(current)) {
        for (CFAEdge leavingEdge : CFAUtils.allLeavingEdges(current)) {
          if (loopNodes.contains(leavingEdge.getSuccessor())) {
            if (leavingEdge.getEdgeType() == CFAEdgeType.DeclarationEdge
                || leavingEdge.getEdgeType() == CFAEdgeType.StatementEdge) {
              potentialAssignmentEdges.add(leavingEdge);
            }
            waitlist.offer(leavingEdge.getSuccessor());
          }
        }
      }
    }
    waitlist.clear();
    visited.clear();

    // Extract all candidate assignments
    Map<CFAEdge, String> candidateAssignments = new HashMap<>();
    for (CFAEdge edge : potentialAssignmentEdges) {
      if (edge instanceof AStatementEdge) {
        IAStatement statement = ((AStatementEdge) edge).getStatement();
        final IALeftHandSide leftHandSide;
        if (statement instanceof AExpressionAssignmentStatement) {
          AExpressionAssignmentStatement assignmentStatement = (AExpressionAssignmentStatement) statement;
          leftHandSide = assignmentStatement.getLeftHandSide();
        } else if (statement instanceof AFunctionCallAssignmentStatement) {
          AFunctionCallAssignmentStatement assignmentStatement = (AFunctionCallAssignmentStatement) statement;
          leftHandSide = assignmentStatement.getLeftHandSide();
        } else {
          leftHandSide = null;
        }
        if (leftHandSide instanceof AIdExpression) {
          String variableName = ((AIdExpression) leftHandSide).getDeclaration().getQualifiedName();
          if (!variableClassification.getAddressedVariables().contains(variableName)) {
            candidateAssignments.put(edge, variableName);
          }
        }
      }
    }

    // Filter for all edges that actually may be ignored for induction
    final Set<CFAEdge> ignorableEdges = new HashSet<>();

    for (Map.Entry<CFAEdge, String> entry : candidateAssignments.entrySet()) {
      assert waitlist.isEmpty();
      assert visited.isEmpty();

      CFAEdge candidateAssignmentEdge = entry.getKey();
      String variable = entry.getValue();

      waitlist.offer(candidateAssignmentEdge.getSuccessor());

      while (!waitlist.isEmpty()) {
        CFANode current = waitlist.poll();
        if (visited.add(current)) {
          for (CFAEdge leavingEdge : CFAUtils.leavingEdges(current)) {
            CFANode successor = leavingEdge.getSuccessor();
            if (loopNodes.contains(successor)) {
              boolean variableIsInvolved = InvariantsTransferRelation.getInvolvedVariables(leavingEdge).keySet().contains(variable);
              boolean isAssumeEdge = leavingEdge.getEdgeType() == CFAEdgeType.AssumeEdge;
              if (!variableIsInvolved || isAssumeEdge) {
                waitlist.add(successor);
              }
              if (variableIsInvolved && isAssumeEdge && isIgnorable(leavingEdge, candidateAssignmentEdge, ignorableEdges, variableClassification, loop, variable)) {
                if (isReachableWithout(loopHead, loopHead, Iterables.concat(ignorableEdges, Collections.singleton(leavingEdge)), true)) {
                  ignorableEdges.add(leavingEdge);
                }
              }
            }
          }
        }
      }

      waitlist.clear();
      visited.clear();
    }

    return ignorableEdges;
  }

  private static boolean isReachableWithout(CFANode pSource, CFANode pTarget, Iterable<CFAEdge> pExcludedEdges, boolean ignoreStartMatch) {
    Set<CFANode> visited = new HashSet<>();
    Queue<CFANode> waitlist = new ArrayDeque<>();
    waitlist.offer(pSource);
    boolean started = false;
    while (!waitlist.isEmpty()) {
      CFANode current = waitlist.poll();
      if (started && current.equals(pTarget)) {
        return true;
      }
      started = true;
      for (CFAEdge leavingEdge : CFAUtils.leavingEdges(current)) {
        if (!Iterables.contains(pExcludedEdges, leavingEdge)) {
          CFANode successor = leavingEdge.getSuccessor();
          if (visited.add(successor)) {
            waitlist.add(successor);
          }
        }
      }
    }
    return false;
  }

  /**
   * Checks if the given assume edge succeeding the given assignment edge is
   * ignorable. See {@link getIgnorableEdges} for details on why such an edge
   * may be deemed ignorable.
   *
   * This is a helper function only meant to be called by
   * {@link getIgnorableEdges}.
   *
   * @param pAssumeEdge the assume edge containing an assumption about the
   * given variable {@code pVariable}.
   * @param pAssignmentEdge the assignment edge preceding the assume edge
   * {@code pAssumeEdge} and assigning a value to the variable
   * {@code pVariable}.
   * @param pIgnorableEdges the edges already found to be ignorable. This set
   * is not modified by this function.
   * @param pVariableClassification the variable classification information
   * about the control flow automaton.
   * @param pLoop the loop containing the given edges.
   * @param pVariable the variable assigned to by the assignment edge
   * {@code pAssignmentEdge}.
   *
   * @return {@code true} if the edge may be ignored by k-induction,
   * {@code false} if it should not be ignored.
   */
  private static boolean isIgnorable(CFAEdge pAssumeEdge, CFAEdge pAssignmentEdge, Set<CFAEdge> pIgnorableEdges,
      VariableClassification pVariableClassification, Loop pLoop, String pVariable) {
    Preconditions.checkArgument(pLoop.getLoopHeads().size() == 1);
    if (pIgnorableEdges.contains(pAssumeEdge)) {
      return true;
    }

    CFANode loopHead = Iterables.getOnlyElement(pLoop.getLoopHeads());

    Deque<CFANode> waitlist = new ArrayDeque<>();
    Deque<Boolean> loopHeadReachedWaitlist = new ArrayDeque<>();
    Set<CFANode> visited = new HashSet<>();
    waitlist.offer(pAssumeEdge.getSuccessor());
    loopHeadReachedWaitlist.offer(false);

    boolean assignmentReached = false;
    boolean assumptionReached = false;

    while (!waitlist.isEmpty()) {
      CFANode current = waitlist.poll();
      boolean loopHeadReached = loopHeadReachedWaitlist.poll();
      if (visited.add(current)) {
        for (CFAEdge leavingEdge : CFAUtils.leavingEdges(current)) {
          CFANode successor = leavingEdge.getSuccessor();
          boolean loopHeadReachedLocal = loopHeadReached || current.equals(loopHead);
          if (current.equals(pAssignmentEdge.getPredecessor())) {
            assignmentReached = true;
          } else if (current.equals(pAssumeEdge.getPredecessor())) {
            assumptionReached = true;
          } else {
            boolean isInLoop = pLoop.getLoopNodes().contains(successor);
            boolean isBeforeLoopHead = isInLoop && !loopHeadReachedLocal;
            Iterable<String> involvedVariables = InvariantsTransferRelation.getInvolvedVariables(leavingEdge).keySet();
            involvedVariables = from(involvedVariables).filter(not(in(pVariableClassification.getIrrelevantVariables())));
            if (isBeforeLoopHead && !isFreeOfSideEffects(leavingEdge)
                || !isBeforeLoopHead && (Iterables.contains(involvedVariables, pVariable) && !(Iterables.all(involvedVariables, equalTo(pVariable)) && leavingEdge.getEdgeType() == CFAEdgeType.DeclarationEdge))) {
              return false;
            }
          }
          if (!assignmentReached || !assumptionReached) {
            waitlist.add(successor);
            loopHeadReachedWaitlist.offer(loopHeadReachedLocal);
          }
        }
        if (current.getNumLeavingEdges() == 0 && !loopHeadReached) {
          return false;
        }
      }
    }

    return assignmentReached && assumptionReached;
  }

  /**
   * Checks if the given CFA edge is free of side effects.
   *
   * @param pEdge the edge to be checked.
   *
   * @return {@code true} if the edge is considered to be free of side effects,
   * {@code false} if it might cause side effects.
   */
  private static boolean isFreeOfSideEffects(CFAEdge pEdge) {
    if (pEdge == null
        || pEdge.getEdgeType() != CFAEdgeType.StatementEdge
        && pEdge.getEdgeType() != CFAEdgeType.DeclarationEdge
        && pEdge.getEdgeType() != CFAEdgeType.MultiEdge) {
      return true;
    }
    if (pEdge instanceof AStatementEdge) {
      IAStatement statement = ((AStatementEdge) pEdge).getStatement();
      if (statement instanceof AExpressionAssignmentStatement
          || statement instanceof AFunctionCallAssignmentStatement) {
        return false;
      }
      return true;
    }
    if (pEdge instanceof MultiEdge) {
      for (CFAEdge edge : (MultiEdge) pEdge)  {
        if (!isFreeOfSideEffects(edge)) {
          return false;
        }
      }
      return true;
    }
    return false;
  }

  private static interface CounterexampleStorage {

    void addCounterexample(ARGState pTargetState, CounterexampleInfo pCounterexample);

  }

}<|MERGE_RESOLUTION|>--- conflicted
+++ resolved
@@ -112,6 +112,7 @@
 import org.sosy_lab.cpachecker.util.predicates.interfaces.view.BooleanFormulaManagerView;
 import org.sosy_lab.cpachecker.util.predicates.interfaces.view.FormulaManagerView;
 import org.sosy_lab.cpachecker.util.predicates.interpolation.CounterexampleTraceInfo;
+import org.sosy_lab.cpachecker.util.predicates.pathformula.PathFormula;
 import org.sosy_lab.cpachecker.util.predicates.pathformula.SSAMap;
 
 import com.google.common.base.Preconditions;
@@ -119,6 +120,7 @@
 import com.google.common.base.Predicates;
 import com.google.common.collect.FluentIterable;
 import com.google.common.collect.ImmutableMultimap;
+import com.google.common.collect.ImmutableSet;
 import com.google.common.collect.Iterables;
 import com.google.common.collect.Multimap;
 
@@ -186,18 +188,12 @@
   @Option(description="try using induction to verify programs with loops")
   private boolean induction = false;
 
-<<<<<<< HEAD
   @Option(description="Generate invariants and add them to the induction hypothesis.")
   private boolean useInvariantsForInduction = false;
 
   @Option(description="dump counterexample formula to file")
   @FileOption(FileOption.Type.OUTPUT_FILE)
   private Path dumpCounterexampleFormula = Paths.get("ErrorPath.%d.smt2");
-=======
-  @Option(description="dump counterexample formula to file")
-  @FileOption(FileOption.Type.OUTPUT_FILE)
-  private File dumpCounterexampleFormula = new File("counterexample.msat");
->>>>>>> 5f901b87
 
   private final BMCStatistics stats = new BMCStatistics();
   private final Algorithm algorithm;
@@ -310,6 +306,11 @@
 
           if (!safe) {
             return soundInner;
+          } else if (induction && !kInductionProver.isTrivial()) {
+            ImmutableSet<CFANode> targetLocations = kInductionProver.getCurrentPotentialTargetLocations();
+            if (targetLocations != null) {
+              kInductionProver.setPotentialLoopInvariants(guessLoopInvariants(reachedSet, targetLocations, prover, kInductionProver.getLoop()));
+            }
           }
 
           // second check soundness
@@ -342,6 +343,63 @@
         ReachedSetUtils.addReachedStatesToOtherReached(reachedSet, pReachedSet);
       }
     }
+  }
+
+  private ImmutableSet<BooleanFormula> guessLoopInvariants(ReachedSet pReachedSet, ImmutableSet<CFANode> pTargetLocations,
+      ProverEnvironment pProver, Loop pLoop) throws CPAException, InterruptedException {
+    final Set<CFAEdge> assumeEdges = new HashSet<>();
+    Set<CFANode> visited = new HashSet<>(pTargetLocations);
+    Queue<CFANode> waitlist = new ArrayDeque<>(pTargetLocations);
+    while (!waitlist.isEmpty()) {
+      CFANode current = waitlist.poll();
+      for (CFAEdge enteringEdge : CFAUtils.enteringEdges(current)) {
+        CFANode predecessor = enteringEdge.getPredecessor();
+        if (enteringEdge.getEdgeType() == CFAEdgeType.AssumeEdge) {
+          assumeEdges.add(enteringEdge);
+        } else if (visited.add(predecessor)) {
+          waitlist.add(predecessor);
+        }
+      }
+    }
+
+    if (assumeEdges.isEmpty()) {
+      return ImmutableSet.of();
+    }
+
+    Iterable<AbstractState> loopHeadStates = AbstractStates.filterLocations(pReachedSet, pLoop.getLoopHeads());
+
+    BooleanFormula loopHeadStatesFormula = createFormulaFor(loopHeadStates);
+
+    ImmutableSet.Builder<BooleanFormula> candidateInvariants = new ImmutableSet.Builder<>();
+
+    for (CFAEdge assumeEdge : assumeEdges) {
+      PathFormula invariantPathFormula = pmgr.makeFormulaForPath(Collections.singletonList(assumeEdge));
+      BooleanFormula negatedCandidateInvariant = fmgr.uninstantiate(invariantPathFormula.getFormula());
+
+      BooleanFormula invariantInvalidity = bfmgr.and(loopHeadStatesFormula, instantiateForAll(loopHeadStates, negatedCandidateInvariant));
+
+      pProver.push(invariantInvalidity);
+      if (pProver.isUnsat()) {
+        candidateInvariants.add(bfmgr.not(negatedCandidateInvariant));
+      }
+      pProver.pop();
+
+    }
+
+    return candidateInvariants.build();
+  }
+
+  private BooleanFormula instantiateForAll(Iterable<AbstractState> pStates, BooleanFormula pUninstantiatedFormula) {
+    Set<BooleanFormula> instantiatedInvariants = new HashSet<>();
+    BooleanFormula result = bfmgr.makeBoolean(true);
+    for (AbstractState loopHeadState : pStates) {
+      PathFormula loopHeadPathFormula = AbstractStates.extractStateByType(loopHeadState, PredicateAbstractState.class).getPathFormula();
+      BooleanFormula instantiatedInvariant = fmgr.instantiate(pUninstantiatedFormula, pmgr.makeEmptyPathFormula(loopHeadPathFormula).getSsa().withDefault(1));
+      if (instantiatedInvariants.add(instantiatedInvariant)) {
+        result = bfmgr.and(result, instantiatedInvariant);
+      }
+    }
+    return result;
   }
 
   /**
@@ -496,6 +554,7 @@
    *
    * @param pReachedSet the reached set containing the target states.
    * @param prover the prover to be used.
+   * @param pTargetLocations the target locations.
    *
    * @return {@code true} if no target states are reachable, {@code false}
    * otherwise.
@@ -523,6 +582,7 @@
       if (safe) {
         pReachedSet.removeAll(targetStates);
       }
+
       return safe;
 
     } else {
@@ -617,11 +677,15 @@
 
     private int stackDepth = 0;
 
-    private Set<CFANode> targetLocations = null;
+    private ImmutableSet<CFANode> targetLocations = null;
+
+    private boolean targetLocationsChanged = false;
 
     private BooleanFormula previousFormula = null;
 
     private int previousK = -1;
+
+    private ImmutableSet<BooleanFormula> potentialLoopInvariants = ImmutableSet.of();
 
     /**
      * Creates an instance of the KInductionProver.
@@ -677,6 +741,18 @@
       this.loop = loop;
     }
 
+    public void setPotentialLoopInvariants(ImmutableSet<BooleanFormula> pGuessLoopInvariants) {
+      synchronized (this) {
+        this.potentialLoopInvariants = pGuessLoopInvariants;
+      }
+    }
+
+    private ImmutableSet<BooleanFormula> getPotentialLoopInvariants() {
+      synchronized (this) {
+        return this.potentialLoopInvariants;
+      }
+    }
+
     /**
      * Checks if the result of the k-induction check has been determined to
      * be trivial by the constructor.
@@ -784,7 +860,7 @@
     private BooleanFormula getCurrentInvariants() throws CPAException, InterruptedException {
       if (!bfmgr.isFalse(currentInvariants)) {
         UnmodifiableReachedSet currentInvariantsReachedSet = invariantGenerator.get();
-        if (currentInvariantsReachedSet != invariantsReachedSet) {
+        if (currentInvariantsReachedSet != invariantsReachedSet || haveCurrentPotentialTargetLocationsChanged()) {
           CFANode loopHead = Iterables.getOnlyElement(getLoop().getLoopHeads());
           currentInvariants = extractInvariantsAt(currentInvariantsReachedSet, loopHead);
         }
@@ -891,6 +967,25 @@
       return invariant;
     }
 
+    public ImmutableSet<CFANode> getCurrentPotentialTargetLocations() {
+      synchronized (this) {
+        return this.targetLocations;
+      }
+    }
+
+    private void setCurrentPotentialTargetLocations(ImmutableSet<CFANode> pTargetLocations) {
+      synchronized (this) {
+        this.targetLocations = pTargetLocations;
+        this.targetLocationsChanged = true;
+      }
+    }
+
+    private boolean haveCurrentPotentialTargetLocationsChanged() {
+      synchronized (this) {
+        return this.targetLocationsChanged;
+      }
+    }
+
     /**
      * Attempts to perform the inductive check.
      *
@@ -913,14 +1008,7 @@
         return true;
       }
 
-<<<<<<< HEAD
       stats.inductionPreparation.start();
-=======
-    @Option(name="invariantGenerationConfigFile",
-            description="configuration file for invariant generation")
-    @FileOption(FileOption.Type.OPTIONAL_INPUT_FILE)
-    private File configFile;
->>>>>>> 5f901b87
 
       // Proving program safety with induction consists of two parts:
       // 1) Prove all paths safe that go only one iteration through the loop.
@@ -935,7 +1023,7 @@
       LoopstackCPA loopstackCPA = CPAs.retrieveCPA(cpa, LoopstackCPA.class);
       int k = loopstackCPA.getMaxLoopIterations();
 
-      final BooleanFormula safePredecessors;
+      BooleanFormula safePredecessors;
       ReachedSet reached = getCurrentReachedSet();
 
       // Create the formula asserting the safety for k consecutive predecessors
@@ -956,20 +1044,29 @@
         safePredecessors = bfmgr.not(createFormulaFor(predecessorTargetStates));
       }
 
+      Iterable<AbstractState> loopHeadStates = AbstractStates.filterLocations(reached, loop.getLoopHeads());
+      BooleanFormula loopInvariantAssumption = bfmgr.makeBoolean(true);
+      for (BooleanFormula potentialLoopInvariant : getPotentialLoopInvariants()) {
+        loopInvariantAssumption = bfmgr.and(loopInvariantAssumption, instantiateForAll(loopHeadStates, potentialLoopInvariant));
+      }
+
       // Create the formula asserting the faultiness of the successor
       unroll(reached);
       Set<AbstractState> targetStates = from(reached).filter(IS_TARGET_STATE).toSet();
       BooleanFormula unsafeSuccessor = createFormulaFor(from(targetStates));
       this.previousFormula = unsafeSuccessor;
+
+      BooleanFormula loopInvariantContradiction = bfmgr.makeBoolean(false);
+      loopHeadStates = AbstractStates.filterLocations(reached, loop.getLoopHeads());
+      for (BooleanFormula potentialLoopInvariant : getPotentialLoopInvariants()) {
+        loopInvariantContradiction = bfmgr.or(loopInvariantContradiction, bfmgr.not(instantiateForAll(loopHeadStates, potentialLoopInvariant)));
+      }
       this.previousK = k;
 
-      // Create the induction formula:
-      // The program is safe, if the following is unsatisfiable:
-      BooleanFormula induction = bfmgr.and(
-          safePredecessors, // k consecutive iterations are SAFE
-          unsafeSuccessor); // and the k+1st iteration is UNSAFE
-
-      targetLocations = from(targetStates).transform(AbstractStates.EXTRACT_LOCATION).toSet();
+      ImmutableSet<CFANode> newTargetLocations = from(targetStates).transform(AbstractStates.EXTRACT_LOCATION).toSet();
+      if (!newTargetLocations.equals(targetLocations)) {
+        setCurrentPotentialTargetLocations(newTargetLocations);
+      }
 
       ProverEnvironment prover = getProver();
 
@@ -978,39 +1075,27 @@
       logger.log(Level.INFO, "Starting induction check...");
 
       stats.inductionCheck.start();
-      push(induction);
+
+      // First check with candidate loop invariant
+      push(safePredecessors); // k consecutive iterations are SAFE
+      push(loopInvariantAssumption); // loop invariant holds for predecessors
+      push(bfmgr.or(unsafeSuccessor, loopInvariantContradiction)); // combined contradiction to successor safety or loop invariant
       boolean sound = prover.isUnsat();
 
-      if (!sound) {/*
-        final List<Pair<ARGState, CounterexampleInfo>> counterexampleStorage = new ArrayList<>(1);
-        addCounterexampleTo(reached, prover, new CounterexampleStorage() {
-
-          @Override
-          public void addCounterexample(ARGState pTargetState, CounterexampleInfo pCounterexample) {
-            counterexampleStorage.add(Pair.of(pTargetState, pCounterexample));
-          }
-        });
-        if (!counterexampleStorage.isEmpty()) {
-          if (invariantGenerator instanceof CPAInvariantGenerator) {
-            Set<String> variables = new LinkedHashSet<>();
-            List<CFAEdge> edgeList = counterexampleStorage.get(0).getSecond().getTargetPath().asEdgesList();
-            ListIterator<CFAEdge> edgeIterator = edgeList.listIterator(edgeList.size());
-            while (edgeIterator.hasPrevious()) {
-              variables.addAll(InvariantsTransferRelation.getInvolvedVariables(edgeIterator.previous()).keySet());
-            }
-            ConfigurableProgramAnalysis invGenCpas = ((CPAInvariantGenerator) invariantGenerator).getInvariantsCPA();
-            InvariantsCPA invGenCPA = CPAs.retrieveCPA(invGenCpas, InvariantsCPA.class);
-            if (invGenCPA != null) {
-              //invGenCPA.addInterestingVariables(variables);
-            }
-          }
-        }*/
-      }
-
-      if (!sound && logger.wouldBeLogged(Level.ALL)) {
-        logger.log(Level.ALL, "Model returned for induction check:", prover.getModel());
-      }
-      pop();
+      pop(); // pop combined contradiction
+      pop(); // pop loop invariant assertion for predecessors
+
+      // If first check failed, check without the candidate loop invariant
+      if (!sound) {
+        push(unsafeSuccessor); // push plain contradiction to successor safety
+        sound = prover.isUnsat();
+        if (!sound && logger.wouldBeLogged(Level.ALL)) {
+          logger.log(Level.ALL, "Model returned for induction check:", prover.getModel());
+        }
+        pop(); // pop plain contradiction to successor safety ("unsafe successor")
+      }
+      pop(); // pop assertion of safe predecessors
+
       stats.inductionCheck.stop();
 
       logger.log(Level.FINER, "Soundness after induction check:", sound);
@@ -1216,7 +1301,7 @@
           for (CFAEdge leavingEdge : CFAUtils.leavingEdges(current)) {
             CFANode successor = leavingEdge.getSuccessor();
             if (loopNodes.contains(successor)) {
-              boolean variableIsInvolved = InvariantsTransferRelation.getInvolvedVariables(leavingEdge).keySet().contains(variable);
+              boolean variableIsInvolved = InvariantsTransferRelation.INSTANCE.getInvolvedVariables(leavingEdge).keySet().contains(variable);
               boolean isAssumeEdge = leavingEdge.getEdgeType() == CFAEdgeType.AssumeEdge;
               if (!variableIsInvolved || isAssumeEdge) {
                 waitlist.add(successor);
@@ -1317,7 +1402,7 @@
           } else {
             boolean isInLoop = pLoop.getLoopNodes().contains(successor);
             boolean isBeforeLoopHead = isInLoop && !loopHeadReachedLocal;
-            Iterable<String> involvedVariables = InvariantsTransferRelation.getInvolvedVariables(leavingEdge).keySet();
+            Iterable<String> involvedVariables = InvariantsTransferRelation.INSTANCE.getInvolvedVariables(leavingEdge).keySet();
             involvedVariables = from(involvedVariables).filter(not(in(pVariableClassification.getIrrelevantVariables())));
             if (isBeforeLoopHead && !isFreeOfSideEffects(leavingEdge)
                 || !isBeforeLoopHead && (Iterables.contains(involvedVariables, pVariable) && !(Iterables.all(involvedVariables, equalTo(pVariable)) && leavingEdge.getEdgeType() == CFAEdgeType.DeclarationEdge))) {
