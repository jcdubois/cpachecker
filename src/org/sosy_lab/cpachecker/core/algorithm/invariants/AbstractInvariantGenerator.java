--- conflicted
+++ resolved
@@ -27,14 +27,6 @@
   @Override
   public abstract void cancel();
 
-<<<<<<< HEAD
-=======
-  @Override
-  public AggregatedReachedSets get() throws CPAException, InterruptedException {
-    return AggregatedReachedSets.empty();
-  }
->>>>>>> 94963de0
-
   @Override
   public abstract boolean isProgramSafe();
 
