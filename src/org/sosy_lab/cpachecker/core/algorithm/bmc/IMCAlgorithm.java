--- conflicted
+++ resolved
@@ -557,17 +557,13 @@
     adjustConfigsAccordingToCFA();
     // Initialize variables for IMC/ISMC
     PartitionedFormulas partitionedFormulas =
-<<<<<<< HEAD
         backwardAnalysis
             ? PartitionedFormulas.createBackwardPartitionedFormulas(bfmgr, logger)
             : PartitionedFormulas.createForwardPartitionedFormulas(
                 bfmgr, logger, assertTargetsAtEveryIteration);
-=======
-        new PartitionedFormulas(bfmgr, logger, assertTargetsAtEveryIteration, backwardAnalysis);
     // Store the reachability vector for ISMC and/or prefix formula
     // approximation for IMC
     List<BooleanFormula> reachVector = new ArrayList<>();
->>>>>>> 5961d664
     logger.log(Level.FINE, "Performing interpolation-based model checking");
     do {
       unrollProgram(pReachedSet);
@@ -860,12 +856,7 @@
       logger.log(Level.ALL, "After changing SSA", interpolant);
       if (solver.implies(interpolant, bfmgr.or(prefixFormula, accumImage))) {
         logger.log(Level.INFO, "The current image reaches a fixed point");
-<<<<<<< HEAD
-        stats.fixedPointConvergenceLength = stats.numOfInterpolationCalls - initialIMCIter;
-        finalFixedPoint = fmgr.uninstantiate(currentImage);
-=======
         finalFixedPoint = bfmgr.or(reachVector.get(0), fmgr.uninstantiate(accumImage));
->>>>>>> 5961d664
         return true;
       }
       accumImage = bfmgr.or(accumImage, interpolant);
@@ -973,12 +964,8 @@
         BooleanFormula imageAtI = reachVector.get(i);
         if (solver.implies(imageAtI, currentImage)) {
           logger.log(Level.INFO, "Fixed point reached");
-<<<<<<< HEAD
-          finalFixedPoint = currentImage;
+          finalFixedPoint = bfmgr.or(currentImage, reachVector.get(0));
           stats.fixedPointConvergenceLength = reachVector.size();
-=======
-          finalFixedPoint = bfmgr.or(currentImage, reachVector.get(0));
->>>>>>> 5961d664
           return true;
         }
         currentImage = bfmgr.or(currentImage, imageAtI);
