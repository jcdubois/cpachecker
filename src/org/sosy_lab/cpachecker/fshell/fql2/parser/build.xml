--- conflicted
+++ resolved
@@ -3,23 +3,12 @@
 <project name="FQLParserGeneration" default="generate-parser" basedir="./../../../../../../../">
     <!-- basedir should be the "CPAchecker" directory -->
 
-<<<<<<< HEAD
-  <taskdef name="jflex"
-           classname="JFlex.anttask.JFlexTask"
-	   classpath="${lib}/java/build/jflex.jar"
-  />
-  <taskdef name="cup"
-           classname="java_cup.anttask.CUPTask"
-	   classpath="${lib}/java/build/java-cup.jar"
-  />
-=======
     <property name="dir.parser" location="src/org/sosy_lab/cpachecker/fshell/fql2/parser/" />
     <property name="scanner.source" value="FQL.lex"/>
     <property name="scanner.target" value="FQLLexer"/>
     <property name="parser.source" value="FQL.cup"/>
     <property name="parser.target" value="FQLParser"/>
     <property name="symbols.target" value="FQLSym"/>
->>>>>>> a882aca9
 
     <import file="${basedir}/build-parser.xml"/>
 </project>