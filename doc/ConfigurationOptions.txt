--- conflicted
+++ resolved
@@ -210,16 +210,13 @@
 # use adjustable conditions algorithm
 analysis.algorithm.conditionAdjustment = false
 
-# Use fault localization with distance metrics
-analysis.algorithm.configurableComponents = false
-
 # for found property violation, perform fault localization with coverage
 analysis.algorithm.faultLocalization.by_coverage = false
 
 # Use fault localization with distance metrics
 analysis.algorithm.faultLocalization.by_distance = false
 
-# for found property violation, perform fault lCoreCocalization with trace
+# for found property violation, perform fault localization with trace
 # formulas
 analysis.algorithm.faultLocalization.by_traceformula = false
 
@@ -674,9 +671,6 @@
 # sequentialize all accesses to the BDD library.
 bdd.synchronizeLibraryAccess = false
 
-# output file for visualizing the block graph
-blockCFAFile = "block_analysis/blocks.json"
-
 # Allow reduction of function entries; calculate abstractions always at
 # function entries?
 blockreducer.allowReduceFunctionEntries = true
@@ -2007,9 +2001,6 @@
 # use caching of abstractions
 # use caching of region to formula conversions
 cpa.predicate.abs.useCache = true
-
-# if the predicate precision adjustment should abstract at target states
-cpa.predicate.abstractAtTargetState = true
 
 # DEPRECATED: whether to use Boolean (false) or Cartesian (true) abstraction
 cpa.predicate.abstraction.cartesian = false
@@ -3552,56 +3543,12 @@
 # Program to check against
 differential.program = no default value
 
-<<<<<<< HEAD
-# whether to use daemon threads for workers
-distributedSummaries.daemon = true
-
-# algorithm to decompose the CFA
-distributedSummaries.decompositionType = BLOCK_OPERATOR
-  enum:     [BLOCK_OPERATOR, GIVEN_SIZE, SINGLE_BLOCK]
-
-# desired number of BlockNodes
-distributedSummaries.desiredNumberOfBlocks = 5
-
-# maximal overall wall-time for parallel analysis
-distributedSummaries.maxWallTime = 15 * 60s
-
-# path for the file storing the results of the distributed fault localization
-# algorithm
-distributedSummaries.observer.resultFile = "faults.txt"
-
-# whether to spawn util worker
-distributedSummaries.spawnUtilWorkers = true
-
-# define the configuration for the desired backward analysis
-distributedSummaries.worker.backwardConfiguration = "config/distributed-block-summaries/predicateAnalysis-block-backward.properties"
-
-# whether error conditions are always checked for unsatisfiability
-distributedSummaries.worker.checkEveryErrorCondition = true
-
-# whether analysis worker store circular post conditions
-distributedSummaries.worker.doStoreCircularPostConditions = false
-
-# forces the precondition of fault localization workers to be true
-distributedSummaries.worker.flPreconditionAlwaysTrue = false
-
-# define the configuration for the desired forward analysis
-distributedSummaries.worker.forwardConfiguration = "config/distributed-block-summaries/predicateAnalysis-block-forward.properties"
-
-# loop free programs do not require to deny all possible error messages
-distributedSummaries.worker.sendEveryErrorMessage = false
-
-# which worker to use
-distributedSummaries.workerType = DEFAULT
-  enum:     [DEFAULT, SMART, FAULT_LOCALIZATION]
-=======
 # safely stop analysis on pointer accesses and similar
 differential.stopOnPointers = false
 
 # Switch on/off to form the union of variable sets at identical location
 # pairs. Set cpa.automaton.deleteDoubleEdges as well!
 differential.variableSetMerge = false
->>>>>>> fbe91ea1
 
 # Enable to use lazy refinement in current analysis instead of restarting
 # from root after each refinement.
@@ -4272,9 +4219,6 @@
 # File name for analysis report in case no counterexample was found.
 report.file = "Report.html"
 
-# output file for visualizing message exchange
-reportFile = "block_analysis/block_analysis.json"
-
 # set path to file which contains the condition
 residualprogram.assumptionFile = no default value
 
