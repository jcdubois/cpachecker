# This is an auto-generated file, DO NOT EDIT!
# Run ant to generate it.

# Possible log levels in descending order 
# (lower levels include higher ones):
# OFF:      no logs published
# SEVERE:   error messages
# WARNING:  warnings
# INFO:     messages
# FINE:     logs on main application level
# FINER:    logs on central CPA algorithm level
# FINEST:   logs published by specific CPAs
# ALL:      debugging information
# Care must be taken with levels of FINER or lower, as output files may
# become quite large and memory usage might become an issue.

# single levels to be excluded from being logged
log.consoleExclude = []

# log level of console output
log.consoleLevel = Level.INFO

# name of the log file
log.file = "CPALog.txt"

# single levels to be excluded from being logged
log.fileExclude = []

# log level of file output
log.level = Level.OFF

# maximum size of log output strings before they will be truncated
log.truncateSize = 10000

# use colors for log messages on console
log.useColors = true

# all used options are printed
log.usedOptions.export = false

# disable all default output files
# (any explicitly given file will still be written)
output.disable = false

# directory to put all output files in
output.path = "output/"

# base directory for all input & output files
# (except for the configuration file itself)
rootDirectory = "."

# Export solver queries in SmtLib format into a file.
solver.logAllQueries = false
solver.logfile = no default value

# Further options that will be passed to Mathsat in addition to the default
# options. Format is 'key1=value1,key2=value2'
solver.mathsat5.furtherOptions = ""

# Load less stable optimizing version of mathsat5 solver.
solver.mathsat5.loadOptimathsat5 = false

# The number of atoms a term has to have before it gets abbreviated if there
# are more identical terms.
solver.princess.minAtomsForAbbreviation = 100

# Random seed for SMT solver.
solver.randomSeed = 42

# Double check generated results like interpolants and models whether they
# are correct
solver.smtinterpol.checkResults = false

# Further options that will be set to true for SMTInterpol in addition to the
# default options. Format is 'option1,option2,option3'
solver.smtinterpol.furtherOptions = []

# Which SMT solver to use.
solver.solver = SMTINTERPOL
  enum:     [MATHSAT5, SMTINTERPOL, Z3, PRINCESS]

# Log solver actions, this may be slow!
solver.useLogger = false

# Activate replayable logging in Z3. The log can be given as an input to the
# solver and replayed.
solver.z3.log = no default value

# Ordering for objectives in the optimization context
solver.z3.objectivePrioritizationMode = "box"
  allowed values: [lex, pareto, box]

# Engine to use for the optimization
solver.z3.optimizationEngine = "basic"
  allowed values: [basic, farkas, symba]

# Require proofs from SMT solver
solver.z3.requireProofs = true

# Whether to use PhantomReferences for discarding Z3 AST
solver.z3.usePhantomReferences = false

# maximum number of condition adjustments (-1 for infinite)
adjustableconditions.adjustmentLimit = -1

# use a BMC like algorithm that checks for satisfiability after the analysis
# has finished, works only with PredicateCPA
analysis.algorithm.BMC = false

# use CBMC as an external tool from CPAchecker
analysis.algorithm.CBMC = false

# use CEGAR algorithm for lazy counter-example guided analysis
# You need to specify a refiner with the cegar.refiner option.
# Currently all refiner require the use of the ARGCPA.
analysis.algorithm.CEGAR = false

# use a analysis which proves if the program satisfies a specified property
# with the help of an enabler CPA to separate differnt program paths
analysis.algorithm.analysisWithEnabler = false

# use adjustable conditions algorithm
analysis.algorithm.conditionAdjustment = false

# Use McMillan's Impact algorithm for lazy interpolation
analysis.algorithm.impact = false

# use a proof check algorithm to validate a previously generated proof
analysis.algorithm.proofCheck = false

# do analysis and then check if reached set fulfills property specified by
# ConfigurableProgramAnalysisWithPropertyChecker
analysis.algorithm.propertyCheck = false

# use a second model checking run (e.g., with CBMC or a different CPAchecker
# configuration) to double-check counter-examples
analysis.checkCounterexamples = false

# use counterexample check and the BDDCPA Restriction option
analysis.checkCounterexamplesWithBDDCPARestriction = false

# do analysis and then check analysis result
analysis.checkProof = false

# use assumption collecting algorithm
analysis.collectAssumptions = false

# combine (partial) ARGs obtained by restarts of the analysis after an
# unknown result with a different configuration
analysis.combineARGsAfterRestart = false

# stop CPAchecker after startup (internal option, not intended for users)
analysis.disable = false

# entry function
analysis.entryFunction = "main"

# do analysis and then extract pre- and post conditions for custom
# instruction from analysis result
analysis.extractRequirements.customInstruction = false

# create all potential function pointer call edges
analysis.functionPointerCalls = true

# Create edge for skipping a function pointer call if its value is unknown.
analysis.functionPointerEdgesForUnknownPointer = true

# potential targets for call edges created for function pointer calls
analysis.functionPointerTargets = {FunctionSet.USED_IN_CODE, FunctionSet.EQ_PARAM_SIZES, FunctionSet.RETURN_VALUE}

# What CFA nodes should be the starting point of the analysis?
analysis.initialStatesFor = Sets.newHashSet(InitialStatesFor.ENTRY)

# run interprocedural analysis
analysis.interprocedural = true

# the machine model, which determines the sizes of types like int
analysis.machineModel = LINUX32
  enum:     [LINUX32, LINUX64]

# memorize previously used (incomplete) reached sets after a restart of the
# analysis
analysis.memorizeReachedAfterRestart = false

# Partition the initial states based on the type of location they were
# created for (see 'initialStatesFor')
analysis.partitionInitialStates = false

# A String, denoting the programs to be analyzed
analysis.programNames = no default value

# which reached set implementation to use?
# NORMAL: just a simple set
# LOCATIONMAPPED: a different set per location (faster, states with different
# locations cannot be merged)
# PARTITIONED: partitioning depending on CPAs (e.g Location, Callstack etc.)
analysis.reachedSet = PARTITIONED
  enum:     [NORMAL, LOCATIONMAPPED, PARTITIONED]

# restart the analysis using a different configuration after unknown result
analysis.restartAfterUnknown = false

# run a sequence of analysis, where the previous ARG is inserted into the
# current ARGReplayCPA.
analysis.restartAlgorithmWithARGReplay = false

# stop after the first error has been found
analysis.stopAfterError = true

# create summary call statement edges
analysis.summaryEdges = false

# traverse in the order defined by the values of an automaton variable
analysis.traversal.byAutomatonVariable = no default value

# which strategy to adopt for visiting states?
analysis.traversal.order = DFS
  enum:     [DFS, BFS, RAND, RANDOM_PATH]

# handle abstract states with more automaton matches first? (only if
# AutomatonCPA enabled)
analysis.traversal.useAutomatonInformation = false

# handle states with a deeper callstack first
# This needs the CallstackCPA instance to have any effect.
analysis.traversal.useCallstack = false

# handle more abstract states (with less information) first? (only for
# ExplicitCPA)
analysis.traversal.useExplicitInformation = false

# handle states with a deeper loopstack first.
analysis.traversal.useLoopstack = false

# Use an implementation of postorder strategy that allows to select a
# secondary strategy that is used if there are two states with the same
# postorder id. The secondary strategy is selected with
# 'analysis.traversal.order'.
analysis.traversal.usePostorder = false

# handle states with a more shallow loopstack first.
analysis.traversal.useReverseLoopstack = false

# Use an implementation of reverse postorder strategy that allows to select a
# secondary strategy that is used if there are two states with the same
# reverse postorder id. The secondary strategy is selected with
# 'analysis.traversal.order'.
analysis.traversal.useReversePostorder = false

# Do not report unknown if analysis terminated, report true (UNSOUND!).
analysis.unknownAsTrue = false

# stop the analysis with the result unknown if the program does not satisfies
# certain restrictions.
analysis.unknownIfUnrestrictedProgram = false

# add declarations for global variables before entry function
analysis.useGlobalVars = true

# Add a threshold to the automaton, after so many branches on a path the
# automaton will be ignored (0 to disable)
assumptions.automatonBranchingThreshold = 0

# write collected assumptions as automaton to file
assumptions.automatonFile = "AssumptionAutomaton.txt"

# If it is enabled, automaton does not add assumption which is considered to
# continue path with corresponding this edge.
assumptions.automatonIgnoreAssumptions = false

# write collected assumptions to file
assumptions.export = true
assumptions.file = "assumptions.txt"

# comma-separated list of files with specifications that should be used 
# in a backwards analysis; used if the full analysis consists of a forward
# AND a backward part!
# (see config/specification/ for examples)
backwardSpecification = no default value

# Size of the BDD cache in relation to the node table size (set to 0 to use
# fixed BDD cache size).
bdd.javabdd.cacheRatio = 0.1

# Initial size of the BDD cache, use 0 for cacheRatio*initTableSize.
bdd.javabdd.cacheSize = 0

# Initial size of the BDD node table in percentage of available Java heap
# memory (only used if initTableSize is 0).
bdd.javabdd.initTableRatio = 0.001

# Initial size of the BDD node table, use 0 for size based on initTableRatio.
bdd.javabdd.initTableSize = 0

# Which BDD package should be used?
# - java:   JavaBDD (default, no dependencies, many features)
# - sylvan: Sylvan (only 64bit Linux, uses multiple threads)
# - cudd:   CUDD (native library required, reordering not supported)
# - micro:  MicroFactory (maximum number of BDD variables is 1024, slow, but
# less memory-comsumption)
# - buddy:  Buddy (native library required)
# - cal:    CAL (native library required)
# - jdd:    JDD
bdd.package = "JAVA"
  allowed values: [JAVA, SYLVAN, CUDD, MICRO, BUDDY, CAL, JDD]

# Granularity of the Sylvan BDD operations cache (recommended values 4-8).
bdd.sylvan.cacheGranularity = 4

# Log2 size of the BDD cache.
bdd.sylvan.cacheSize = 24

# Log2 size of the BDD node table.
bdd.sylvan.tableSize = 26

# Number of worker threads, 0 for automatic.
bdd.sylvan.threads = 0

# Allow reduction of function entries; calculate abstractions always at
# function entries?
blockreducer.allowReduceFunctionEntries = true

# Allow reduction of function exits; calculate abstractions always at
# function exits?
blockreducer.allowReduceFunctionExits = true

# Allow reduction of loop heads; calculate abstractions always at loop heads?
blockreducer.allowReduceLoopHeads = false

# write the reduced cfa to the specified file.
blockreducer.reducedCfaFile = "ReducedCfa.rsf"

# Do at most n summarizations on a node.
blockreducer.reductionThreshold = 100

# Generate invariants and add them to the induction hypothesis.
bmc.addInvariantsByAI = false

# Generate additional invariants by induction and add them to the induction
# hypothesis.
bmc.addInvariantsByInduction = true

# If BMC did not find a bug, check whether the bounding did actually remove
# parts of the state space (this is similar to CBMC's unwinding assertions).
bmc.boundingAssertions = true

# Check reachability of target states after analysis (classical BMC). The
# alternative is to check the reachability as soon as the target states are
# discovered, which is done if cpa.predicate.targetStateSatCheck=true.
bmc.checkTargetStates = true

# dump counterexample formula to file
bmc.dumpCounterexampleFormula = "ErrorPath.%d.smt2"

# try using induction to verify programs with loops
bmc.induction = false

# Export auxiliary invariants used for induction.
bmc.invariantsExport = "invariants.graphml"

# File name where to put the path program that is generated as input for
# CBMC. A temporary file is used if this is unspecified. If specified, the
# file name should end with '.i' because otherwise CBMC runs the
# pre-processor on the file.
cbmc.dumpCBMCfile = no default value

# specify the name of the error label
cbmc.options.errorLabel = "ERROR"

# set width of int (16, 32 or 64)
cbmc.options.intWidth = 32

# disable unwinding assertions violation error
cbmc.options.nuaf = false

# specify the limit for unwindings (0 is infinite)
cbmc.options.unwindings = 0

# maximum time limit for CBMC (use milliseconds or specify a unit; 0 for
# infinite)
# maximum time limit for CBMC (0 is infinite)
cbmc.timelimit = 0ms
cbmc.timelimit = 0

# if this score is exceeded by the first analysis, the auxilliary analysis
# will be refined
cegar.domainScoreThreshold = 1024

# whether or not global refinement is performed
# Whether to do refinement immediately after finding an error state, or
# globally after the ARG has been unrolled completely.
cegar.globalRefinement = false

# Which refinement algorithm to use? (give class name, required for CEGAR) If
# the package name starts with 'org.sosy_lab.cpachecker.', this prefix can be
# omitted.
cegar.refiner = no default value

# whether or not to let auxiliary refiner score and refine a path that is
# feasible for the primary refiner, this allows to only extract prefixes that
# are exclusive to the auxiliary refiner
cegar.useFeasiblePathForAuxRefiner = false

# whether or not to use refinement selection to decide which domain to refine
cegar.useRefinementSelection = false

# Allow then/else branches to be swapped in order to obtain simpler
# conditions.
cfa.allowBranchSwapping = true

# Which functions should be interpreted as encoding assumptions
cfa.assumeFunctions = {"__VERIFIER_assume"}

# dump a simple call graph
cfa.callgraph.export = true

# file name for call graph as .dot file
cfa.callgraph.file = "functionCalls.dot"

# how often do we clone a function?
cfa.cfaCloner.numberOfCopies = 5

# while this option is activated, before each use of a PointerExpression, or
# a dereferenced field access the expression is checked if it is 0
cfa.checkNullPointers = false

# Whether to have a single target node per function for all invalid null
# pointer dereferences or to have separate nodes for each dereference
cfa.checkNullPointers.singleTargetPerFunction = true

# This option enables the computation of a classification of CFA nodes.
cfa.classifyNodes = false

# When a function pointer array element is written with a variable as index,
# create a series of if-else edges with explicit indizes instead.
cfa.expandFunctionPointerArrayAssignments = false

# export CFA as .dot file
cfa.export = true

# export individual CFAs for function as .dot files
cfa.exportPerFunction = true

# export CFA as .dot file
cfa.file = "cfa.dot"

# By enabling this option the variables that are live are computed for each
# edge of the cfa. Live means that their value is read later on.
cfa.findLiveVariables = false

# how often can a function appear in the callstack as a clone of the original
# function?
cfa.functionCalls.recursionDepth = 5

# Also initialize local variables with default values, or leave them
# uninitialized.
cfa.initializeAllVariables = false

# With this option, all declarations in each function will be movedto the
# beginning of each function. Do only use this option if you arenot able to
# handle initializer lists and designated initializers (like they can be used
# for arrays and structs) in your analysis anyway. this option will otherwise
# create c code which is not the same as the original one
cfa.moveDeclarationsToFunctionStart = false

# remove paths from CFA that cannot lead to a specification violation
cfa.removeIrrelevantForSpecification = false

# Show messages when dead code is encountered during parsing.
cfa.showDeadCode = true

# Remove all edges which don't have any effect on the program
cfa.simplifyCfa = true

# simplify simple const expressions like 1+2
cfa.simplifyConstExpressions = true

# simplify pointer expressions like s->f to (*s).f with this option the cfa
# is simplified until at maximum one pointer is allowed for left- and
# rightHandSide
cfa.simplifyPointerExpressions = false

# This option causes the control flow automaton to be transformed into the
# automaton of an equivalent program with one single loop and an artificial
# program counter.
cfa.transformIntoSingleLoop = false

# Single loop transformation builds a decision tree based on the program
# counter values. This option causes the last program counter value not to be
# explicitly assumed in the decision tree, so that it is only indirectly
# represented by the assumption of falsehood for all other assumptions in the
# decision tree.
cfa.transformIntoSingleLoop.omitExplicitLastProgramCounterAssumption = false

# This option controls the size of the subgraphs referred to by program
# counter values. The larger the subgraphs, the fewer program counter values
# are required. Possible values are  MULTIPLE_PATHS, SINGLE_PATH and
# SINGLE_EDGE, where MULTIPLE_PATHS has the largest subgraphs (and fewest
# program counter values) and SINGLE_EDGE has the smallest subgraphs (and
# most program counter values). The larger the subgraphs, the closer the
# resulting graph will look like the original CFA.
cfa.transformIntoSingleLoop.subgraphGrowthStrategy = MULTIPLE_PATHS
  enum:     [MULTIPLE_PATHS, SINGLE_PATH, SINGLE_EDGE]

# clone functions of the CFA, such that there are several identical CFAs for
# each function, only with different names.
cfa.useCFACloningForMultiThreadedPrograms = false

# unwind recursive functioncalls (bounded to max call stack size)
cfa.useFunctionCallUnwinding = false

# combine sequences of simple edges into a single edge
cfa.useMultiEdges = false

# Dump domain type statistics to a CSV file.
cfa.variableClassification.domainTypeStatisticsFile = no default value

# Dump variable classification to a file.
cfa.variableClassification.logfile = "VariableClassification.log"

# Print some information about the variable classification.
cfa.variableClassification.printStatsOnStartup = false

# Dump variable type mapping to a file.
cfa.variableClassification.typeMapFile = "VariableTypeMapping.txt"

# Dump the complete configuration to a file.
configuration.dumpFile = "UsedConfiguration.properties"

# Which model checker to use for verifying counterexamples as a second check.
# Currently CBMC or CPAchecker with a different config or the concrete
# execution 
# checker can be used.
counterexample.checker = CBMC
  enum:     [CBMC, CPACHECKER, CONCRETE_EXECUTION]

# configuration file for counterexample checks with CPAchecker
counterexample.checker.config = "config/valueAnalysis-no-cbmc.properties"

# File name where to put the path specification that is generated as input
# for the counterexample check. A temporary file is used if this is
# unspecified.
counterexample.checker.path.file = no default value

# The file in which the generated C code is saved.
counterexample.concrete.dumpFile = no default value

# Path to the compiler. Can be absolute or only the name of the program if it
# is in the PATH
counterexample.concrete.pathToCompiler = "/usr/bin/gcc"

# Maximum time limit for the concrete execution checker.
# This limit is used for compilation as well as execution so overall, twice
# the time of this limit may be consumed.
# (use milliseconds or specify a unit; 0 for infinite)
counterexample.concrete.timelimit = 0ms

# continue analysis after an counterexample was found that was denied by the
# second check
counterexample.continueAfterInfeasibleError = true

# If the option assumeLinearArithmetics is set, this option can be used to
# allow division and modulo by constants.
counterexample.export.assumptions.allowDivisionAndModuloByConstants = false

# If the option assumeLinearArithmetics is set, this option can be used to
# allow multiplication between operands with at least one constant.
counterexample.export.assumptions.allowMultiplicationWithConstants = false

# Try to avoid using operations that exceed the capabilities of linear
# arithmetics when extracting assumptions from the model. This option aims to
# prevent witnesses that are inconsistent with  models that are, due to an
# analysis limited to linear arithmetics, actually incorrect.
#  This option does not magically produce a correct witness from an incorrect
# model, and since the difference between an incorrect witness consistent
# with the model and an incorrect witness that is inconsistent with the model
# is academic, you usually want this option to be off.
counterexample.export.assumptions.assumeLinearArithmetics = false

# Whether or not to include concrete address values.
counterexample.export.assumptions.includeConstantsForPointers = true

# The files where the BDDCPARestrictionAlgorithm should write the presence
# conditions for the counterexamples to.
counterexample.presenceConditionFile = "ErrorPath.%d.presenceCondition.txt"

# If continueAfterInfeasibleError is true, remove the infeasible
# counterexample before continuing.Setting this to false may prevent a lot of
# similar infeasible counterexamples to get discovered, but is unsound
counterexample.removeInfeasibleErrors = false

# Compute and export information about the verification coverage?
coverage.enabled = true

# print coverage info to file
coverage.export = true
coverage.file = "coverage.info"

# How should coverage be determined? REACHED: from the final ARG, TRANSFER:
# from the edges that explored by the transfer relation
coverage.mode = NONE
  enum:     [NONE, REACHED, TRANSFER]

# print coverage summary to stdout
coverage.stdout = true

# CPA to use (see doc/Configuration.txt for more documentation on this)
cpa = CompositeCPA.class.getCanonicalName()

# Use this to change the underlying abstract domain in the APRON library
cpa.apron.domain = "OCTAGON"
  allowed values: [BOX, OCTAGON, POLKA, POLKA_STRICT, POLKA_EQ]

# get an initial precision from file
cpa.apron.initialPrecisionFile = no default value

# this option determines which initial precision should be used
cpa.apron.initialPrecisionType = "STATIC_FULL"
  allowed values: [STATIC_FULL, REFINEABLE_EMPTY]

# with this option enabled the states are only merged at loop heads
cpa.apron.mergeop.onlyMergeAtLoopHeads = false

# of which type should the merge be?
cpa.apron.mergeop.type = "SEP"
  allowed values: [SEP, JOIN, WIDENING]

# target file to hold the exported precision
cpa.apron.precisionFile = no default value

# whether or not to check for repeated refinements, to then reset the
# refinement root
cpa.apron.refiner.checkForRepeatedRefinements = true

# Timelimit for the backup feasibility check with the apron analysis.(use
# seconds or specify a unit; 0 for infinite)
cpa.apron.refiner.timeForApronFeasibilityCheck = 0ns

# split disequalities considering integer operands into two states or use
# disequality provided by apron library 
cpa.apron.splitDisequalities = true

# inform merge operator in CPA enabled analysis that it should delete the
# subgraph of the merged node which is required to get at most one successor
# per CFA edge.
cpa.arg.deleteInCPAEnabledAnalysis = false

# Dump all ARG related statistics files after each iteration of the CPA
# algorithm? (for debugging and demonstration)
cpa.arg.dumpAfterIteration = false

# export one variable assignment for error path to file, if one is found
cpa.arg.errorPath.assignment = "ErrorPath.%d.assignment.txt"

# export error path as automaton
cpa.arg.errorPath.automaton = "ErrorPath.%d.spc"

# exports either CMBC format or a concrete path program
cpa.arg.errorPath.codeStyle = CBMC
  enum:     [CBMC, CONCRETE_EXECUTION]

# export error path core as text file
cpa.arg.errorPath.core = "ErrorPath.%d.core.txt"

# export error path to file, if one is found
cpa.arg.errorPath.export = true

# export error path as source file
cpa.arg.errorPath.exportAsSource = true

# export error paths to files immediately after they were found
cpa.arg.errorPath.exportImmediately = false

# export error path as text file
cpa.arg.errorPath.file = "ErrorPath.%d.txt"

# Filter for irrelevant counterexamples to reduce the number of similar
# counterexamples reported. Only relevant with analysis.stopAfterError=false
# and cpa.arg.errorPath.exportImmediately=true. Put the weakest and cheapest
# filter first, e.g., PathEqualityCounterexampleFilter.
cpa.arg.errorPath.filters = ImmutableList.<Class<? extends CounterexampleFilter>>of(
          PathEqualityCounterexampleFilter.class)

# export error path as graph
cpa.arg.errorPath.graph = "ErrorPath.%d.dot"

# export error path to file as GraphML automaton
cpa.arg.errorPath.graphml = "ErrorPath.%d.graphml"

# export error path as JSON file
cpa.arg.errorPath.json = "ErrorPath.%d.json"

# export error path as source file
cpa.arg.errorPath.source = "ErrorPath.%d.c"

# export final ARG as .dot file
cpa.arg.export = true
cpa.arg.file = "ARG.dot"

# inform ARG CPA if it is run in an analysis with enabler CPA because then it
# must behave differntly during merge.
# inform ARG CPA if it is run in a CPA enabled analysis because then it
# mustbehave differntly during merge.
cpa.arg.inCPAEnabledAnalysis = false

# whether to keep covered states in the reached set as addition to keeping
# them in the ARG
cpa.arg.keepCoveredStatesInReached = false

# export a proof as .graphml file
cpa.arg.proofWitness = no default value

# export simplified ARG that shows all refinements to .dot file
cpa.arg.refinements.file = "ARGRefinements.dot"

# export final ARG as .dot file, showing only loop heads and function
# entries/exits
cpa.arg.simplifiedARG.file = "ARGSimplified.dot"

# Verification witness: Include the considered case of an assume?
cpa.arg.witness.exportAssumeCaseInfo = true

# Verification witness: Include assumptions (C statements)?
cpa.arg.witness.exportAssumptions = true

# Verification witness: Include function calls and function returns?
cpa.arg.witness.exportFunctionCallsAndReturns = true

# Verification witness: Include the (starting) line numbers of the operations
# on the transitions?
cpa.arg.witness.exportLineNumbers = true

# Verification witness: Include the offset within the file?
cpa.arg.witness.exportOffset = true

# Verification witness: Include the sourcecode of the operations?
cpa.arg.witness.exportSourcecode = true

# signal the analysis to break in case the given number of error state is
# reached 
cpa.automaton.breakOnTargetState = 1

# export automaton to file
cpa.automaton.dotExport = false

# file for saving the automaton in DOT format (%s will be replaced with
# automaton name)
cpa.automaton.dotExportFile = "%s.dot"

# the maximum number of iterations performed after the initial error is
# found, despite the limitgiven as cpa.automaton.breakOnTargetState is not
# yet reached
cpa.automaton.extraIterationsLimit = -1

# file with automaton specification for ObserverAutomatonCPA and
# ControlAutomatonCPA
cpa.automaton.inputFile = no default value

# Merge two automata states if one of them is TOP.
cpa.automaton.mergeOnTop = false

# An implicit precision: consider states with a self-loop and no other
# outgoing edges as TOP.
cpa.automaton.prec.topOnFinalSelfLoopingState = false

# Whether to treat automaton states with an internal error state as targets.
# This should be the standard use case.
cpa.automaton.treatErrorsAsTargets = true

# if enabled, cache queries also consider blocks with non-matching precision
# for reuse.
cpa.bam.aggressiveCaching = true

# export blocked ARG as .dot file
cpa.bam.argFile = "BlockedARG.dot"

# Type of partitioning (FunctionAndLoopPartitioning or
# DelayedFunctionAndLoopPartitioning)
# or any class that implements a PartitioningHeuristic
cpa.bam.blockHeuristic = FunctionAndLoopPartitioning.class

# This flag determines which precisions should be updated during refinement.
# We can choose between the minimum number of states and all states that are
# necessary to re-explore the program along the error-path.
cpa.bam.doPrecisionRefinementForAllStates = false

# export blocks
cpa.bam.exportBlocksPath = "block_cfa.dot"

# if enabled, the reached set cache is analysed for each cache miss to find
# the cause of the miss.
cpa.bam.gatherCacheMissStatistics = false

# BAM allows to analyse recursive procedures. This strongly depends on the
# underlying CPA. The current support includes only ValueAnalysis and
# PredicateAnalysis (with tree interpolation enabled).
cpa.bam.handleRecursiveProcedures = false

# export single blocked ARG as .dot files, should contain '%d'
cpa.bam.indexedArgFile = "ARGs/ARG_%d.dot"

# if we cannot determine a repeating/covering call-state, we will run into
# CallStackOverflowException. Thus we bound the stack size (unsound!). This
# option only limits non-covered recursion, but not a recursion where we find
# a coverage and re-use the cached block several times. The value '-1'
# disables this option.
cpa.bam.maximalDepthForExplicitRecursion = -1

# export used parts of blocked ARG as .dot file
cpa.bam.simplifiedArgFile = "BlockedARGSimplified.dot"

# max bitsize for values and vars, initial value
cpa.bdd.bitsize = 64

# use a smaller bitsize for all vars, that have only intEqual values
cpa.bdd.compressIntEqual = true

# declare the bits of a var from 0 to N or from N to 0
cpa.bdd.initBitsIncreasing = true

# declare first bit of all vars, then second bit,...
cpa.bdd.initBitwise = true

# declare vars partitionwise
cpa.bdd.initPartitions = Ordered = true

# declare partitions ordered
cpa.bdd.initPartitionsOrdered = true

# Dump tracked variables to a file.
cpa.bdd.logfile = "BDDCPA_tracked_variables.log"

# mergeType
cpa.bdd.merge = "join"

# Number of loop iterations before the loop counter is abstracted. Zero is
# equivalent to no limit.
cpa.bounds.loopIterationsBeforeAbstraction = 0

# this option controls how the maxLoopIterations condition is adjusted when a
# condition adjustment is invoked.
cpa.bounds.maxLoopIterationAdjusterFactory = STATIC
  enum:     [STATIC, INCREMENT, DOUBLE]

# threshold for unrolling loops of the program (0 is infinite)
# works only if assumption storage CPA is enabled, because otherwise it would
# be unsound
cpa.bounds.maxLoopIterations = 0

# threshold for adjusting the threshold for unrolling loops of the program (0
# is infinite).
# only relevant in combination with a non-static maximum loop iteration
# adjuster.
cpa.bounds.maxLoopIterationsUpperBound = 0

# threshold for unwinding recursion (0 is infinite)
# works only if assumption storage CPA is enabled, because otherwise it would
# be unsound
cpa.bounds.maxRecursionDepth = 0

# depth of recursion bound
cpa.callstack.depth = 0

# which abstract domain to use for callstack cpa, typically FLAT which is
# faster since it uses only object equivalence
cpa.callstack.domain = "FLAT"
  allowed values: [FLAT, FLATPCC]

# Skip recursion if it happens only by going via a function pointer (this is
# unsound). Imprecise function pointer tracking often lead to false
# recursions.
cpa.callstack.skipFunctionPointerRecursion = false

# Skip recursion (this is unsound). Treat function call as a statement (the
# same as for functions without bodies)
cpa.callstack.skipRecursion = false

# Skip recursion if it happens only by going via a void function (this is
# unsound).
cpa.callstack.skipVoidRecursion = false

# analyse the CFA backwards
cpa.callstack.traverseBackwards = false

# unsupported functions cause an exception
cpa.callstack.unsupportedFunctions = {"pthread_create"}

# firing relation to be used in the precision adjustment operator
cpa.chc.firingRelation = "Always"
  allowed values: [Always, Maxcoeff, Sumcoeff, Homeocoeff]

# generalization operator to be used in the precision adjustment operator
cpa.chc.generalizationOperator = "Widen"
  allowed values: [Top, Widen, WidenMax, WidenSum]

# merge operator to be used
cpa.chc.merge = "SEP"
  allowed values: [SEP, JOIN]

# inform Composite CPA if it is run in a CPA enabled analysis because then it
# must behave differntly during merge.
cpa.composite.inCPAEnabledAnalysis = false

# which composite merge operator to use (plain or agree)
# Both delegate to the component cpas, but agree only allows merging if all
# cpas agree on this. This is probably what you want.
cpa.composite.merge = "AGREE"
  allowed values: [PLAIN, AGREE]

# Split MultiEdges and pass each inner edge to the component CPAs to allow
# strengthen calls after each single edge. Does not work with backwards
# analysis!
cpa.composite.splitMultiEdges = false

# Instead of introducing MultiEdges in the CFA the Composite CPA can handle
# all paths in the CFA where MultiEdges could be if they were there. This has
# the big advantage, that we can have error locations in the middle of multi
# edges, which is not possible withstatic MultiEdges.
#  Note that while this option is set to true, cfa.useMultiEdges has to be
# set to false.
cpa.composite.useDynamicMultiEdges = false

# Limit for Java heap memory used by CPAchecker (in MB, not MiB!; -1 for
# infinite)
cpa.conditions.global.memory.heap = -1

# Limit for process memory used by CPAchecker (in MB, not MiB!; -1 for
# infinite)
cpa.conditions.global.memory.process = -1

# Limit for size of reached set (-1 for infinite)
cpa.conditions.global.reached.size = -1

# Limit for cpu time used by CPAchecker (use milliseconds or specify a unit;
# -1 for infinite)
cpa.conditions.global.time.cpu = -1

# Hard limit for cpu time used by CPAchecker (use milliseconds or specify a
# unit; -1 for infinite)
# When using adjustable conditions, analysis will end after this threshold
cpa.conditions.global.time.cpu.hardlimit = -1

# Limit for wall time used by CPAchecker (use milliseconds or specify a unit;
# -1 for infinite)
cpa.conditions.global.time.wall = -1

# Hard limit for wall time used by CPAchecker (use milliseconds or specify a
# unit; -1 for infinite)
# When using adjustable conditions, analysis will end after this threshold
cpa.conditions.global.time.wall.hardlimit = -1

# determines if there should be one single assignment state per state, one
# per path segment between assume edges, or a global one for the whole
# program.
cpa.conditions.path.assignments.scope = STATE
  enum:     [STATE, PATH, PROGRAM]

# sets the threshold for assignments (-1 for infinite), and it is upto, e.g.,
# ValueAnalysisPrecisionAdjustment to act accordingly to this threshold
# value.
cpa.conditions.path.assignments.threshold = DISABLED

# maximum number of assume edges length (-1 for infinite)
cpa.conditions.path.assumeedges.limit = -1

# The condition
cpa.conditions.path.condition = no default value

# maximum path length (-1 for infinite)
cpa.conditions.path.length.limit = -1

# maximum repetitions of any edge in a path (-1 for infinite)
cpa.conditions.path.repetitions.limit = -1

# Type of less-or-equal operator to use
cpa.constraints.lessOrEqualType = SUBSET
  enum:     [SUBSET, ALIASED_SUBSET, IMPLICATION]

# Type of merge operator to use
cpa.constraints.mergeType = SEP
  enum:     [SEP, JOIN_FITTING_CONSTRAINT]

# Type of precision to use. Has to be LOCATION if PredicateExtractionRefiner
# is used.
cpa.constraints.refinement.precisionType = CONSTRAINTS
  enum:     [CONSTRAINTS, LOCATION]

# Whether to remove constraints that can't add any more information
# toanalysis during simplification
cpa.constraints.removeOutdated = true

# Whether to remove trivial constraints from constraints states during
# simplification
cpa.constraints.removeTrivial = false

# When to check the satisfiability of constraints
cpa.constraints.satCheckStrategy = AT_ASSUME
  enum:     [AT_ASSUME, AT_TARGET]

# which merge operator to use for DefUseCPA
cpa.defuse.merge = "sep"
  allowed values: [sep, join]

# Which strategy to use for forced coverings (empty for none)
cpa.forcedCovering = no default value

# When an invalid function pointer is called, do not assume all functions as
# possible targets and instead call no function.
cpa.functionpointer.ignoreInvalidFunctionPointerCalls = false

# When an unknown function pointer is called, do not assume all functions as
# possible targets and instead call no function (this is unsound).
cpa.functionpointer.ignoreUnknownFunctionPointerCalls = false

# whether function pointers with invalid targets (e.g., 0) should be tracked
# in order to find calls to such pointers
cpa.functionpointer.trackInvalidFunctionPointers = false

# which type of merge operator to use for IntervalAnalysisCPA
cpa.interval.merge = "SEP"
  allowed values: [SEP, JOIN]

# decides whether one (false) or two (true) successors should be created when
# an inequality-check is encountered
cpa.interval.splitIntervals = false

# at most that many intervals will be tracked per variable, -1 if number not
# restricted
cpa.interval.threshold = -1

# controls whether to use abstract evaluation always, never, or depending on
# entering edges.
cpa.invariants.abstractionStateFactory = ENTERING_EDGES
  enum:     [ALWAYS, ENTERING_EDGES, NEVER]

# determine variables relevant to the decision whether or not a target path
# assume edge is taken and limit the analyis to those variables.
cpa.invariants.analyzeRelevantVariablesOnly = true

# determine target locations in advance and analyse paths to the target
# locations only.
cpa.invariants.analyzeTargetPathsOnly = true

# controls the condition adjustment logic: STATIC means that condition
# adjustment is a no-op, INTERESTING_VARIABLES increases the interesting
# variable limit, MAXIMUM_FORMULA_DEPTH increases the maximum formula depth,
# ABSTRACTION_STRATEGY tries to choose a more precise abstraction strategy
# and COMPOUND combines the other strategies (minus STATIC).
cpa.invariants.conditionAdjusterFactory = COMPOUND
  enum:     [STATIC, INTERESTING_VARIABLES, MAXIMUM_FORMULA_DEPTH,
             ABSTRACTION_STRATEGY, COMPOUND]

# include type information for variables, such as x >= MIN_INT && x <=
# MAX_INT
cpa.invariants.includeTypeInformation = true

# the maximum number of variables to consider as interesting. -1 one disables
# the limit, but this is not recommended. 0 means that guessing interesting
# variables is disabled.
cpa.invariants.interestingVariableLimit = 2

# the maximum tree depth of a formula recorded in the environment.
cpa.invariants.maximumFormulaDepth = 4

# which merge operator to use for InvariantCPA
cpa.invariants.merge = "PRECISIONDEPENDENT"
  allowed values: [JOIN, SEP, PRECISIONDEPENDENT]

# With this option the handling of global variables during the analysis can
# be fine-tuned. For example while doing a function-wise analysis it is
# important to assume that all global variables are live. In contrast to
# that, while doing a global analysis, we do not need to assume global
# variables being live.
cpa.liveVar.assumeGlobalVariablesAreAlwaysLive = true

# With this option enabled, unction calls that occur in the CFA are followed.
# By disabling this option one can traverse a function without following
# function calls (in this case FunctionSummaryEdges are used)
cpa.location.followFunctionCalls = true

# Number of loop iterations before the loop counter is abstracted. Zero is
# equivalent to no limit.
cpa.loopstack.loopIterationsBeforeAbstraction = 0

# this option controls how the maxLoopIterations condition is adjusted when a
# condition adjustment is invoked.
cpa.loopstack.maxLoopIterationAdjusterFactory = STATIC
  enum:     [STATIC, INCREMENT, DOUBLE]

# threshold for unrolling loops of the program (0 is infinite)
# The option is ignored unless AssumptionStorageCPA is enabled (as otherwise
# it is unsound).
cpa.loopstack.maxLoopIterations = 0

# threshold for adjusting the threshold for unrolling loops of the program (0
# is infinite).
# only relevant in combination with a non-static maximum loop iteration
# adjuster.
cpa.loopstack.maxLoopIterationsUpperBound = 0

# time limit for a single post computation (use milliseconds or specify a
# unit; 0 for infinite)
cpa.monitor.limit = 0

# time limit for all computations on a path in milliseconds (use milliseconds
# or specify a unit; 0 for infinite)
cpa.monitor.pathcomputationlimit = 0

# this option determines which initial precision should be used
cpa.octagon.initialPrecisionType = "STATIC_FULL"
  allowed values: [STATIC_FULL, REFINEABLE_EMPTY]

# with this option enabled the states are only merged at loop heads
cpa.octagon.mergeop.onlyMergeAtLoopHeads = false

# of which type should the merge be?
cpa.octagon.mergeop.type = "SEP"
  allowed values: [SEP, JOIN, WIDENING]

# with this option the number representation in the library will be changed
# between floats and ints.
cpa.octagon.octagonLibrary = "INT"
  allowed values: [INT, FLOAT]

# whether or not to check for repeated refinements, to then reset the
# refinement root
cpa.octagon.refiner.checkForRepeatedRefinements = true

# Timelimit for the backup feasibility check with the octagon analysis.(use
# seconds or specify a unit; 0 for infinite)
cpa.octagon.refiner.timeForOctagonFeasibilityCheck = 0ns

# which merge operator to use for InvariantCPA
cpa.pointer2.merge = "JOIN"
  allowed values: [JOIN, SEP]

# which merge operator to use for PointerACPA
cpa.pointerA.merge = "JOIN"
  allowed values: [SEP, JOIN]

# which stop operator to use for PointerACPA
cpa.pointerA.stop = "SEP"
  allowed values: [SEP, JOIN, NEVER]

# Predicate ordering
cpa.predicate.abs.predicateOrdering.method = CHRONOLOGICAL
  enum:     [SIMILARITY, FREQUENCY, IMPLICATION, REV_IMPLICATION, RANDOMLY,
             FRAMEWORK_RANDOM, FRAMEWORK_SIFT, FRAMEWORK_SIFTITE, FRAMEWORK_WIN2,
             FRAMEWORK_WIN2ITE, FRAMEWORK_WIN3, FRAMEWORK_WIN3ITE, CHRONOLOGICAL]

# Use multiple partitions for predicates
cpa.predicate.abs.predicateOrdering.partitions = false

<<<<<<< HEAD
# use caching of region to formula conversions
# use caching of abstractions
=======
>>>>>>> 3888bfed
# use caching of region to formula conversions
# use caching of abstractions
cpa.predicate.abs.useCache = true

# DEPRECATED: whether to use Boolean (false) or Cartesian (true) abstraction
cpa.predicate.abstraction.cartesian = false

# whether to use Boolean or Cartesian abstraction or both
cpa.predicate.abstraction.computation = BOOLEAN
  enum:     [CARTESIAN, BOOLEAN, COMBINED, ELIMINATION]

# dump the abstraction formulas if they took to long
cpa.predicate.abstraction.dumpHardQueries = false

# Identify the inductive predicates in the path formula and omit them
cpa.predicate.abstraction.identifyInductivePredicates = false

# Identify those predicates where the result is trivially known before
# abstraction computation and omit them.
cpa.predicate.abstraction.identifyTrivialPredicates = false

# get an initial map of predicates from a list of files (see source
# doc/examples/predmap.txt for an example)
cpa.predicate.abstraction.initialPredicates = []

# Apply location-specific predicates to all locations in their function
cpa.predicate.abstraction.initialPredicates.applyFunctionWide = false

# Apply location- and function-specific predicates globally (to all locations
# in the program)
cpa.predicate.abstraction.initialPredicates.applyGlobally = false

# when reading predicates from file, convert them from Integer- to BV-theory
# or reverse.
cpa.predicate.abstraction.initialPredicates.encodePredicates = DISABLE
  enum:     [DISABLE, INT2BV, BV2INT]

# An initial set of comptued abstractions that might be reusable
cpa.predicate.abstraction.reuseAbstractionsFrom = no default value

# Simplify the abstraction formula that is stored to represent the state
# space. Helpful when debugging (formulas get smaller).
cpa.predicate.abstraction.simplify = false

# What to use for storing abstractions
cpa.predicate.abstraction.type = "BDD"
  allowed values: [BDD, SYLVAN, FORMULA]

# Export one abstraction formula for each abstraction state into a file?
cpa.predicate.abstractions.export = true

# file that consists of one abstraction formula for each abstraction state
cpa.predicate.abstractions.file = "abstractions.txt"

# Add constraints for the range of the return-value of a nondet-method. For
# example the assignment 'X=nondet_int()' produces the constraint
# 'MIN<=X<=MAX', where MIN and MAX are computed from the type of the method
# (signature, not name!).
cpa.predicate.addRangeConstraintsForNondet = false

# whether to use auxiliary predidates for reduction
cpa.predicate.bam.auxiliaryPredicateComputer = true

# force abstractions immediately after threshold is reached (no effect if
# threshold = 0)
cpa.predicate.blk.alwaysAfterThreshold = true

# abstraction always and only on explicitly computed abstraction nodes.
cpa.predicate.blk.alwaysAndOnlyAtExplicitNodes = false

# force abstractions at each branch node, regardless of threshold
cpa.predicate.blk.alwaysAtBranch = false

# force abstractions at the head of the analysis-entry function (first node
# in the body), regardless of threshold
cpa.predicate.blk.alwaysAtEntryFunctionHead = false

# abstraction always at explicitly computed abstraction nodes.
cpa.predicate.blk.alwaysAtExplicitNodes = false

# force abstractions at each function call (node before entering the body),
# regardless of threshold
cpa.predicate.blk.alwaysAtFunctionCallNodes = false

# force abstractions at each function head (first node in the body),
# regardless of threshold
cpa.predicate.blk.alwaysAtFunctionHeads = false

# force abstractions at each function calls/returns, regardless of threshold
cpa.predicate.blk.alwaysAtFunctions = true

# force abstractions at each join node, regardless of threshold
cpa.predicate.blk.alwaysAtJoin = false

# force abstractions at loop heads, regardless of threshold
cpa.predicate.blk.alwaysAtLoops = true

# abstractions at function calls/returns if threshold has been reached (no
# effect if threshold = 0)
cpa.predicate.blk.functions = false

# abstractions at CFA nodes with more than one incoming edge if threshold has
# been reached (no effect if threshold = 0)
cpa.predicate.blk.join = false

# abstractions at loop heads if threshold has been reached (no effect if
# threshold = 0)
cpa.predicate.blk.loops = false

# maximum blocksize before abstraction is forced
# (non-negative number, special values: 0 = don't check threshold, 1 = SBE)
cpa.predicate.blk.threshold = 0

# use caching of path formulas
cpa.predicate.blk.useCache = true

# always check satisfiability at end of block, even if precision is empty
cpa.predicate.checkBlockFeasibility = false

# The default size in bytes for memory allocations when the value cannot be
# determined.
cpa.predicate.defaultAllocationSize = 4

# The default length for arrays when the real length cannot be determined.
cpa.predicate.defaultArrayLength = 20

# Use deferred allocation heuristic that tracks void * variables until the
# actual type of the allocation is figured out.
cpa.predicate.deferUntypedAllocations = true

# Direction of the analysis?
cpa.predicate.direction = FORWARD
  enum:     [FORWARD, BACKWARD]

# Enable the possibility to precompute explicit abstraction locations.
cpa.predicate.enableBlockreducer = false

# Theory to use as backend for bitvectors. If different from BITVECTOR, the
# specified theory is used to approximate bitvectors. This can be used for
# solvers that do not support bitvectors, or for increased performance.
cpa.predicate.encodeBitvectorAs = INTEGER
  enum:     [INTEGER, RATIONAL, BITVECTOR, FLOAT]

# Theory to use as backend for floats. If different from FLOAT, the specified
# theory is used to approximate floats. This can be used for solvers that do
# not support floating-point arithmetic, or for increased performance.
cpa.predicate.encodeFloatAs = RATIONAL
  enum:     [INTEGER, RATIONAL, BITVECTOR, FLOAT]

# Replace possible overflows with an ITE-structure, which returns either the
# normal value or an UF representing the overflow.
cpa.predicate.encodeOverflowsWithUFs = false

# Name of an external function that will be interpreted as if the function
# call would be replaced by an externally defined expression over the program
# variables. This will only work when all variables referenced by the dimacs
# file are global and declared before this function is called.
cpa.predicate.externModelFunctionName = "__VERIFIER_externModelSatisfied"

# where to dump interpolation and abstraction problems (format string)
cpa.predicate.formulaDumpFilePattern = "%s%04d-%s%03d.smt2"

# Handle arrays using the theory of arrays.
cpa.predicate.handleArrays = false

# Handle field access via extract and concat instead of new variables.
cpa.predicate.handleFieldAccess = false

# If disabled, all implicitly initialized fields and elements are treated as
# non-dets
cpa.predicate.handleImplicitInitialization = true

# Handle aliasing of pointers. This adds disjunctions to the formulas, so be
# careful when using cartesian abstraction.
cpa.predicate.handlePointerAliasing = true

# When a string literal initializer is encountered, initialize the contents
# of the char array with the contents of the string literal instead of just
# assigning a fresh non-det address to it
cpa.predicate.handleStringLiteralInitializers = false

# Allows to ignore Concat and Extract Calls when Bitvector theory was
# replaced with Integer or Rational.
cpa.predicate.ignoreExtractConcat = true

# Ignore fields that are not relevant for reachability properties. This is
# unsound in case fields are accessed by pointer arithmetic with hard-coded
# field offsets. Only relvant if ignoreIrrelevantVariables is enabled.
cpa.predicate.ignoreIrrelevantFields = true

# Ignore variables that are not relevant for reachability properties.
cpa.predicate.ignoreIrrelevantVariables = true

# do not include assumptions of states into path formula during strengthening
cpa.predicate.ignoreStateAssumptions = false

# export final loop invariants
cpa.predicate.invariants.export = true

# export invariants as precision file?
cpa.predicate.invariants.exportAsPrecision = true

# file for exporting final loop invariants
cpa.predicate.invariants.file = "invariants.txt"

# file for precision that consists of invariants.
cpa.predicate.invariants.precisionFile = "invariantPrecs.txt"

# Max. number of edge of the abstraction tree to prescan for reuse
cpa.predicate.maxAbstractionReusePrescan = 1

# The maximum length for arrays (elements beyond this will be ignored).
cpa.predicate.maxArrayLength = 20

# Maximum size of allocations for which all structure fields are regarded
# always essential, regardless of whether they were ever really used in code.
cpa.predicate.maxPreFilledAllocationSize = 0

# Set of functions that non-deterministically provide new memory on the heap,
# i.e. they can return either a valid pointer or zero.
cpa.predicate.memoryAllocationFunctions = {
      "malloc", "__kmalloc", "kmalloc"
      }

# Memory allocation functions of which all parameters but the first should be
# ignored.
cpa.predicate.memoryAllocationFunctionsWithSuperfluousParameters = {
      "__kmalloc", "kmalloc", "kzalloc"}

# Set of functions that non-deterministically provide new zeroed memory on
# the heap, i.e. they can return either a valid pointer or zero.
cpa.predicate.memoryAllocationFunctionsWithZeroing = {"kzalloc", "calloc"}

# Setting this to true makes memoryAllocationFunctions always return a valid
# pointer.
cpa.predicate.memoryAllocationsAlwaysSucceed = false

# Function that is used to free allocated memory.
cpa.predicate.memoryFreeFunctionName = "free"

# which merge operator to use for predicate cpa (usually ABE should be used)
cpa.predicate.merge = "ABE"
  allowed values: [SEP, ABE]

# Set of functions that should be considered as giving a non-deterministic
# return value. If you specify this option, the default values are not added
# automatically to the list, so you need to specify them explicitly if you
# need them. Mentioning a function in this list has only an effect, if it is
# an 'external function', i.e., no source is given in the code for this
# function.
cpa.predicate.nondetFunctions = {
      "sscanf",
      "random"}

# Regexp pattern for functions that should be considered as giving a
# non-deterministic return value (c.f. cpa.predicate.nondedFunctions)
cpa.predicate.nondetFunctionsRegexp = "^(__VERIFIER_)?nondet_[a-zA-Z0-9_]*"

# Where to apply the found predicates to?
cpa.predicate.precision.sharing = LOCATION
  enum:     [GLOBAL, SCOPE, FUNCTION, LOCATION, LOCATION_INSTANCE]

# generate statistics about precisions (may be slow)
cpa.predicate.precisionStatistics = true

# Export the weakest precondition?
cpa.predicate.precondition.export = false

# File for exporting the weakest precondition.
cpa.predicate.precondition.file = "precondition.txt"

# export final predicate map
cpa.predicate.predmap.export = true

# file for exporting final predicate map
cpa.predicate.predmap.file = "predmap.txt"

# Format for exporting predicates from precisions.
cpa.predicate.predmap.predicateFormat = SMTLIB2
  enum:     [PLAIN, SMTLIB2]

# If an abstraction is computed during refinement, use only the interpolant
# as input, not the concrete block.
cpa.predicate.refinement.abstractInterpolantOnly = false

# use only the atoms from the interpolantsas predicates, and not the whole
# interpolant
cpa.predicate.refinement.atomicInterpolants = true

# use only atoms from generated invariantsas predicates, and not the whole
# invariant
cpa.predicate.refinement.atomicInvariants = false

# configuration file for bmc generation
cpa.predicate.refinement.bmcConfig = "config/bmc-invgen.properties"

# Direction for doing counterexample analysis: from start of trace, from end
# of trace, or alternatingly from start and end of the trace towards the
# middle
cpa.predicate.refinement.cexTraceCheckDirection = FORWARDS
  enum:     [FORWARDS, BACKWARDS, ZIGZAG, LOOP_FREE_FIRST, RANDOM, LOWEST_AVG_SCORE,
             HIGHEST_AVG_SCORE, LOOP_FREE_FIRST_BACKWARDS]

# Call buildCounterexampleTrace() n times to produce different interpolants
# with the solver
cpa.predicate.refinement.checkCounterexampleNTimes = 1

# Conjunct the formulas that were computed as preconditions to get
# (infeasible) interpolation problems!
cpa.predicate.refinement.conjunctPreconditionFormulas = false

# Actually compute an abstraction, otherwise just convert the interpolants to
# BDDs as they are.
cpa.predicate.refinement.doAbstractionComputation = false

# where to dump the counterexample formula in case the error location is
# reached
cpa.predicate.refinement.dumpCounterexampleFile = "ErrorPath.%d.smt2"

# dump all interpolation problems
cpa.predicate.refinement.dumpInterpolationProblems = false

# Should the automata used for invariant generation be dumped to files?
cpa.predicate.refinement.dumpInvariantGenerationAutomata = false

# Where to dump the automata that are used to narrow the analysis used for
# invariant generation.
cpa.predicate.refinement.dumpInvariantGenerationAutomataFile = "invgen.%d.spc"

# After each refinement, dump the newly found predicates.
cpa.predicate.refinement.dumpPredicates = false

# File name for the predicates dumped after refinements.
cpa.predicate.refinement.dumpPredicatesFile = "refinement%04d-predicates.prec"

# If k-induction fails to generate invariants we fall back to the usual
# invariant generation with this option toggled, otherwise interpolation is
# used
cpa.predicate.refinement.fallbackToInvGen = true

# apply deletion-filter to the abstract counterexample, to get a minimal set
# of blocks, before applying interpolation-based refinement
cpa.predicate.refinement.getUsefulBlocks = false

# use incremental search in counterexample analysis, to find the minimal
# infeasible prefix
cpa.predicate.refinement.incrementalCexTraceCheck = false

# How often should generating invariants from sliced prefixes with
# k-induction be tried?
cpa.predicate.refinement.kInductionTries = 3

# For differing errorpaths, the loop for which invariants should be generated
# may still be the same, with this option you can set the maximal amount of
# invariant generation runs per loop. 0 means no upper limit given.
cpa.predicate.refinement.maxInvariantGenerationsPerLoop = 2

# Max. number of prefixes to extract
cpa.predicate.refinement.maxPrefixCount = 64

# Max. length of feasible prefixes to extract from if at least one prefix was
# already extracted
cpa.predicate.refinement.maxPrefixLength = 1024

# skip refinement if input formula is larger than this amount of bytes
# (ignored if 0)
cpa.predicate.refinement.maxRefinementSize = 0

# use heuristic to extract predicates from the CFA statically on first
# refinement
cpa.predicate.refinement.performInitialStaticRefinement = false

# Which predicates should be used as basis for a new precision.ALL: During
# refinement, keep predicates from all removed parts of the ARG.CUTPOINT:
# Only predicates from the cut-point's precision are kept.TARGET: Only
# predicates from the target state's precision are kept.
cpa.predicate.refinement.predicateBasisStrategy = TARGET
  enum:     [ALL, TARGET, CUTPOINT]

# which sliced prefix should be used for interpolation
cpa.predicate.refinement.prefixPreference = PrefixSelector.NO_SELECTION

# Do a complete restart (clearing the reached set) after N refinements. 0 to
# disable, 1 for always.
cpa.predicate.refinement.restartAfterRefinements = 0

# Use a single SMT solver environment for several interpolation queries
cpa.predicate.refinement.reuseInterpolationEnvironment = false

# During refinement, add all new predicates to the precisions of all abstract
# states in the reached set.
cpa.predicate.refinement.sharePredicates = false

# slice block formulas, experimental feature!
cpa.predicate.refinement.sliceBlockFormulas = false

# split each arithmetic equality into two inequalities when extracting
# predicates from interpolants
cpa.predicate.refinement.splitItpAtoms = false

# Strategy how to interact with the intepolating prover. The analysis must
# support the strategy, otherwise the result will be useless!
# - SEQ_CPACHECKER: We simply return each interpolant for i={0..n-1} for the
# partitions A=[0 .. i] and B=[i+1 .. n]. The result is similar to
# INDUCTIVE_SEQ, but we do not guarantee the 'inductiveness', i.e. the solver
# has to generate nice interpolants itself. Supported by all solvers!
# - INDUCTIVE_SEQ: Generate an inductive sequence of interpolants the
# partitions [1,...n]. 
# - TREE: use the tree-interpolation-feature of a solver to get interpolants
# - TREE_WELLSCOPED: We return each interpolant for i={0..n-1} for the
# partitions A=[lastFunctionEntryIndex .. i] and B=[0 ..
# lastFunctionEntryIndex-1 , i+1 .. n]. Based on a tree-like scheme.
# - TREE_NESTED: use callstack and previous interpolants for next
# interpolants (see 'Nested Interpolants'),
# - TREE_CPACHECKER: similar to TREE_NESTED, but the algorithm is taken from
# 'Tree Interpolation in Vampire'.
cpa.predicate.refinement.strategy = SEQ_CPACHECKER
  enum:     [SEQ, SEQ_CPACHECKER, TREE, TREE_WELLSCOPED, TREE_NESTED, TREE_CPACHECKER]

# Timelimit for invariant generation which may be used during refinement.
# (Use seconds or specify a unit; 0 for infinite)
cpa.predicate.refinement.timeForInvariantGeneration = 0ns

# time limit for refinement (use milliseconds or specify a unit; 0 for
# infinite)
cpa.predicate.refinement.timelimit = 0ms

# Use BDDs to simplify interpolants (removing irrelevant predicates)
cpa.predicate.refinement.useBddInterpolantSimplification = false

# Should the refinement be done with invariants instead of interpolation?
# This is currently a heuristic as we cannot be sure that all invariants are
# good enough to refute a counterexample therefore the fallback is still
# interpolation.
cpa.predicate.refinement.useInvariantRefinement = false

# Try to generate inductive invariants, by using sliced prefixs and check if
# they are invariants. If this failes invariant generation via other CPAs
# will be done or interpolation, depending on the option 'fallbackToInvGen'.
cpa.predicate.refinement.useKInduction = true

# Invariants that are not strong enough to refute the counterexample can be
# ignored with this option. (Weak invariants will lead to repeated
# counterexamples, thus taking time which could be used for the rest of the
# analysis, however, the found invariants may also be better for loops as
# interpolation.)
cpa.predicate.refinement.useStrongInvariantsOnly = true

# verify if the interpolants fulfill the interpolant properties
cpa.predicate.refinement.verifyInterpolants = false

# enable export of all relations that were collected to synthecise the
# abstract precision?
cpa.predicate.relations.export = false

# file that consists all relations that were collected to synthecise the
# abstract precision
cpa.predicate.relations.file = "relations.txt"

# Enable the option to allow detecting the allocation type by type of the LHS
# of the assignment, e.g. char *arr = malloc(size) is detected as char[size]
cpa.predicate.revealAllocationTypeFromLhs = true

# maximum blocksize before a satisfiability check is done
# (non-negative number, 0 means never, if positive should be smaller than
# blocksize)
cpa.predicate.satCheck = 0

# Enables sat checks at abstraction location.
# Infeasible paths are already excluded by transfer relation and not later by
# precision adjustment. This property is required in proof checking.
cpa.predicate.satCheckAtAbstraction = false

# Call 'simplify' on generated formulas.
cpa.predicate.simplifyGeneratedPathFormulas = false

# C99 only defines the overflow of unsigned integer type.
cpa.predicate.solver.ufCheckingProver.isSignedOverflowSafe = true

# How often should we try to get a better evaluation?
cpa.predicate.solver.ufCheckingProver.maxIterationNum = 5

# which stop operator to use for predicate cpa (usually SEP should be used in
# analysis)
cpa.predicate.stop = "SEP"
  allowed values: [SEP, SEPPCC]

# Use formula reporting states for strengthening.
cpa.predicate.strengthenWithFormulaReportingStates = false

# try to reuse old abstractions from file during strengthening
cpa.predicate.strengthenWithReusedAbstractions = false

# file that consists of old abstractions, to be used during strengthening
cpa.predicate.strengthenWithReusedAbstractionsFile = "abstractions.txt"

# The function used to model successful heap object allocation. This is only
# used, when pointer analysis with UFs is enabled.
cpa.predicate.successfulAllocFunctionName = "__VERIFIER_successful_alloc"

# The function used to model successful heap object allocation with zeroing.
# This is only used, when pointer analysis with UFs is enabled.
cpa.predicate.successfulZallocFunctionName = "__VERIFIER_successful_zalloc"

# whether to include the symbolic path formula in the coverage checks or do
# only the fast abstract checks
cpa.predicate.symbolicCoverageCheck = false

# check satisfiability when a target state has been found (should be true)
cpa.predicate.targetStateSatCheck = true

# Whether to track values stored in variables of function-pointer type.
cpa.predicate.trackFunctionPointers = true

# Use the theory of arrays for heap memory abstraction.
cpa.predicate.useArrayHeap = false

# try to add some useful static-learning-like axioms for bitwise operations
# (which are encoded as UFs): essentially, we simply collect all the numbers
# used in bitwise operations, and add axioms like (0 & n = 0)
cpa.predicate.useBitwiseAxioms = false

# Generate invariants and strengthen the formulas during abstraction with
# them.
cpa.predicate.useInvariantsForAbstraction = false

# add special information to formulas about non-deterministic functions
cpa.predicate.useNondetFlags = false

# Insert tmp-variables for parameters at function-entries. The variables are
# similar to return-variables at function-exit.
cpa.predicate.useParameterVariables = false

# Insert tmp-parameters for global variables at function-entries. The global
# variables are also encoded with return-variables at function-exit.
cpa.predicate.useParameterVariablesForGlobals = false

# Enable fallback to UFs if a solver does not support non-linear arithmetics.
# This option only effects MULT, MOD and DIV.
cpa.predicate.useUFsForNonLinearArithmetic = true

# Qualified name for class which checks that the computed abstraction adheres
# to the desired property.
cpa.propertychecker.className = "org.sosy_lab.cpachecker.pcc.propertychecker.DefaultPropertyChecker"

# List of parameters for constructor of propertychecker.className. Parameter
# values are specified in the order the parameters are defined in the
# respective constructor. Every parameter value is finished with ",". The
# empty string represents an empty parameter list.
cpa.propertychecker.parameters = ""

# which merge operator to use for ReachingDefCPA
cpa.reachdef.merge = "JOIN"
  allowed values: [SEP, JOIN, IGNORECALLSTACK]

# which stop operator to use for ReachingDefCPA
cpa.reachdef.stop = "SEP"
  allowed values: [SEP, JOIN, IGNORECALLSTACK]

# Do not report 'False' result, return UNKNOWN instead.  Useful for
# incomplete analysis with no counterexample checking.
cpa.reportFalseAsUnknown = false

# which merge operator to use for SignCPA
cpa.sign.merge = "JOIN"
  allowed values: [SEP, JOIN]

# which stop operator to use for SignCPA
cpa.sign.stop = "SEP"
  allowed values: [SEP, JOIN]

# Apply AND- LBE transformation to loop transition relation.
cpa.slicing.applyLBETransformation = true

# Check target states reachability
cpa.slicing.checkTargetStates = true

# Limits the number of iteration for the destructive slicing strategy. Set to
# -1 for no limit.
cpa.slicing.destructiveIterationLimit = -1

# Instead of considering the entire SCC, ignore the function nested in the
# loop. UNSOUND!
cpa.slicing.ignoreFunctionCallsInLoop = false

# Use formula slicing based on counterexamples.
cpa.slicing.runCounterexampleBasedSlicing = false

# Run destructive formula slicing, which starts with an unsatisfiable set and
# tries to add elements to it, making sure it stays unsatisfiable.
cpa.slicing.runDestructiveSlicing = true

# Use syntactic formula slicing, which uses only the syntactic structure of
# the formula and does not involve any calls to the SMT solver.
cpa.slicing.runSyntacticSlicing = false

# Sort selection variables based on syntactic similarity to the transition
# relation
cpa.slicing.sortSelectionVariablesSyntactic = true

# Cache formulas produced by path formula manager
cpa.slicing.useCachingPathFormulaManager = true

# Array allocation functions
cpa.smg.arrayAllocationFunctions = {
      "calloc"}

# with this option enabled, a check for unreachable memory occurs whenever a
# function returns, and not only at the end of the main function
cpa.smg.checkForMemLeaksAtEveryFrameDrop = true

# Deallocation functions
cpa.smg.deallocationFunctions = {
      "free"}

# If this Option is enabled, failure of mallocis simulated
cpa.smg.enableMallocFail = true

# Filename format for SMG graph dumps
cpa.smg.exportSMG.file = "smg/smg-%s.dot"

# Describes when SMG graphs should be dumped.
cpa.smg.exportSMGwhen = NEVER
  enum:     [NEVER, LEAF, INTERESTING, EVERY]

# Size of memory that cannot be calculated will be guessed.
cpa.smg.guessSizeOfUnknownMemorySize = false

# with this option enabled, memory that is not freed before the end of main
# is reported as memleak even if it is reachable from local variables in main
cpa.smg.handleNonFreedMemoryInMainAsMemLeak = false

# Sets how unknown functions are handled.
cpa.smg.handleUnknownFunctions = STRICT
  enum:     [STRICT, ASSUME_SAFE]

# Memory allocation functions
cpa.smg.memoryAllocationFunctions = {
      "malloc"}

# Size parameter of memory allocation functions
cpa.smg.memoryAllocationFunctionsSizeParameter = 0

# Position of element size parameter for array allocation functions
cpa.smg.memoryArrayAllocationFunctionsElemSizeParameter = 1

# Position of number of element parameter for array allocation functions
cpa.smg.memoryArrayAllocationFunctionsNumParameter = 0

# Determines if memory errors are target states
cpa.smg.memoryErrors = true

# Sets the level of runtime checking: NONE, HALF, FULL
cpa.smg.runtimeCheck = NONE
  enum:     [FORCED, NONE, HALF, FULL]

# which stop operator to use for the SMGCPA
cpa.smg.stop = "SEP"
  allowed values: [SEP, NEVER]

# Emit messages when we encounter non-target undefined behavior
cpa.smg.unknownOnUndefined = true

# Allocation functions which set memory to zero
cpa.smg.zeroingMemoryAllocation = {
      "calloc"}

# set this to true when you only want to do a code analysis. If StatisticsCPA
# is combined with other CPAs to do queries use false.
cpa.statistics.analysis = true

# which merge operator to use for StatisticsCPA? Ignored when analysis is set
# to true
cpa.statistics.mergeSep = "sep"
  allowed values: [sep, join]

# count the number of traversed arithmetic operations.
cpa.statistics.metric.arithmeticOperationCount = true

# count the number of traversed variable definitions with array type.
cpa.statistics.metric.arrayVariablesCount = true

# count the number of traversed assume statements.
cpa.statistics.metric.assumeCount = true

# count the number of traversed bitwise operations.
cpa.statistics.metric.bitwiseOperationCount = true

# count the number of traversed edges with more then one outgoing edge.
cpa.statistics.metric.branchCount = true

# count the number of traversed dereference operations.
cpa.statistics.metric.dereferenceCount = true

# count the number of traversed variable definitions with floating type
# (float or double).
cpa.statistics.metric.floatVariablesCount = true

# count the number of traversed function calls.
cpa.statistics.metric.functionCallCount = true

# count the number of traversed function definitions.
cpa.statistics.metric.functionDefCount = true

# count the number of traversed global variable definitions.
cpa.statistics.metric.globalVariablesCount = true

# count the number of traversed gotos.
cpa.statistics.metric.gotoCount = true

# count the number of traversed variable definitions with integer type.
cpa.statistics.metric.integerVariablesCount = true

# count the number of traversed jumps.
cpa.statistics.metric.jumpCount = true

# count the number of traversed local variable definitions.
cpa.statistics.metric.localVariablesCount = true

# count the number of traversed loops.
cpa.statistics.metric.loopCount = true

# count the number of traversed nodes.
cpa.statistics.metric.nodeCount = true

# count the number of traversed variable definitions with pointer type.
cpa.statistics.metric.pointerVariablesCount = true

# count the number of traversed variable definitions with a complex structure
# type.
cpa.statistics.metric.structVariablesCount = true

# target file to hold the statistics
cpa.statistics.statisticsCPAFile = no default value

# Generate congruences for sums of variables (<=> x and y have same/different
# evenness)
cpa.stator.congruence.trackCongruenceSum = false

# Check whether the policy depends on the initial value
cpa.stator.policy.checkPolicyInitialCondition = true

# Check target states reachability
cpa.stator.policy.checkTargetStates = true

# Ignore the template type and encode with a rational variable
cpa.stator.policy.encodeTemplatesAsRationals = false

# Value to substitute for the epsilon
cpa.stator.policy.epsilon = Rational.ONE

# Use only variables which appear in IntAddVars in variable classification
cpa.stator.policy.filterIntAddVars = false

# Generate cubic constraints: templates +/- x +/- y +/- z for every
# combination (x, y, z)
cpa.stator.policy.generateCube = false

# Generate templates from assert statements
cpa.stator.policy.generateFromAsserts = true

# Generate templates from all program statements
cpa.stator.policy.generateFromStatements = true

# Generate templates for the lower bounds of each variable
cpa.stator.policy.generateLowerBound = true

# Generate even more templates (try coeff. 2 for each variable)
cpa.stator.policy.generateMoreTemplates = false

# Generate octagon templates for all combinations of variables. 
cpa.stator.policy.generateOctagons = false

# Generate new templates using polyhedra convex hull
cpa.stator.policy.generateTemplatesUsingConvexHull = false

# Generate templates for the upper bounds of each variable
cpa.stator.policy.generateUpperBound = true

# Any intermediate state with formula length bigger than specified will be
# checked for reachability. Set to -1 for no limit.
cpa.stator.policy.lengthLimitForSATCheck = 300

# Remove UFs and ITEs from policies.
cpa.stator.policy.linearizePolicy = true

# Perform abstraction only at the nodes from the cut-set.
cpa.stator.policy.pathFocusing = true

# Run simple congruence analysis
cpa.stator.policy.runCongruence = true

# Run naive value determination first, switch to namespaced if it fails.
cpa.stator.policy.runHopefulValueDetermination = true

# Use syntactic check to short-circuit val. det. and abstraction operations.
cpa.stator.policy.shortCircuitSyntactic = true

# Do not generate templates with threshold larger than specified. Set to '-1'
# for no limit.
cpa.stator.policy.templateConstantThreshold = 100

# Use unguided template refinement, progressively brute-forcing the possible
# template space.
cpa.stator.policy.unguidedTemplateRefinement = true

# Number of refinements after which the unrolling depth is increased
cpa.stator.policy.unrollingRefinementThreshold = 2

# Cache formulas produced by path formula manager
cpa.stator.policy.useCachingPathFormulaManager = true

# Use extra invariant during abstraction
cpa.stator.policy.useExtraPredicateDuringAbstraction = true

# Generate invariants and strengthen the formulas during abstraction with
# them.
cpa.stator.policy.useInvariantsForAbstraction = false

# Use latest version of abstracted states
cpa.stator.policy.useLatestVersion = true

# Use the optimized abstraction, which takes into the account the previously
# obtained bound at the location. Interferes with:obtaining templates using
# convex hull and split-sep merge configuration.
cpa.stator.policy.usePreviousBounds = true

# Strategy for filtering variables out of templates
cpa.stator.policy.varFiltering = ALL_LIVE
  enum:     [ALL_LIVE, ONE_LIVE, ALL]

# Number of value determination steps allowed before widening is run. Value
# of '-1' runs value determination until convergence.
cpa.stator.policy.wideningThreshold = -1

# the maximal number of parallel threads, -1 for infinite. When combined with
# 'useClonedFunctions=true', we need at least N cloned functions. The option
# 'cfa.cfaCloner.numberOfCopies' should be set to N.
cpa.threading.maxNumberOfThreads = 5

# atomic locks are used to simulate atomic statements, as described in the
# rules of SV-Comp.
cpa.threading.useAtomicLocks = true

# do not use the original functions from the CFA, but cloned ones. See
# cfa.postprocessing.CFACloner for detail.
cpa.threading.useClonedFunctions = true

# local access locks are used to avoid expensive interleaving, if a thread
# only reads and writes its own variables.
cpa.threading.useLocalAccessLocks = true

# which merge operator to use for UninitializedVariablesCPA?
cpa.uninitvars.merge = "sep"
  allowed values: [sep, join]

# print warnings during analysis when uninitialized variables are used
cpa.uninitvars.printWarnings = "true"

# which stop operator to use for UninitializedVariablesCPA?
cpa.uninitvars.stop = "sep"
  allowed values: [sep, join]

# which merge operator to use for ValidVarsCPA
cpa.validVars.merge = "JOIN"
  allowed values: [SEP, JOIN]

# Whether to replace symbolic values with a concrete value when only one
# value is possible for an assumption to be true (e.g. for (x == 1) set x to
# 1, even if x is a symbolic expression).
cpa.value.assignSymbolicAssumptionVars = false

# Process the Automaton ASSUMEs as if they were statements, not as if they
# were assumptions.
cpa.value.automatonAssumesAsStatements = false

# restrict abstractions to branching points
cpa.value.blk.alwaysAtBranch = false

# restrict abstractions to function calls/returns
cpa.value.blk.alwaysAtFunction = false

# restrict abstractions to join points
cpa.value.blk.alwaysAtJoin = false

# restrict abstractions to loop heads
cpa.value.blk.alwaysAtLoop = false

# toggle liveness abstraction
cpa.value.blk.doLivenessAbstraction = false

# restrict liveness abstractions to nodes with more than one entering and/or
# leaving edge
cpa.value.blk.onlyAtNonLinearCFA = false

# if there is an assumption like (x!=0), this option sets unknown
# (uninitialized) variables to 1L, when the true-branch is handled.
cpa.value.initAssumptionVars = false

# get an initial precision from file
cpa.value.initialPrecisionFile = no default value

# apply optimizations based on equality of input interpolant and candidate
# interpolant
cpa.value.interpolation.applyItpEqualityOptimization = true

# apply optimizations based on CFA edges with only variable-renaming
# semantics
cpa.value.interpolation.applyRenamingOptimization = true

# apply optimizations based on infeasibility of suffix
cpa.value.interpolation.applyUnsatSuffixOptimization = true

# whether or not to manage the callstack, which is needed for BAM
cpa.value.interpolation.manageCallstack = true

# which merge operator to use for ValueAnalysisCPA
cpa.value.merge = "SEP"
  allowed values: [SEP, JOIN]

# Assume that variables used only in a boolean context are either zero or
# one.
cpa.value.optimizeBooleanVariables = true

# target file to hold the exported precision
cpa.value.precisionFile = no default value

# whether or not to use heuristic to avoid similar, repeated refinements
cpa.value.refinement.avoidSimilarRepeatedRefinement = false

# whether or not to do lazy-abstraction
cpa.value.refinement.doLazyAbstraction = true

# when to export the interpolation tree
# NEVER:   never export the interpolation tree
# FINAL:   export the interpolation tree once after each refinement
# ALWAYS:  export the interpolation tree once after each interpolation, i.e.
# multiple times per refinement
cpa.value.refinement.exportInterpolationTree = "NEVER"
  allowed values: [NEVER, FINAL, ALWAYS]

# export interpolation trees to this file template
cpa.value.refinement.interpolationTreeExportFile = "interpolationTree.%d-%d.dot"

# heuristic to sort targets based on the quality of interpolants derivable
# from them
cpa.value.refinement.itpSortedTargets = false

# whether or not to perform path slicing before interpolation
cpa.value.refinement.pathSlicing = true

# whether to perform (more precise) edge-based interpolation or (more
# efficient) path-based interpolation
cpa.value.refinement.performEdgeBasedInterpolation = true

# which prefix of an actual counterexample trace should be used for
# interpolation
cpa.value.refinement.prefixPreference = Lists.newArrayList(PrefixPreference.DOMAIN_MIN, PrefixPreference.LENGTH_MIN)

# whether or not to do lazy-abstraction
cpa.value.refinement.restart = PIVOT
  enum:     [ROOT, PIVOT, COMMON]

# instead of reporting a repeated counter-example, search and refine another
# error-path for the same target-state.
cpa.value.refinement.searchForFurtherErrorPaths = true

# whether to use the top-down interpolation strategy or the bottom-up
# interpolation strategy
cpa.value.refinement.useTopDownInterpolationStrategy = true

# which stop operator to use for ValueAnalysisCPA
cpa.value.stop = "SEP"
  allowed values: [SEP, JOIN, NEVER]

# Whether to adopt definite assignments computed by the ConstraintsCPA
cpa.value.symbolic.adoptDefinites = true

# Default size of arrays whose length can't be determined.
cpa.value.symbolic.defaultArraySize = 20

# If this option is set to true, an own symbolic identifier is assigned to
# each array slot when handling non-deterministic arrays of fixed length. If
# the length of the array can't be determined, it won't be handled in either
# cases.
cpa.value.symbolic.handleArrays = false

# Whether to handle non-deterministic pointers in symbolic value analysis.
cpa.value.symbolic.handlePointers = true

# If this option is set to true, an own symbolic identifier is assigned to
# each struct member when handling non-deterministic structs.
cpa.value.symbolic.handleStructs = true

# Whether to try to not use any constraints in refinement
cpa.value.symbolic.refinement.avoidConstraints = true

# The refinement strategy to use
cpa.value.symbolic.refinement.strategy = CONSTRAINTS_FIRST
  enum:     [CONSTRAINTS_FIRST, VALUES_FIRST, VALUES_ONLY]

# Whether to simplify symbolic expressions, if possible.
cpa.value.symbolic.simplifySymbolics = true

# Use symbolic values. This allows tracking of non-deterministic values.
# Symbolic values should always be used in conjunction with ConstraintsCPA.
# Otherwise, symbolic values will be created, but not evaluated.
cpa.value.symbolic.useSymbolicValues = false

# Track Java array values in explicit value analysis. This may be costly if
# the verified program uses big or lots of arrays. Arrays in C programs will
# always be tracked, even if this value is false.
cpa.value.trackJavaArrayValues = true

# Specify simple custom instruction by specifying the binary operator op. All
# simple cis are of the form r = x op y. Leave empty (default) if you specify
# a more complex custom instruction within code.
custominstructions.binaryOperatorForSimpleCustomInstruction = ""
  allowed values: [MULTIPLY, DIVIDE, MODULO, PLUS, MINUS, SHIFT_LEFT, SHIFT_RIGHT, LESS_THAN, GREATER_THAN, LESS_EQUAL, GREATER_EQUAL, BINARY_AND, BINARY_XOR, BINARY_OR, EQUALS, NOT_EQUALS, ]

# Prefix for files containing the custom instruction requirements.
custominstructions.ciFilePrefix = "ci"

# File to be parsed
custominstructions.definitionFile = no default value

# Try to remove informations from requirements which is irrelevant for custom
# instruction behavior
custominstructions.enableRequirementSlicing = false

# Qualified name of class for abstract state which provides custom
# instruction requirements.
custominstructions.requirementsStateClassName = no default value

# Option to change the behaviour of the loop detection for generating the
# Counterexample-C-Code that will probably be used to generate invariants.
# Note that last loop means the first loop encountered when backwards
# traversing the given ARGPath, thus, the last loop may contain other loops,
# which are in turn also counted to the last loop.
cwriter.withLoops.loopDetectionStrategy = ALL_LOOPS
  enum:     [ALL_LOOPS, ONLY_LAST_LOOP]

# Enable to use lazy refinement in current analysis instead of restarting
# from root after each refinement.
enabledanalysis.allowLazyRefinement = false

# Which CPA is used as enabler in the current analysis.
enabledanalysis.enablerCPA = PREDICATE
  enum:     [APRON, INTERVAL, OCTAGON, PREDICATE, VALUE]

# enable the Forced Covering optimization
impact.useForcedCovering = true

# adjust invariant generation conditions if supported by the analysis
invariantGeneration.adjustConditions = false

# generate invariants in parallel to the normal analysis
invariantGeneration.async = false

# configuration file for invariant generation
invariantGeneration.config = no default value

# Guess some candidates for the k-induction invariant generator from the CFA.
invariantGeneration.kInduction.guessCandidatesFromCFA = true

# Provides additional candidate invariants to the k-induction invariant
# generator.
invariantGeneration.kInduction.invariantsAutomatonFile = no default value

# For correctness-witness validation: Shut down if a candidate invariant is
# found to be incorrect.
invariantGeneration.kInduction.terminateOnCounterexample = false

# Specify the class code path to search for java class or interface
# definitions
java.classpath = ""

# use the following encoding for java files
java.encoding = StandardCharsets.UTF_8

# export TypeHierarchy as .dot file
java.exportTypeHierarchy = true

# Specify the source code path to search for java class or interface
# definitions
java.sourcepath = ""

# export TypeHierarchy as .dot file
java.typeHierarchyFile = "typeHierarchy.dot"

# Specifies the java version of source code accepted
java.version = JavaCore.VERSION_1_7

# C or Java?
language = C
  enum:     [C, JAVA]

# Limit for cpu time used by CPAchecker (use seconds or specify a unit; -1
# for infinite)
limits.time.cpu = -1ns

# Limit for wall time used by CPAchecker (use seconds or specify a unit; -1
# for infinite)
limits.time.wall = -1ns

# By changing this option one can adjust the way how live variables are
# created. Function-wise means that each function is handled separately,
# global means that the whole cfa is used for the computation.
liveVar.evaluationStrategy = FUNCTION_WISE
  enum:     [FUNCTION_WISE, GLOBAL]

# Overall timelimit for collecting the liveness information.(use seconds or
# specify a unit; 0 for infinite)
liveVar.overallLivenessCheckTime = 0ns

# Timelimit for collecting the liveness information with one approach, (p.e.
# if global analysis is selected and fails in the specified timelimit the
# function wise approach will have the same time-limit afterwards to compute
# the live variables).(use seconds or specify a unit; 0 for infinite)
liveVar.partwiseLivenessCheckTime = 20s

# Write the tokenized version of the input program to this file.
locmapper.dumpTokenizedProgramToFile = no default value

# Whether to check for memory safety properties (this can be specified by
# passing an appropriate .prp file to the -spec parameter).
memorysafety.check = false

# When checking for memory safety properties, use this configuration file
# instead of the current one.
memorysafety.config = no default value

# which merge operator to use for LiveVariablesCPA
merge = "JOIN"
  allowed values: [SEP, JOIN]

# insert all files except cfa/arg-graphs in html/js-template
newCounterexampleReport = true

# Whether to check for the overflow property (this can be specified by
# passing an appropriate .prp file to the -spec parameter).
overflow.check = false

# When checking for the overflow property, use this configuration file
# instead of the current one.
overflow.config = no default value

# C dialect for parser
parser.dialect = GNUC
  enum:     [C99, GNUC]

# The command line for calling the preprocessor. May contain binary name and
# arguments, but won't be expanded by a shell. The source file name will be
# appended to this string. The preprocessor needs to print the output to
# stdout.
parser.preprocessor = "cpp"

# For C files, read #line preprocessor directives and use their information
# for outputting line numbers. (Always enabled when pre-processing is used.)
parser.readLineDirectives = false

# Preprocess the given C files before parsing: Put every single token onto a
# new line. Then the line number corresponds to the token number.
parser.transformTokensToLines = false

# For C files, run the preprocessor on them before parsing. Note that all
# file numbers printed by CPAchecker will refer to the pre-processed file,
# not the original input file.
parser.usePreprocessor = false

# Enable if used property checker implements satisfiesProperty(AbstractState)
# and checked property is violated for a set iff an element in this set
# exists for which violates the property
pcc.arg.checkPropertyPerElement = false

# Enable to store ARG states instead of abstract states wrapped by ARG state
pcc.backwardtargets.certificateStatesAsARGStates = false

# List of files with configurations to use. 
pcc.cmc.configFiles = no default value

# write collected assumptions to file
pcc.cmc.file = "assumptions.txt"

# collects information about value analysis states in proof
pcc.collectValueAnalysisStateInfo = false

# The number of cores used exclusively for proof reading. Must be less than
# pcc.useCores and may not be negative. Value 0 means that the cores used for
# reading and checking are shared
pcc.interleaved.useReadCores = 0

# enables parallel checking of partial certificate
pcc.parallel.io.enableParallelCheck = false

# Selects the strategy used for partial certificate construction
pcc.partial.certificateType = HEURISTIC
  enum:     [ALL, HEURISTIC, ARG, MONOTONESTOPARG]

# If enabled, distributes checking of partial elements depending on actual
# checking costs, else uses the number of elements
pcc.partial.enableLoadDistribution = false

# Enables proper PCC but may not work correctly for heuristics. Stops adding
# newly computed elements to reached set if size saved in proof is reached.
# If another element must be added, stops certificate checking and returns
# false.
pcc.partial.stopAddingAtReachedSetSize = false

# Balance criterion for pairwise optimization of partitions
pcc.partitioning.fm.balanceCriterion = 1.5d

# Heuristic for computing an initial partitioning of proof
pcc.partitioning.fm.initialPartitioningStrategy = RANDOM
  enum:     [RANDOM]

# Specifies the maximum size of the partition. This size is used to compute
# the number of partitions if a proof (reached set) should be written.
# Default value 0 means always a single partition.
pcc.partitioning.maxNumElemsPerPartition = 0

# Heuristic for computing partitioning of proof (partial reached set).
pcc.partitioning.partitioningStrategy = RANDOM
  enum:     [RANDOM, DFS, BFS, OPTIMAL, FM]

# If enabled uses the number of nodes saved in certificate to compute
# partition number otherwise the number of states explored during analysis
pcc.partitioning.useGraphSizeToComputePartitionNumber = false

# file in which proof representation needed for proof checking is stored
pcc.proofFile = "arg.obj"

# Generate and dump a proof
pcc.proofgen.doPCC = false

# Make proof more abstract, remove some of the information not needed to
# prove the property.
pcc.sliceProof = false

# Qualified name for class which implements proof checking strategy to be
# used.
# Qualified name for class which implements certification strategy, hence
# proof writing, to be used.
pcc.strategy = "org.sosy_lab.cpachecker.pcc.strategy.arg.ARGProofCheckerStrategy"

# number of cpus/cores which should be used in parallel for proof checking
pcc.useCores = 1

# whether to track relevant variables only at the exact program location
# (sharing=location), or within their respective (function-/global-) scope
# (sharing=scoped).
precision.sharing = SCOPE
  enum:     [SCOPE, LOCATION]

# If this option is used, variables that are addressed may get tracked
# depending on the rest of the precision. When this option is disabled, a
# variable that is addressed is definitely not tracked.
precision.trackAddressedVariables = true

# If this option is used, booleans from the cfa are tracked.
precision.trackBooleanVariables = true

# If this option is used, variables that have type double or float are
# tracked.
precision.trackFloatVariables = true

# If this option is used, variables, that are only used in simple
# calculations (add, sub, lt, gt, eq) are tracked.
precision.trackIntAddVariables = true

# If this option is used, variables that are only compared for equality are
# tracked.
precision.trackIntEqualVariables = true

# If this option is used, all variables that are of a different
# classification than IntAdd, IntEq and Boolean get tracked by the precision.
precision.trackVariablesBesidesEqAddBool = true

# blacklist regex for variables that won't be tracked by the CPA using this
# precision
precision.variableBlacklist = ""

# whitelist regex for variables that will always be tracked by the CPA using
# this precision
precision.variableWhitelist = ""

# List of property files (INTERNAL USAGE ONLY - DO NOT USE)
properties = []

# print reached set to graph file
reachedSet.dot = "reached.dot"

# print reached set to text file
reachedSet.export = false
reachedSet.file = "reached.txt"

# List of files with configurations to use. A filename can be suffixed with
# :if-interrupted, :if-failed, and :if-terminated which means that this
# configuration will only be used if the previous configuration ended with a
# matching condition.
restartAlgorithm.configFiles = no default value

# List of files with configurations to use. 2 filenames expected.
restartAlgorithmWithARGReplay.configFiles = no default value

# improve sat-checks with additional constraints for UFs
solver.checkUFs = false

# Which solver to use specifically for interpolation (default is to use the
# main one).
solver.interpolationSolver = no default value
  enum:     [MATHSAT5, SMTINTERPOL, Z3, PRINCESS]

# Which SMT solver to use.
solver.solver = SMTINTERPOL
  enum:     [MATHSAT5, SMTINTERPOL, Z3, PRINCESS]

# File for exporting the path automaton in DOT format.
spec.automatonDumpFile = no default value

# Consider assumptions that are provided with the path automaton?
spec.considerAssumptions = true

# Match the branching information at a branching location.
spec.matchAssumeCase = true

# Match the character offset within the file.
spec.matchOffset = true

# Match the line numbers within the origin (mapping done by preprocessor line
# markers).
spec.matchOriginLine = true

# Match the source code provided with the witness.
spec.matchSourcecodeData = false

# Do not try to "catch up" with witness guards: If they do not match, go to
# the sink.
spec.strictMatching = false

# Legacy option for token-based matching with path automatons.
spec.transitionToStopForNegatedTokensetMatch = false

# comma-separated list of files with specifications that should be checked
# (see config/specification/ for examples)
specification = no default value

# export abstract states as formula, e.g. for re-using them as
# PredicatePrecision.
statesToFormulas.exportFile = no default value

# export formulas for all program locations or just the important
# locations,which include loop-heads, funtion-calls and function-exits.
statesToFormulas.exportOnlyImporantLocations = false

# instead of writing the exact state-representation as a single formula,
# write its atoms as a list of formulas. Therefore we ignore operators for
# conjunction and disjunction.
statesToFormulas.splitFormulas = LOCATION
  enum:     [LOCATION, STATE, ATOM]

# Add all assumtions from the control flow automaton to the precision.
staticRefiner.addAllControlFlowAssumes = false

# Add all assumtions along a error trace to the precision.
staticRefiner.addAllErrorTraceAssumes = false
staticRefiner.addAssumesByBoundedBackscan = true

# Apply mined predicates on the corresponding scope. false = add them to the
# global precision.
staticRefiner.applyScoped = true

# Dump CFA assume edges as SMTLIB2 formulas to a file.
staticRefiner.assumePredicatesFile = no default value

# collect at most this number of assumes along a path, backwards from each
# target (= error) location
staticRefiner.maxBackscanPathAssumes = 1

# write some statistics to disk
statistics.export = true
statistics.file = "Statistics.txt"

# track memory usage of JVM during runtime
statistics.memory = true

# print statistics to console
statistics.print = false

# which stop operator to use for LiveVariablesCPA
stop = "SEP"
  allowed values: [SEP, JOIN, NEVER]<|MERGE_RESOLUTION|>--- conflicted
+++ resolved
@@ -1151,11 +1151,6 @@
 # Use multiple partitions for predicates
 cpa.predicate.abs.predicateOrdering.partitions = false
 
-<<<<<<< HEAD
-# use caching of region to formula conversions
-# use caching of abstractions
-=======
->>>>>>> 3888bfed
 # use caching of region to formula conversions
 # use caching of abstractions
 cpa.predicate.abs.useCache = true
