# This is an auto-generated file, DO NOT EDIT!
# Run ant to generate it.

# This file is part of CPAchecker,
# a tool for configurable software verification:
# https://cpachecker.sosy-lab.org
#
# SPDX-FileCopyrightText: 2007-2020 Dirk Beyer <https://www.sosy-lab.org>
#
# SPDX-License-Identifier: Apache-2.0

# Possible log levels in descending order 
# (lower levels include higher ones):
# OFF:      no logs published
# SEVERE:   error messages
# WARNING:  warnings
# INFO:     messages
# FINE:     logs on main application level
# FINER:    logs on central CPA algorithm level
# FINEST:   logs published by specific CPAs
# ALL:      debugging information
# Care must be taken with levels of FINER or lower, as output files may
# become quite large and memory usage might become an issue.

# single levels to be excluded from being logged
log.consoleExclude = []

# log level of console output
log.consoleLevel = Level.INFO

# name of the log file
log.file = "CPALog.txt"

# single levels to be excluded from being logged
log.fileExclude = []

# log level of file output
log.level = Level.OFF

# maximum size of log output strings before they will be truncated
log.truncateSize = 10000

# use colors for log messages on console
log.useColors = true

# disable all default output files
# (any explicitly given file will still be written)
output.disable = false

# directory to put all output files in
output.path = "output/"

# base directory for all input & output files
# (except for the configuration file itself)
rootDirectory = "."


# Further options for Boolector in addition to the default options. Format: 
# "Optionname=value" with ’,’ to seperate options. Optionname and value can
# be found in BtorOption or Boolector C Api.Example:
# "BTOR_OPT_MODEL_GEN=2,BTOR_OPT_INCREMENTAL=1".
solver.boolector.furtherOptions = ""

# The SAT solver used by Boolector.
solver.boolector.satSolver = CADICAL
  enum:     [LINGELING, PICOSAT, MINISAT, CMS, CADICAL]

# Counts all operations and interactions towards the SMT solver.
solver.collectStatistics = false

# Default rounding mode for floating point operations.
solver.floatingPointRoundingMode = NEAREST_TIES_TO_EVEN
  enum:     [NEAREST_TIES_TO_EVEN, NEAREST_TIES_AWAY, TOWARD_POSITIVE, TOWARD_NEGATIVE,
             TOWARD_ZERO]

# Export solver queries in SmtLib format into a file.
solver.logAllQueries = false
solver.logfile = no default value

# Further options that will be passed to Mathsat in addition to the default
# options. Format is 'key1=value1,key2=value2'
solver.mathsat5.furtherOptions = ""

# Load less stable optimizing version of mathsat5 solver.
solver.mathsat5.loadOptimathsat5 = false

# Use non-linear arithmetic of the solver if supported and throw exception
# otherwise, approximate non-linear arithmetic with UFs if unsupported, or
# always approximate non-linear arithmetic. This affects only the theories of
# integer and rational arithmetic.
solver.nonLinearArithmetic = USE
  enum:     [USE, APPROXIMATE_FALLBACK, APPROXIMATE_ALWAYS]

# log all queries as Princess-specific Scala code
solver.princess.logAllQueriesAsScala = false

# file for Princess-specific dump of queries as Scala code
solver.princess.logAllQueriesAsScalaFile = "princess-query-%03d-"

# The number of atoms a term has to have before it gets abbreviated if there
# are more identical terms.
solver.princess.minAtomsForAbbreviation = 100

# Random seed for SMT solver.
solver.randomSeed = 42

# If logging from the same application, avoid conflicting logfile names.
solver.renameLogfileToAvoidConflicts = true

# Double check generated results like interpolants and models whether they
# are correct
solver.smtinterpol.checkResults = false

# Further options that will be set to true for SMTInterpol in addition to the
# default options. Format is 'option1,option2,option3'
solver.smtinterpol.furtherOptions = []

# Which SMT solver to use.
solver.solver = SMTINTERPOL
  enum:     [MATHSAT5, SMTINTERPOL, Z3, PRINCESS, BOOLECTOR, CVC4]

# Sequentialize all solver actions to allow concurrent access!
solver.synchronize = false

# Use provers from a seperate context to solve queries. This allows more
# parallelity when solving larger queries.
solver.synchronized.useSeperateProvers = false

# Log solver actions, this may be slow!
solver.useLogger = false

# Activate replayable logging in Z3. The log can be given as an input to the
# solver and replayed.
solver.z3.log = no default value

# Ordering for objectives in the optimization context
solver.z3.objectivePrioritizationMode = "box"
  allowed values: [lex, pareto, box]

# Engine to use for the optimization
solver.z3.optimizationEngine = "basic"
  allowed values: [basic, farkas, symba]

# Require proofs from SMT solver
solver.z3.requireProofs = false

# Whether to use PhantomReferences for discarding Z3 AST
solver.z3.usePhantomReferences = false

# SPDX-FileCopyrightText: 2007-2020 Dirk Beyer <https://www.sosy-lab.org>
# SPDX-FileCopyrightText: 2014-2017 Université Grenoble Alpes
# SPDX-FileCopyrightText: 2020 Dirk Beyer <https://www.sosy-lab.org>
#
# SPDX-License-Identifier: Apache-2.0

# Refiner that SlicingDelegatingRefiner should delegate to
SlicingDelegatingRefiner.refiner = no default value

# maximum number of condition adjustments (-1 for infinite)
adjustableconditions.adjustmentLimit = -1

# number of threads, positive values match exactly, with -1 we use the number
# of available cores or the machine automatically.
algorithm.parallelBam.numberOfThreads = -1

# export number of running RSE instances as CSV
algorithm.parallelBam.runningRSESeriesFile = "RSESeries.csv"

# use a BMC like algorithm that checks for satisfiability after the analysis
# has finished, works only with PredicateCPA
analysis.algorithm.BMC = false

# use CBMC as an external tool from CPAchecker
analysis.algorithm.CBMC = false

# use CEGAR algorithm for lazy counter-example guided analysis
# You need to specify a refiner with the cegar.refiner option.
# Currently all refiner require the use of the ARGCPA.
analysis.algorithm.CEGAR = false

# use McMillan's interpolation-based model checking algorithm, works only
# with PredicateCPA and large-block encoding
analysis.algorithm.IMC = false

# Use MPI for running analyses in new subprocesses. The resulting reachedset
# is the one of the first analysis returning in time. All other mpi-processes
# will get aborted.
analysis.algorithm.MPI = false

# use MPV algorithm for checking multiple properties
analysis.algorithm.MPV = false

# use a analysis which proves if the program satisfies a specified property
# with the help of an enabler CPA to separate differnt program paths
analysis.algorithm.analysisWithEnabler = false

# use adjustable conditions algorithm
analysis.algorithm.conditionAdjustment = false

# Use McMillan's Impact algorithm for lazy interpolation
analysis.algorithm.impact = false

# use nontermination witness validator to check a violation witness for
# termination
analysis.algorithm.nonterminationWitnessCheck = false

# use PDR algorithm
analysis.algorithm.pdr = false

# use a proof check algorithm to validate a previously generated proof
analysis.algorithm.proofCheck = false

# use a proof check algorithm to validate a previously generated proofand
# extract requirements on a (reconfigurable) HW from the proof
analysis.algorithm.proofCheckAndGetHWRequirements = false

# use a proof check algorithm to validate a previously generated proofand
# read the configuration for checking from the proof
analysis.algorithm.proofCheckReadConfig = false

# use a proof check algorithm that using pcc.strategy=arg.ARG_CMCStrategy to
# validate a previously generated proof
analysis.algorithm.proofCheckWithARGCMCStrategy = false

# do analysis and then check if reached set fulfills property specified by
# ConfigurableProgramAnalysisWithPropertyChecker
analysis.algorithm.propertyCheck = false

# Use termination algorithm to prove (non-)termination. This needs the
# TerminationCPA as root CPA and an automaton CPA with
# termination_as_reach.spc in the tree of CPAs.
analysis.algorithm.termination = false

# collect undefined functions
analysis.algorithm.undefinedFunctionCollector = false

# run the parallel BAM algortihm.
analysis.algorithm.useParallelBAM = false

# If not already done by the analysis, store a found counterexample in the
# ARG for later re-use. Does nothing if no ARGCPA is used
analysis.alwaysStoreCounterexamples = false

# Construct a residual program from condition and verify residual program
analysis.asConditionalVerifier = false

# use a second model checking run (e.g., with CBMC or a different CPAchecker
# configuration) to double-check counter-examples
analysis.checkCounterexamples = false

# use counterexample check and the BDDCPA Restriction option
analysis.checkCounterexamplesWithBDDCPARestriction = false

# do analysis and then check analysis result
analysis.checkProof = false

# use assumption collecting algorithm
analysis.collectAssumptions = false

# Construct the program slice for the given configuration.
analysis.constructProgramSlice = false

# Solely construct the residual program for a given condition/assumption.
analysis.constructResidualProgram = false

# continue analysis after a unsupported code was found on one path
analysis.continueAfterUnsupportedCode = false

# Maximum number of counterexamples to be created.
analysis.counterexampleLimit = 0

# stop CPAchecker after startup (internal option, not intended for users)
analysis.disable = false

# entry function
analysis.entryFunction = "main"

# do analysis and then extract pre- and post conditions for custom
# instruction from analysis result
analysis.extractRequirements.customInstruction = false

# create all potential function pointer call edges
analysis.functionPointerCalls = true

# Create edge for skipping a function pointer call if its value is unknown.
analysis.functionPointerEdgesForUnknownPointer = true

# potential targets for call edges created for function pointer parameter
# calls
analysis.functionPointerParameterTargets = {
          FunctionSet.USED_IN_CODE, FunctionSet.RETURN_VALUE, FunctionSet.EQ_PARAM_TYPES}

# potential targets for call edges created for function pointer calls
analysis.functionPointerTargets = {
          FunctionSet.USED_IN_CODE,
          FunctionSet.RETURN_VALUE,
          FunctionSet.EQ_PARAM_TYPES,
          FunctionSet.EQ_PARAM_SIZES,
          FunctionSet.EQ_PARAM_COUNT}

# What CFA nodes should be the starting point of the analysis?
analysis.initialStatesFor = Sets.newHashSet(InitialStatesFor.ENTRY)

# run interprocedural analysis
analysis.interprocedural = true

# the machine model, which determines the sizes of types like int
analysis.machineModel = LINUX32
  enum:     [LINUX32, LINUX64, ARM]

# Use as targets for call edges only those shich are assigned to the
# particular expression (structure field).
analysis.matchAssignedFunctionPointers = false

# If a no target function was assigned to a function pointer, use the origin
# heuristic instead of replacing with empty calls
analysis.matchAssignedFunctionPointers.ignoreUnknownAssignments = false

# memorize previously used (incomplete) reached sets after a restart of the
# analysis
analysis.memorizeReachedAfterRestart = false

# Name of the used analysis, defaults to the name of the used configuration
analysis.name = no default value

# Partition the initial states based on the type of location they were
# created for (see 'initialStatesFor')
analysis.partitionInitialStates = false

# A String, denoting the programs to be analyzed
analysis.programNames = []

# which reached set implementation to use?
# NORMAL: just a simple set
# LOCATIONMAPPED: a different set per location (faster, states with different
# locations cannot be merged)
# PARTITIONED: partitioning depending on CPAs (e.g Location, Callstack etc.)
# PSEUDOPARTITIONED: based on PARTITIONED, uses additional info about the
# states' lattice (maybe faster for some special analyses which use merge_sep
# and stop_sep
analysis.reachedSet = PARTITIONED
  enum:     [NORMAL, LOCATIONMAPPED, PARTITIONED, PSEUDOPARTITIONED, USAGE]

# track more statistics about the reachedset
analysis.reachedSet.withStatistics = false

# Use if you are going to change function with function pionter parameter
analysis.replaceFunctionWithParameterPointer = false

# Functions with function pointer parameter which will be instrumented
analysis.replacedFunctionsWithParameters = {"pthread_create"}

# restart the analysis using a different configuration after unknown result
analysis.restartAfterUnknown = false

# Use heuristics to select the analysis
analysis.selectAnalysisHeuristically = false

# if this option is used, the CFA will be loaded from the given file instead
# of parsed from sourcefile.
analysis.serializedCfaFile = no default value

# Split program in subprograms which can be analyzed separately afterwards
analysis.split.program = false

# stop after the first error has been found
analysis.stopAfterError = true

# create summary call statement edges
analysis.summaryEdges = false

# Replace thread creation operations with a special function callsso, any
# analysis can go through the function
analysis.threadOperationsTransform = false

# Patterns for detecting block starts (ldv_ like functions)
analysis.traversal.blockFunctionPatterns = {"ldv_%_instance_%"}

# resource limit for the block
analysis.traversal.blockResourceLimit = 1000

# save resources for the block if it is empty
analysis.traversal.blockSaveResources = true

# traverse in the order defined by the values of an automaton variable
analysis.traversal.byAutomatonVariable = no default value

# resource limit for the entry block
analysis.traversal.entryResourceLimit = 100000

# which strategy to adopt for visiting states?
analysis.traversal.order = DFS
  enum:     [DFS, BFS, RAND, RANDOM_PATH, ROUND_ROBIN]

# Exponent of random function.This value influences the probability
# distribution over the waitlist elementswhen choosing the next element.Has
# to be a double in the range [0, INF)
analysis.traversal.random.exponent = 1

# Seed for random values.
analysis.traversal.random.seed = 0

# handle abstract states with more automaton matches first? (only if
# AutomatonCPA enabled)
analysis.traversal.useAutomatonInformation = false

# use blocks and set resource limits for its traversal, blocks are handled in
# DFS order
analysis.traversal.useBlocks = false

# handle states with a deeper callstack first
# This needs the CallstackCPA instance to have any effect.
analysis.traversal.useCallstack = false

# handle more abstract states (with less information) first? (only for
# ExplicitCPA)
analysis.traversal.useExplicitInformation = false

# handle states with more loop iterations first.
analysis.traversal.useLoopIterationCount = false

# handle states with a deeper loopstack first.
analysis.traversal.useLoopstack = false

# handle abstract states with fewer heap objects first? (needs SMGCPA)
analysis.traversal.useNumberOfHeapObjects = false

# handle abstract states with fewer running threads first? (needs
# ThreadingCPA)
analysis.traversal.useNumberOfThreads = false

# Use an implementation of postorder strategy that allows to select a
# secondary strategy that is used if there are two states with the same
# postorder id. The secondary strategy is selected with
# 'analysis.traversal.order'.
analysis.traversal.usePostorder = false

# handle states with fewer loop iterations first.
analysis.traversal.useReverseLoopIterationCount = false

# handle states with a more shallow loopstack first.
analysis.traversal.useReverseLoopstack = false

# Use an implementation of reverse postorder strategy that allows to select a
# secondary strategy that is used if there are two states with the same
# reverse postorder id. The secondary strategy is selected with
# 'analysis.traversal.order'.
analysis.traversal.useReversePostorder = false

# perform a weighted random selection based on the branching depth
analysis.traversal.weightedBranches = false

# perform a weighted random selection based on the depth in the ARG
analysis.traversal.weightedDepth = false

# After an incomplete analysis constructs a residual program which contains
# all program paths which are not fully explored
analysis.unexploredPathsAsProgram = false

# Do not report unknown if analysis terminated, report true (UNSOUND!).
analysis.unknownAsTrue = false

# stop the analysis with the result unknown if the program does not satisfies
# certain restrictions.
analysis.unknownIfUnrestrictedProgram = false

<<<<<<< HEAD
# Use explainer algorithm to prove (non-)termination.
analysis.useExplainer = false
=======
# select an analysis from a set of analyses after unknown result
analysis.useCompositionAnalysis = false
>>>>>>> 7a357709

# add declarations for global variables before entry function
analysis.useGlobalVars = true

# add loop-structure information to CFA.
analysis.useLoopStructure = true

# Use analyses parallely. The resulting reachedset is the one of the first
# analysis finishing in time. All other analyses are terminated.
analysis.useParallelAnalyses = false

# generate test cases for covered test targets
analysis.useTestCaseGeneratorAlgorithm = false

# Add a threshold to the automaton, after so many branches on a path the
# automaton will be ignored (0 to disable)
assumptions.automatonBranchingThreshold = 0

# write collected assumptions as automaton to file
assumptions.automatonFile = "AssumptionAutomaton.txt"

# If it is enabled, automaton does not add assumption which is considered to
# continue path with corresponding this edge.
assumptions.automatonIgnoreAssumptions = false

# compress the produced assumption automaton using GZIP compression.
assumptions.compressAutomaton = false

# export assumptions as automaton to dot file
assumptions.dotExport = false

# write collected assumptions as automaton to dot file
assumptions.dotFile = "AssumptionAutomaton.dot"

# write collected assumptions to file
assumptions.export = true

# export assumptions collected per location
assumptions.export.location = true

# write collected assumptions to file
assumptions.file = "assumptions.txt"

# If it is enabled, check if a state that should lead to false state indeed
# has successors.
assumptions.removeNonExploredWithoutSuccessors = false

# comma-separated list of files with specifications that should be used 
# in a backwards analysis; used if the analysis starts at the target states!
# (see config/specification/ for examples)
backwardSpecification = []

# Count accesses for the BDD library. Counting works for concurrent accesses.
bdd.countLibraryAccess = false

# Size of the BDD cache in relation to the node table size (set to 0 to use
# fixed BDD cache size).
bdd.javabdd.cacheRatio = 0.1

# Initial size of the BDD cache, use 0 for cacheRatio*initTableSize.
bdd.javabdd.cacheSize = 0

# Initial size of the BDD node table in percentage of available Java heap
# memory (only used if initTableSize is 0).
bdd.javabdd.initTableRatio = 0.001

# Initial size of the BDD node table, use 0 for size based on initTableRatio.
bdd.javabdd.initTableSize = 0

# Measure the time spent in the BDD library. The behaviour in case of
# concurrent accesses is undefined!
bdd.measureLibraryAccess = false

# Which BDD package should be used?
# - java:   JavaBDD (default, no dependencies, many features)
# - sylvan: Sylvan (only 64bit Linux, uses multiple threads)
# - cudd:   CUDD (native library required, reordering not supported)
# - micro:  MicroFactory (maximum number of BDD variables is 1024, slow, but
# less memory-comsumption)
# - buddy:  Buddy (native library required)
# - cal:    CAL (native library required)
# - jdd:    JDD
# - pjbdd:  A java native parallel bdd framework
bdd.package = "JAVA"
  allowed values: [JAVA, SYLVAN, CUDD, MICRO, BUDDY, CAL, JDD, PJBDD]

# Size of the BDD cache in relation to the node table size (set to 0 to use
# fixed BDD cache size).
bdd.pjbdd.cacheRatio = 0.1

# size of the BDD cache.
bdd.pjbdd.cacheSize = 0

# increase factor for resizing tables
bdd.pjbdd.increaseFactor = 1

# Initial size of the BDD node table in percentage of available Java heap
# memory (only used if initTableSize is 0).
bdd.pjbdd.initTableRatio = 0.001

# Initial size of the BDD node table, use 0 for size based on initTableRatio.
bdd.pjbdd.initTableSize = 0

# unique table's concurrency factor
bdd.pjbdd.tableParallelism = 10000

# Number of worker threads, Runtime.getRuntime().availableProcessors()
# default
bdd.pjbdd.threads = Runtime.getRuntime().availableProcessors()

# initial variable count
bdd.pjbdd.varCount = 100

# Granularity of the Sylvan BDD operations cache (recommended values 4-8).
bdd.sylvan.cacheGranularity = 4

# Log2 size of the BDD cache.
bdd.sylvan.cacheSize = 24

# Log2 size of the BDD node table.
bdd.sylvan.tableSize = 26

# Number of worker threads, 0 for automatic.
bdd.sylvan.threads = 0

# sequentialize all accesses to the BDD library.
bdd.synchronizeLibraryAccess = false

# Allow reduction of function entries; calculate abstractions always at
# function entries?
blockreducer.allowReduceFunctionEntries = true

# Allow reduction of function exits; calculate abstractions always at
# function exits?
blockreducer.allowReduceFunctionExits = true

# Allow reduction of loop heads; calculate abstractions always at loop heads?
blockreducer.allowReduceLoopHeads = false

# write the reduced cfa to the specified file.
blockreducer.reducedCfaFile = "ReducedCfa.rsf"

# Do at most n summarizations on a node.
blockreducer.reductionThreshold = 100

# If BMC did not find a bug, check whether the bounding did actually remove
# parts of the state space (this is similar to CBMC's unwinding assertions).
bmc.boundingAssertions = true

# If BMC did not find a bug, check which parts of the boundary actually
# reachableand prevent them from being unrolled any further.
bmc.boundingAssertionsSlicing = false

# Check reachability of target states after analysis (classical BMC). The
# alternative is to check the reachability as soon as the target states are
# discovered, which is done if cpa.predicate.targetStateSatCheck=true.
bmc.checkTargetStates = true

# try using induction to verify programs with loops
bmc.induction = false

# Strategy for generating auxiliary invariants
bmc.invariantGenerationStrategy = REACHED_SET
  enum:     [INDUCTION, REACHED_SET, DO_NOTHING]

# k-induction configuration to be used as an invariant generator for
# k-induction (ki-ki(-ai)).
bmc.invariantGeneratorConfig = no default value

# Controls how long the invariant generator is allowed to run before the
# k-induction procedure starts.
bmc.invariantGeneratorHeadStartStrategy = NONE
  enum:     [NONE, AWAIT_TERMINATION, WAIT_UNTIL_EXPENSIVE_ADJUSTMENT]

# Export auxiliary invariants used for induction.
bmc.invariantsExport = no default value

# Propagates the interrupts of the invariant generator.
bmc.propagateInvGenInterrupts = false

# Use generalized counterexamples to induction as candidate invariants.
bmc.usePropertyDirection = false

# File name where to put the path program that is generated as input for
# CBMC. A temporary file is used if this is unspecified. If specified, the
# file name should end with '.i' because otherwise CBMC runs the
# pre-processor on the file.
cbmc.dumpCBMCfile = no default value

# specify the name of the error label
cbmc.options.errorLabel = "ERROR"

# set width of int (16, 32 or 64)
cbmc.options.intWidth = 32

# disable unwinding assertions violation error
cbmc.options.nuaf = false

# specify the limit for unwindings (0 is infinite)
cbmc.options.unwindings = 0

# maximum time limit for CBMC (0 is infinite)
# maximum time limit for CBMC (use milliseconds or specify a unit; 0 for
# infinite)
cbmc.timelimit = 0
cbmc.timelimit = 0ms

# continue analysis after a failed refinement (e.g. due to interpolation)
# other paths may still contain errors that could be found
cegar.continueAfterFailedRefinement = false

# if this score is exceeded by the first analysis, the auxilliary analysis
# will be refined
cegar.domainScoreThreshold = 1024

# Whether to do refinement immediately after finding an error state, or
# globally after the ARG has been unrolled completely.
# whether or not global refinement is performed
cegar.globalRefinement = false

# Max number of refinement iterations, -1 for no limit
cegar.maxIterations = -1

# Which refinement algorithm to use? (give class name, required for CEGAR) If
# the package name starts with 'org.sosy_lab.cpachecker.', this prefix can be
# omitted.
cegar.refiner = no default value

# whether or not to use refinement selection to decide which domain to refine
cegar.useRefinementSelection = false

# Add custom labels to the CFA
cfa.addLabels = false

# Add a unique label for each basic block
cfa.addLabels.atBlocks = true

# Add a unique label before each program exit
cfa.addLabels.atProgramExit = false

# Which functions should be interpreted as encoding assumptions
cfa.assumeFunctions = {"__VERIFIER_assume"}

# dump a simple call graph
cfa.callgraph.export = true

# file name for call graph as .dot file
cfa.callgraph.file = "functionCalls.dot"
cfa.callgraph.fileUsed = "functionCallsUsed.dot"

# how often do we clone a function?
cfa.cfaCloner.numberOfCopies = 5

# while this option is activated, before each use of a PointerExpression, or
# a dereferenced field access the expression is checked if it is 0
cfa.checkNullPointers = false

# Whether to have a single target node per function for all invalid null
# pointer dereferences or to have separate nodes for each dereference
cfa.checkNullPointers.singleTargetPerFunction = true

# Whether to create dependence graph for the CFA of the program
cfa.createDependenceGraph = false

# When a function pointer array element is written with a variable as index,
# create a series of if-else edges with explicit indizes instead.
cfa.expandFunctionPointerArrayAssignments = false

# export CFA as .dot file
cfa.export = true

# export individual CFAs for function as .dot files
cfa.exportPerFunction = true

# export CFA as C file
cfa.exportToC = false
cfa.exportToC.file = "cfa.c"

# export CFA as .dot file
cfa.file = "cfa.dot"

# By enabling this option the variables that are live are computed for each
# edge of the cfa. Live means that their value is read later on.
cfa.findLiveVariables = false

# how often can a function appear in the callstack as a clone of the original
# function?
cfa.functionCalls.recursionDepth = 5

# Also initialize local variables with default values, or leave them
# uninitialized.
cfa.initializeAllVariables = false

# With this option, all declarations in each function will be movedto the
# beginning of each function. Do only use this option if you arenot able to
# handle initializer lists and designated initializers (like they can be used
# for arrays and structs) in your analysis anyway. this option will otherwise
# create c code which is not the same as the original one
cfa.moveDeclarationsToFunctionStart = false

# Export CFA as pixel graphic to the given file name. The suffix is added
# corresponding to the value of option pixelgraphic.export.formatIf set to
# 'null', no pixel graphic is exported.
cfa.pixelGraphicFile = "cfaPixel"

# export CFA as .ser file (dump Java objects)
cfa.serialize = false
cfa.serializeFile = "cfa.ser.gz"

# Show messages when dead code is encountered during parsing.
cfa.showDeadCode = true

# Remove all edges which don't have any effect on the program
cfa.simplifyCfa = true

# simplify simple const expressions like 1+2
cfa.simplifyConstExpressions = true

# simplify pointer expressions like s->f to (*s).f with this option the cfa
# is simplified until at maximum one pointer is allowed for left- and
# rightHandSide
cfa.simplifyPointerExpressions = false

# A name of thread_create function
cfa.threads.threadCreate = "pthread_create"

# A name of thread_join function
cfa.threads.threadJoin = "pthread_join"

# A name of thread_create_N function
cfa.threads.threadSelfCreate = "pthread_create_N"

# A name of thread_join_N function
cfa.threads.threadSelfJoin = "pthread_join_N"

# clone functions of the CFA, such that there are several identical CFAs for
# each function, only with different names.
cfa.useCFACloningForMultiThreadedPrograms = false

# unwind recursive functioncalls (bounded to max call stack size)
cfa.useFunctionCallUnwinding = false

# Dump domain type statistics to a CSV file.
cfa.variableClassification.domainTypeStatisticsFile = no default value

# Dump variable classification to a file.
cfa.variableClassification.logfile = "VariableClassification.log"

# Print some information about the variable classification.
cfa.variableClassification.printStatsOnStartup = false

# Dump variable type mapping to a file.
cfa.variableClassification.typeMapFile = "VariableTypeMapping.txt"

# Output an input file, with invariants embedded as assume constraints.
cinvariants.export = false

# Prefix to add to an output file, which would contain assumed invariants.
cinvariants.prefix = no default value

# Attempt to simplify the invariant before exporting [may be very expensive].
cinvariants.simplify = false

# If adaptTimeLimits is set and all configurations support progress reports,
# in each cycle the time limits per configuration are newly calculated based
# on the progress
compositionAlgorithm.circular.adaptTimeLimits = false

# where to store initial condition, when generated
compositionAlgorithm.condition.file = "AssumptionAutomaton.txt"

# list of files with configurations to use, which are optionally suffixed
# according to one of the followig schemes:either ::MODE or ::MODE_LIMIT,
# where MODE and LIMIT are place holders.MODE may take one of the following
# values continue (i.e., continue analysis with same CPA and reached set),
# reuse-precision (i.e., reuse the aggregation of the precisions from the
# previous analysis run), noreuse (i.e., start from scratch).LIMIT is a
# positive integer number specifying the time limit of the analysis in each
# round.If no (correct) limit is given a default limit is used.
compositionAlgorithm.configFiles = no default value

# Whether or not to create an initial condition, that excludes no paths,
# before first analysis is run.Required when first analysis uses condition
# from conditional model checking
compositionAlgorithm.initCondition = false

# print the statistics of each component of the composition algorithm
# directly after the component's computation is finished
compositionAlgorithm.intermediateStatistics = NONE
  enum:     [EXECUTE, NONE, PRINT]

# Enable when composition algorithm is used to check a specification
compositionAlgorithm.propertyChecked = true

# Qualified name for class which implements strategy that decides how to
# compose given analyses
compositionAlgorithm.strategy = no default value

# let each analysis part of the composition algorithm write output files and
# not only the last one that is executed
compositionAlgorithm.writeIntermediateOutputFiles = true

# configuration of the residual program generator
conditional.verifier.generatorConfig = no default value

# configuration for the verification of the residual program which is
# constructed from another verifier's condition
conditional.verifier.verifierConfig = no default value

# Dump the complete configuration to a file.
configuration.dumpFile = "UsedConfiguration.properties"

# True if the path to the error state can not always be uniquely determined
# from the ARG.
# This is the case e.g. for Slicing Abstractions, where the abstraction
# states in the ARG
# do not form a tree!
counterexample.ambigiousARG = false

# Which model checker to use for verifying counterexamples as a second check.
# Currently CBMC or CPAchecker with a different config or the concrete
# execution 
# checker can be used.
counterexample.checker = CBMC
  enum:     [CBMC, CPACHECKER, CONCRETE_EXECUTION]

# counterexample information should provide more precise information from
# counterexample check, if available
counterexample.checker.changeCEXInfo = false

# configuration file for counterexample checks with CPAchecker
counterexample.checker.config = no default value

# counterexample check should fully replace existing counterexamples with own
# ones, if available
counterexample.checker.forceCEXChange = false

# File name where to put the path specification that is generated as input
# for the counterexample check. A temporary file is used if this is
# unspecified.
counterexample.checker.path.file = no default value

# The file in which the generated C code is saved.
counterexample.concrete.dumpFile = no default value

# Path to the compiler. Can be absolute or only the name of the program if it
# is in the PATH
counterexample.concrete.pathToCompiler = "/usr/bin/gcc"

# Maximum time limit for the concrete execution checker.
# This limit is used for compilation as well as execution so overall, twice
# the time of this limit may be consumed.
# (use milliseconds or specify a unit; 0 for infinite)
counterexample.concrete.timelimit = 0ms

# continue analysis after an counterexample was found that was denied by the
# second check
counterexample.continueAfterInfeasibleError = true

# An imprecise counterexample of the Predicate CPA is usually a bug, but
# expected in some configurations. Should it be treated as a bug or accepted?
counterexample.export.allowImpreciseCounterexamples = false

# If the option assumeLinearArithmetics is set, this option can be used to
# allow division and modulo by constants.
counterexample.export.assumptions.allowDivisionAndModuloByConstants = false

# If the option assumeLinearArithmetics is set, this option can be used to
# allow multiplication between operands with at least one constant.
counterexample.export.assumptions.allowMultiplicationWithConstants = false

# Try to avoid using operations that exceed the capabilities of linear
# arithmetics when extracting assumptions from the model. This option aims to
# prevent witnesses that are inconsistent with  models that are, due to an
# analysis limited to linear arithmetics, actually incorrect.
#  This option does not magically produce a correct witness from an incorrect
# model, and since the difference between an incorrect witness consistent
# with the model and an incorrect witness that is inconsistent with the model
# is academic, you usually want this option to be off.
counterexample.export.assumptions.assumeLinearArithmetics = false

# export counterexample as automaton
counterexample.export.automaton = "Counterexample.%d.spc"

# exports either CMBC format or a concrete path program
counterexample.export.codeStyle = CBMC
  enum:     [CBMC, CONCRETE_EXECUTION]

# compress the produced error-witness automata using GZIP compression.
counterexample.export.compressWitness = true

# export counterexample core as text file
counterexample.export.core = "Counterexample.%d.core.txt"

# export counterexample to file as Dot/Graphviz automaton
counterexample.export.dot = "Counterexample.%d.dot"

# export counterexample to file, if one is found
counterexample.export.enabled = true

# export error paths to files immediately after they were found, including
# spurious error-paths before executing a refinement. Note that we do not
# track already exported error-paths and export them at every refinement as
# long as they are not removed from the reached-set. Most helpful for
# debugging refinements.
counterexample.export.exportAllFoundErrorPaths = false

# export counterexample as source file
counterexample.export.exportAsSource = true

# export coverage information for every witness: requires using an Assumption
# Automaton as part of the specification. Lines are considered to be covered
# only when the path reaching the statement does not reach the __FALSE state
# in the Assumption Automaton.
counterexample.export.exportCounterexampleCoverage = false

# Export extended witness in addition to regular witness
counterexample.export.exportExtendedWitness = false

# export test harness
counterexample.export.exportHarness = false

# export error paths to files immediately after they were found
counterexample.export.exportImmediately = false

# export test case that represents the counterexample. Further options can be
# set with options 'testcase.*'
counterexample.export.exportTestCase = false

# export counterexample as witness/graphml file
counterexample.export.exportWitness = true

# Extended witness with specific analysis information file
counterexample.export.extendedWitnessFile = "extendedWitness.%d.graphml"

# export counterexample as text file
counterexample.export.file = "Counterexample.%d.txt"

# Filter for irrelevant counterexamples to reduce the number of similar
# counterexamples reported. Only relevant with analysis.stopAfterError=false
# and counterexample.export.exportImmediately=true. Put the weakest and
# cheapest filter first, e.g., PathEqualityCounterexampleFilter.
counterexample.export.filters = no default value

# where to dump the counterexample formula in case a specification violation
# is found
counterexample.export.formula = "Counterexample.%d.smt2"

# export counterexample as graph
counterexample.export.graph = "Counterexample.%d.dot"

# export counterexample to file as GraphML automaton
counterexample.export.graphml = "Counterexample.%d.graphml"

# export test harness to file as code
counterexample.export.harness = "Counterexample.%d.harness.c"

# where to dump the counterexample model in case a specification violation is
# found
counterexample.export.model = "Counterexample.%d.assignment.txt"

# export counterexample coverage information, considering only spec prefix as
# covered (up until reaching __FALSE state in Assumption Automaton).
counterexample.export.prefixCoverageFile = "Counterexample.%d.aa-prefix.coverage-info"

# The files where the BDDCPARestrictionAlgorithm should write the presence
# conditions for the counterexamples to.
counterexample.export.presenceCondition = "Counterexample.%d.presenceCondition.txt"

# File name for analysis report in case a counterexample was found.
counterexample.export.report = "Counterexample.%d.html"

# export counterexample as source file
counterexample.export.source = "Counterexample.%d.c"

# If continueAfterInfeasibleError is true, remove the error state that is
# proven to be unreachable before continuing. Set this to false if
# analyis.collectAssumptions=true is also set.
counterexample.removeInfeasibleErrorState = true

# If continueAfterInfeasibleError is true, attempt to remove the whole path
# of the infeasible counterexample before continuing. Setting this to false
# may prevent a lot of similar infeasible counterexamples to get discovered,
# but is unsound
counterexample.removeInfeasibleErrors = false

# Compute and export information about the verification coverage?
coverage.enabled = true

# print coverage info to file
coverage.file = "coverage.info"

# CPA to use (see doc/Configuration.md for more documentation on this)
cpa = CompositeCPA.class.getCanonicalName()

# Where to perform abstraction
cpa.abe.abstractionLocations = LOOPHEAD
  enum:     [ALL, LOOPHEAD, MERGE]

# Check target states reachability
cpa.abe.checkTargetStates = true

# Cache formulas produced by path formula manager
cpa.abe.useCachingPathFormulaManager = true

# Use this to change the underlying abstract domain in the APRON library
cpa.apron.domain = OCTAGON
  enum:     [BOX, OCTAGON, POLKA, POLKA_STRICT, POLKA_EQ]

# get an initial precision from file
cpa.apron.initialPrecisionFile = no default value

# this option determines which initial precision should be used
cpa.apron.initialPrecisionType = "STATIC_FULL"
  allowed values: [STATIC_FULL, REFINEABLE_EMPTY]

# with this option enabled the states are only merged at loop heads
cpa.apron.mergeop.onlyMergeAtLoopHeads = false

# of which type should the merge be?
cpa.apron.mergeop.type = "SEP"
  allowed values: [SEP, JOIN, WIDENING]

# target file to hold the exported precision
cpa.apron.precisionFile = no default value

# Timelimit for the backup feasibility check with the apron analysis.(use
# seconds or specify a unit; 0 for infinite)
cpa.apron.refiner.timeForApronFeasibilityCheck = 0ns

# split disequalities considering integer operands into two states or use
# disequality provided by apron library 
cpa.apron.splitDisequalities = true

# translate final ARG into this C file
cpa.arg.CTranslation.file = "ARG.c"

# minimum ratio of branch compared to whole program to be exported
cpa.arg.automaton.branchRatio = 0.5

# what data should be exported from the ARG nodes? A different strategy might
# result in a smaller automaton.
cpa.arg.automaton.dataStrategy = LOCATION
  enum:     [LOCATION, CALLSTACK]

# translate final ARG into an automaton
cpa.arg.automaton.export = false

# export as zip-files, depends on 'automaton.export=true'
cpa.arg.automaton.exportCompressed = true

# translate final ARG into an automaton, depends on 'automaton.export=true'
cpa.arg.automaton.exportDotFile = "ARG_parts/ARG.%06d.spc.dot"
cpa.arg.automaton.exportSpcFile = "ARG_parts/ARG.%06d.spc"
cpa.arg.automaton.exportSpcZipFile = "ARG_parts.zip"

# export all automata into one zip-file, depends on 'automaton.export=true'
cpa.arg.automaton.exportZipped = true

# after determining branches, which one of them should be exported?
cpa.arg.automaton.selectionStrategy = LEAVES
  enum:     [NONE, ALL, LEAVES, WEIGHTED, FIRST_BFS]

# minimum ratio of siblings such that one of them will be exported
cpa.arg.automaton.siblingRatio = 0.4

# when using FIRST_BFS, how many nodes should be skipped? ZERO will only
# export the root itself, MAX_INT will export only LEAFS.
cpa.arg.automaton.skipFirstNum = 10

# which coarse strategy should be applied when analyzing the ARG?
cpa.arg.automaton.splitStrategy = TARGETS
  enum:     [NONE, GLOBAL_CONDITIONS, LEAVES, TARGETS]

# compress the produced correctness-witness automata using GZIP compression.
cpa.arg.compressWitness = true

# prevent the stop-operator from aborting the stop-check early when it
# crosses a target state
cpa.arg.coverTargetStates = false

# inform merge operator in CPA enabled analysis that it should delete the
# subgraph of the merged node which is required to get at most one successor
# per CFA edge.
cpa.arg.deleteInCPAEnabledAnalysis = false

# Dump all ARG related statistics files after each iteration of the CPA
# algorithm? (for debugging and demonstration)
cpa.arg.dumpAfterIteration = false

# export final ARG as .dot file
cpa.arg.export = true

# Enable the integration of __VERIFIER_assume statements for non-true
# assumption in states. Disable if you want to create residual programs.
cpa.arg.export.code.addAssumptions = true

# Only enable CLOSEFUNCTIONBLOCK if you are sure that the ARG merges
# different flows through a function at the end of the function.
cpa.arg.export.code.blockAtFunctionEnd = KEEPBLOCK
  enum:     [CLOSEFUNCTIONBLOCK, ADDNEWBLOCK, KEEPBLOCK]

# How to deal with target states during code generation
cpa.arg.export.code.handleTargetStates = NONE
  enum:     [NONE, RUNTIMEVERIFICATION, ASSERTFALSE, FRAMACPRAGMA, VERIFIERERROR]

# write include directives
cpa.arg.export.code.header = true

# export final ARG as .dot file
cpa.arg.file = "ARG.dot"

# inform ARG CPA if it is run in an analysis with enabler CPA because then it
# must behave differently during merge.
cpa.arg.inCPAEnabledAnalysis = false

# whether to keep covered states in the reached set as addition to keeping
# them in the ARG
cpa.arg.keepCoveredStatesInReached = false

# write the ARG at various stages during execution into dot files whose name
# is specified by this option. Only works if 'cpa.arg.logARGs=true'
cpa.arg.log.fileTemplate = "ARG_log/ARG_%04d.dot"

# Enable logging of ARGs at various positions
cpa.arg.logARGs = false

# If this option is enabled, ARG states will also be merged if the first
# wrapped state is subsumed by the second wrapped state (and the parents are
# not yet subsumed).
cpa.arg.mergeOnWrappedSubsumption = false

# Export final ARG as pixel graphic to the given file name. The suffix is
# added  corresponding to the value of option pixelgraphic.export.formatIf
# set to 'null', no pixel graphic is exported.
cpa.arg.pixelGraphicFile = "ARG"

# export a proof as .graphml file
cpa.arg.proofWitness = no default value

# export a proof as dot/graphviz file
cpa.arg.proofWitness.dot = no default value

# export simplified ARG that shows all refinements to .dot file
cpa.arg.refinements.file = "ARGRefinements.dot"

# export final ARG as .dot file, showing only loop heads and function
# entries/exits
cpa.arg.simplifiedARG.file = "ARGSimplified.dot"

# translate final ARG into C program
cpa.arg.translateToC = false

# Verification witness: Include the considered case of an assume?
cpa.arg.witness.exportAssumeCaseInfo = true

# Verification witness: Include assumptions (C statements)?
cpa.arg.witness.exportAssumptions = true

# Verification witness: Include function calls and function returns?
cpa.arg.witness.exportFunctionCallsAndReturns = true

# Verification witness: Include the (starting) line numbers of the operations
# on the transitions?
cpa.arg.witness.exportLineNumbers = true

# Verification witness: Export labels for nodes in GraphML for easier visual
# representation?
cpa.arg.witness.exportNodeLabel = false

# Verification witness: Include the offset within the file?
cpa.arg.witness.exportOffset = true

# Always export source file name, even default
cpa.arg.witness.exportSourceFileName = false

# Verification witness: Include the sourcecode of the operations?
cpa.arg.witness.exportSourcecode = false

# Verification witness: Include an thread-identifier within the file?
cpa.arg.witness.exportThreadId = false

# Verification witness: Include (not necessarily globally unique) thread
# names for concurrent tasks for debugging?
cpa.arg.witness.exportThreadName = false

# Some redundant transitions will be removed
cpa.arg.witness.removeInsufficientEdges = true

# Verification witness: Revert escaping/renaming of functions for threads?
cpa.arg.witness.revertThreadFunctionRenaming = false

# signal the analysis to break in case the given number of error state is
# reached. Use -1 to disable this limit.
cpa.automaton.breakOnTargetState = 1

# export automaton to file
cpa.automaton.dotExport = false

# file for saving the automaton in DOT format (%s will be replaced with
# automaton name)
cpa.automaton.dotExportFile = "%s.dot"

# the maximum number of iterations performed after the initial error is
# found, despite the limit given as cpa.automaton.breakOnTargetState is not
# yet reached. Use -1 to disable this limit.
cpa.automaton.extraIterationsLimit = -1

# file with automaton specification for ObserverAutomatonCPA and
# ControlAutomatonCPA
cpa.automaton.inputFile = no default value

# Merge two automata states if one of them is TOP.
cpa.automaton.mergeOnTop = false

# An implicit precision: consider states with a self-loop and no other
# outgoing edges as TOP.
cpa.automaton.prec.topOnFinalSelfLoopingState = false

# file for saving the automaton in spc format (%s will be replaced with
# automaton name)
cpa.automaton.spcExportFile = "%s.spc"

# Whether to treat automaton states with an internal error state as targets.
# This should be the standard use case.
cpa.automaton.treatErrorsAsTargets = true

# If enabled, cache queries also consider blocks with non-matching precision
# for reuse.
cpa.bam.aggressiveCaching = true

# export blocked ARG as .dot file
cpa.bam.argFile = "BlockedARG.dot"

# Type of partitioning (FunctionAndLoopPartitioning or
# DelayedFunctionAndLoopPartitioning)
# or any class that implements a PartitioningHeuristic
cpa.bam.blockHeuristic = no default value

# only consider functions with a matching name, i.e., select only some
# functions directly.
cpa.bam.blockHeuristic.functionPartitioning.matchFunctions = no default value

# only consider function with a minimum number of calls. This approach is
# similar to 'inlining' functions used only a few times. Info: If a function
# is called several times in a loop, we only count 'one' call.
cpa.bam.blockHeuristic.functionPartitioning.minFunctionCalls = 0

# only consider function with a minimum number of CFA nodes. This approach is
# similar to 'inlining' small functions, when using BAM.
cpa.bam.blockHeuristic.functionPartitioning.minFunctionSize = 0

# file for exporting detailed statistics about blocks
cpa.bam.blockStatisticsFile = "block_statistics.txt"

# abort current analysis when finding a missing block abstraction
cpa.bam.breakForMissingBlock = true

# This flag determines which precisions should be updated during refinement.
# We can choose between the minimum number of states and all states that are
# necessary to re-explore the program along the error-path.
cpa.bam.doPrecisionRefinementForAllStates = false

# Heuristic: This flag determines which precisions should be updated during
# refinement. This flag also updates the precision of the most inner block.
cpa.bam.doPrecisionRefinementForMostInnerBlock = true

# export blocks
cpa.bam.exportBlocksPath = "block_cfa.dot"

# If enabled, the reached set cache is analysed for each cache miss to find
# the cause of the miss.
cpa.bam.gatherCacheMissStatistics = false

# BAM allows to analyse recursive procedures. This strongly depends on the
# underlying CPA. The current support includes only ValueAnalysis and
# PredicateAnalysis (with tree interpolation enabled).
cpa.bam.handleRecursiveProcedures = false

# export single blocked ARG as .dot files, should contain '%d'
cpa.bam.indexedArgFile = "ARGs/ARG_%d.dot"

# if we cannot determine a repeating/covering call-state, we will run into
# CallStackOverflowException. Thus we bound the stack size (unsound!). This
# option only limits non-covered recursion, but not a recursion where we find
# a coverage and re-use the cached block several times. The value '-1'
# disables this option.
cpa.bam.maximalDepthForExplicitRecursion = -1

# By default, the CPA algorithm terminates when finding the first target
# state, which makes it easy to identify this last state. For special
# analyses, we need to search for more target states in the reached-set, when
# reaching a block-exit. This flag is needed if the option
# 'cpa.automaton.breakOnTargetState' is unequal to 1.
cpa.bam.searchTargetStatesOnExit = false

# export used parts of blocked ARG as .dot file
cpa.bam.simplifiedArgFile = "BlockedARGSimplified.dot"

# Should the nested CPA-algorithm be wrapped with CEGAR within BAM?
cpa.bam.useCEGAR = false

# This flag determines which refinement procedure we should use. We can
# choose between an in-place refinement and a copy-on-write refinement.
cpa.bam.useCopyOnWriteRefinement = false

# In some cases BAM cache can not be easily applied. If the option is enabled
# CPAs can inform BAM that the result states should not be used even if there
# will a cache hit.
cpa.bam.useDynamicAdjustment = false

# max bitsize for values and vars, initial value
cpa.bdd.bitsize = 64

# use a smaller bitsize for all vars, that have only intEqual values
cpa.bdd.compressIntEqual = true

# add some additional variables (with prefix) for each variable that can be
# used for more complex BDD operations later. In the ordering, we declare
# them as narrow as possible to the original variable, such that the overhead
# for using them stays small. A value 0 disables this feature.
cpa.bdd.initAdditionalVariables = 0

# declare the bits of a var from 0 to N or from N to 0
cpa.bdd.initBitsIncreasing = true

# declare first bit of all vars, then second bit,...
cpa.bdd.initBitwise = true

# declare vars partitionwise
cpa.bdd.initPartitions = Ordered = true

# declare partitions ordered
cpa.bdd.initPartitionsOrdered = true

# Dump tracked variables to a file.
cpa.bdd.logfile = "BDDCPA_tracked_variables.log"

# mergeType
cpa.bdd.merge = "join"
  allowed values: [sep, join]

# reduce and expand BDD states for BAM, otherwise use plain identity
cpa.bdd.useBlockAbstraction = false

# Dump tracked variables to a file.
cpa.bdd.variablesFile = "BDDCPA_ordered_variables.txt"

# depth of recursion bound
cpa.callstack.depth = 0

# which abstract domain to use for callstack cpa, typically FLAT which is
# faster since it uses only object equivalence
cpa.callstack.domain = "FLAT"
  allowed values: [FLAT, FLATPCC]

# Skip recursion if it happens only by going via a function pointer (this is
# unsound). Imprecise function pointer tracking often lead to false
# recursions.
cpa.callstack.skipFunctionPointerRecursion = false

# Skip recursion (this is unsound). Treat function call as a statement (the
# same as for functions without bodies)
cpa.callstack.skipRecursion = false

# Skip recursion if it happens only by going via a void function (this is
# unsound).
cpa.callstack.skipVoidRecursion = false

# analyse the CFA backwards
cpa.callstack.traverseBackwards = false

# Blacklist of extern functions that will make the analysis abort if called
cpa.callstack.unsupportedFunctions = {
          "pthread_create", "pthread_key_create", "longjmp", "siglongjmp", "__builtin_va_arg"}

# firing relation to be used in the precision adjustment operator
cpa.chc.firingRelation = "Always"
  allowed values: [Always, Maxcoeff, Sumcoeff, Homeocoeff]

# generalization operator to be used in the precision adjustment operator
cpa.chc.generalizationOperator = "Widen"
  allowed values: [Top, Widen, WidenMax, WidenSum]

# By enabling this option the CompositeTransferRelation will compute abstract
# successors for as many edges as possible in one call. For any chain of
# edges in the CFA which does not have more than one outgoing or leaving edge
# the components of the CompositeCPA are called for each of the edges in this
# chain. Strengthening is still computed after every edge. The main
# difference is that while this option is enabled not every ARGState may have
# a single edge connecting to the child/parent ARGState but it may instead be
# a list.
cpa.composite.aggregateBasicBlocks = false

# inform Composite CPA if it is run in a CPA enabled analysis because then it
# must behave differently during merge.
cpa.composite.inCPAEnabledAnalysis = false

# which composite merge operator to use (plain or agree)
# Both delegate to the component cpas, but agree only allows merging if all
# cpas agree on this. This is probably what you want.
cpa.composite.merge = "AGREE"
  allowed values: [PLAIN, AGREE]

# Limit for Java heap memory used by CPAchecker (in MB, not MiB!; -1 for
# infinite)
cpa.conditions.global.memory.heap = -1

# Limit for process memory used by CPAchecker (in MB, not MiB!; -1 for
# infinite)
cpa.conditions.global.memory.process = -1

# Limit for size of reached set (-1 for infinite)
cpa.conditions.global.reached.size = -1

# Limit for cpu time used by CPAchecker (use milliseconds or specify a unit;
# -1 for infinite)
cpa.conditions.global.time.cpu = -1

# Hard limit for cpu time used by CPAchecker (use milliseconds or specify a
# unit; -1 for infinite)
# When using adjustable conditions, analysis will end after this threshold
cpa.conditions.global.time.cpu.hardlimit = -1

# Limit for wall time used by CPAchecker (use milliseconds or specify a unit;
# -1 for infinite)
cpa.conditions.global.time.wall = -1

# Hard limit for wall time used by CPAchecker (use milliseconds or specify a
# unit; -1 for infinite)
# When using adjustable conditions, analysis will end after this threshold
cpa.conditions.global.time.wall.hardlimit = -1

# Number of times the path condition may be adjusted, i.e., the path
# condition threshold may be increased (-1 to always adjust)
cpa.conditions.path.adjustment.threshold = -1

# determines if there should be one single assignment state per state, one
# per path segment between assume edges, or a global one for the whole
# program.
cpa.conditions.path.assignments.scope = STATE
  enum:     [STATE, PATH, PROGRAM]

# sets the threshold for assignments (-1 for infinite), and it is upto, e.g.,
# ValueAnalysisPrecisionAdjustment to act accordingly to this threshold
# value.
cpa.conditions.path.assignments.threshold = DISABLED

# maximum number of assume edges length (-1 for infinite)
cpa.conditions.path.assumeedges.limit = -1

# The condition
cpa.conditions.path.condition = no default value

# maximum path length (-1 for infinite)
cpa.conditions.path.length.limit = -1

# maximum repetitions of any edge in a path (-1 for infinite)
cpa.conditions.path.repetitions.limit = -1

# Generate congruences for sums of variables (<=> x and y have same/different
# evenness)
cpa.congruence.trackCongruenceSum = false

# Cache formulas produced by path formula manager
cpa.congruence.useCachingPathFormulaManager = true

# Whether to perform caching of constraint satisfiability results
cpa.constraints.cache = true

# Whether to use subset caching
cpa.constraints.cacheSubsets = true

# Whether to use superset caching
cpa.constraints.cacheSupersets = true

# Type of less-or-equal operator to use
cpa.constraints.lessOrEqualType = SUBSET
  enum:     [SUBSET]

# Type of merge operator to use
cpa.constraints.mergeType = SEP
  enum:     [SEP, JOIN_FITTING_CONSTRAINT]

# Whether to perform SAT checks only for the last added constraint
cpa.constraints.minimalSatCheck = true

# Type of precision to use. Has to be LOCATION if PredicateExtractionRefiner
# is used.
cpa.constraints.refinement.precisionType = CONSTRAINTS
  enum:     [CONSTRAINTS, LOCATION]

# Whether to remove constraints that can't add any more information
# toanalysis during simplification
cpa.constraints.removeOutdated = true

# Whether to remove trivial constraints from constraints states during
# simplification
cpa.constraints.removeTrivial = false

# Resolve definite assignments
cpa.constraints.resolveDefinites = true

# When to check the satisfiability of constraints
cpa.constraints.satCheckStrategy = AT_ASSUME
  enum:     [AT_ASSUME, AT_TARGET]

# Keep infeasible dummy states that allow for better debugging
cpa.dca.refiner.keepInfeasibleStates = false

# Set number of refinements for the trace abstraction algorithm
cpa.dca.refiner.maxRefinementIterations = 0

# Allows to abort the analysis early in order to only produce the ARG
cpa.dca.refiner.skipAnalysis = false

# Abort the refinement of finite prefixes for the purpose of better debugging
cpa.dca.refiner.skipRefinement = false

# which merge operator to use for DefUseCPA
cpa.defuse.merge = "sep"
  allowed values: [sep, join]

# Which strategy to use for forced coverings (empty for none)
cpa.forcedCovering = no default value

# When an invalid function pointer is called, do not assume all functions as
# possible targets and instead call no function.
cpa.functionpointer.ignoreInvalidFunctionPointerCalls = false

# When an unknown function pointer is called, do not assume all functions as
# possible targets and instead call no function (this is unsound).
cpa.functionpointer.ignoreUnknownFunctionPointerCalls = false

# whether function pointers with invalid targets (e.g., 0) should be tracked
# in order to find calls to such pointers
cpa.functionpointer.trackInvalidFunctionPointers = false

# which default SecurityClass to use for PolicyEnforcementCPA
cpa.ifcsecurity.defaultsc = "LOW"

# which immediatechecksfile to use for PolicyEnforcementCPA
cpa.ifcsecurity.immediatechecksfile = "immediatechecks.conf"

# which merge operator to use for ControlDependencyTrackerCPA
# which merge operator to use for DependencyTrackerCPA
# which merge operator to use for PolicyEnforcementCPA
cpa.ifcsecurity.merge = "JOIN"
  allowed values: [SEP, JOIN]

# which policy to use for PolicyEnforcementCPA
cpa.ifcsecurity.policy = "HILO"

# which betamapfile to use for PolicyEnforcementCPA
cpa.ifcsecurity.scMappingFile = "betamap.conf"

# which states shall be checked
cpa.ifcsecurity.statestocheck = 0

# which stop operator to use for ControlDependencyTrackerCPA
# which stop operator to use for DependencyTrackerCPA
# which stop operator to use for PolicyEnforcementCPA
cpa.ifcsecurity.stop = "SEP"
  allowed values: [SEP, JOIN]

# which type of merge operator to use for IntervalAnalysisCPA
cpa.interval.merge = "SEP"
  allowed values: [SEP, JOIN]

# decides whether one (false) or two (true) successors should be created when
# an inequality-check is encountered
cpa.interval.splitIntervals = false

# at most that many intervals will be tracked per variable, -1 if number not
# restricted
cpa.interval.threshold = -1

# controls whether to use abstract evaluation always, never, or depending on
# entering edges.
cpa.invariants.abstractionStateFactory = ENTERING_EDGES
  enum:     [ALWAYS, ENTERING_EDGES, NEVER]

# enables the over-approximation of unsupported features instead of failing
# fast; this is imprecise
cpa.invariants.allowOverapproximationOfUnsupportedFeatures = true

# determine variables relevant to the decision whether or not a target path
# assume edge is taken and limit the analyis to those variables.
cpa.invariants.analyzeRelevantVariablesOnly = true

# determine target locations in advance and analyse paths to the target
# locations only.
cpa.invariants.analyzeTargetPathsOnly = true

# controls the condition adjustment logic: STATIC means that condition
# adjustment is a no-op, INTERESTING_VARIABLES increases the interesting
# variable limit, MAXIMUM_FORMULA_DEPTH increases the maximum formula depth,
# ABSTRACTION_STRATEGY tries to choose a more precise abstraction strategy
# and COMPOUND combines the other strategies (minus STATIC).
cpa.invariants.conditionAdjusterFactory = COMPOUND
  enum:     [STATIC, INTERESTING_VARIABLES, MAXIMUM_FORMULA_DEPTH,
             ABSTRACTION_STRATEGY, COMPOUND]

# include type information for variables, such as x >= MIN_INT && x <=
# MAX_INT
cpa.invariants.includeTypeInformation = true

# the maximum number of variables to consider as interesting. -1 one disables
# the limit, but this is not recommended. 0 means that no variables are
# considered to be interesting.
cpa.invariants.interestingVariableLimit = 2

# the maximum number of adjustments of the interestingVariableLimit. -1 one
# disables the limit
cpa.invariants.maxInterestingVariableAdjustments = -1

# the maximum tree depth of a formula recorded in the environment.
cpa.invariants.maximumFormulaDepth = 4

# which merge operator to use for InvariantCPA
cpa.invariants.merge = "PRECISIONDEPENDENT"
  allowed values: [JOIN, SEP, PRECISIONDEPENDENT]

# use modulo-2 template during widening if applicable.
cpa.invariants.useMod2Template = false

# use pointer-alias information in strengthening, if available.
cpa.invariants.usePointerAliasStrengthening = true

# With this option the handling of global variables during the analysis can
# be fine-tuned. For example while doing a function-wise analysis it is
# important to assume that all global variables are live. In contrast to
# that, while doing a global analysis, we do not need to assume global
# variables being live.
cpa.liveVar.assumeGlobalVariablesAreAlwaysLive = true

# functions, which allocate new free memory
cpa.local.allocateFunctionPattern = {}
cpa.local.allocatefunctions = {}

# functions, which do not change sharedness of parameters
cpa.local.conservativefunctions = {}

# variables, which are always local
cpa.local.localvariables = {}

# With this option enabled, function calls that occur in the CFA are
# followed. By disabling this option one can traverse a function without
# following function calls (in this case FunctionSummaryEdges are used)
cpa.location.followFunctionCalls = true

# What are we searching for: race or deadlock
cpa.lock.analysisMode = RACE
  enum:     [RACE, DEADLOCK]

#  annotated functions, which are known to works right
cpa.lock.annotate = no default value

# contains all lock names
cpa.lock.lockinfo = {}

# which merge operator to use for LockCPA
cpa.lock.merge = "SEP"
  allowed values: [SEP, JOIN]

# reduce recursive locks to a single access
cpa.lock.reduceLockCounters = BLOCK
  enum:     [NONE, BLOCK, ALL]

# reduce unused locks
cpa.lock.reduceUselessLocks = false

# Enable refinement procedure
cpa.lock.refinement = false

# stop path exploration if a lock limit is reached
cpa.lock.stopAfterLockLimit = false

# Consider or not special cases with empty lock sets
cpa.lock.stopMode = DEFAULT
  enum:     [DEFAULT, EMPTYLOCKSET]

# Only checks for targets after loops were unrolled exactly a number of times
# that is contained in this list. The default is an empty list, which means
# targets are checked in every iteration
cpa.loopbound.checkOnlyAtBounds = []

# Use a stop operator that will identify loop states who's depth is congruent
# regarding the modulus of this number. Values smaller or equal to zero will
# deactivate this feature.
cpa.loopbound.cyclicStopModulus = -1

# Number of loop iterations before the loop counter is abstracted. Zero is
# equivalent to no limit.
cpa.loopbound.loopIterationsBeforeAbstraction = 0

# this option controls how the maxLoopIterations condition is adjusted when a
# condition adjustment is invoked.
cpa.loopbound.maxLoopIterationAdjusterFactory = STATIC
  enum:     [STATIC, INCREMENT, DOUBLE]

# threshold for unrolling loops of the program (0 is infinite)
# works only if assumption storage CPA is enabled, because otherwise it would
# be unsound
cpa.loopbound.maxLoopIterations = 0

# threshold for adjusting the threshold for unrolling loops of the program (0
# is infinite).
# only relevant in combination with a non-static maximum loop iteration
# adjuster.
cpa.loopbound.maxLoopIterationsUpperBound = 0

# Only checks for error after loops were unrolled at least this amount of
# times.
cpa.loopbound.startAtBound = 0

# enable stack-based tracking of loops
cpa.loopbound.trackStack = false

# Where to perform abstraction
cpa.lpi.abstractionLocations = LOOPHEAD
  enum:     [ALL, LOOPHEAD, MERGE]

# Attach extra invariant from other CPAs during the value determination
# computation
cpa.lpi.attachExtraInvariantDuringValueDetermination = true

# Check whether the policy depends on the initial value
cpa.lpi.checkPolicyInitialCondition = true

# Check target states reachability
cpa.lpi.checkTargetStates = true

# Compute abstraction for larger templates using decomposition
cpa.lpi.computeAbstractionByDecomposition = false

# Do not compute the abstraction until strengthen is called. This speeds up
# the computation, but does not let other CPAs use the output of LPI.
cpa.lpi.delayAbstractionUntilStrengthen = false

# Value to substitute for the epsilon
cpa.lpi.epsilon = Rational.ONE

# Generate new templates using polyhedra convex hull
cpa.lpi.generateTemplatesUsingConvexHull = false

# Remove UFs and ITEs from policies.
cpa.lpi.linearizePolicy = true

# Attempt to weaken interpolants in order to make them more general
cpa.lpi.refinement.generalizeInterpolants = true

# Run naive value determination first, switch to namespaced if it fails.
cpa.lpi.runHopefulValueDetermination = true

# Remove redundant items when abstract values.
cpa.lpi.simplifyDotOutput = false

# Algorithm for converting a formula to a set of lemmas
cpa.lpi.toLemmasAlgorithm = "RCNF"
  allowed values: [CNF, RCNF, NONE]

# Number of refinements after which the unrolling depth is increased.Set to
# -1 to never increase the depth.
cpa.lpi.unrollingRefinementThreshold = 2

# Use caching optimization solver
cpa.lpi.useCachingOptSolver = false

# Cache formulas produced by path formula manager
cpa.lpi.useCachingPathFormulaManager = true

# Syntactically pre-compute dependencies for value determination
cpa.lpi.valDetSyntacticCheck = true

# Number of value determination steps allowed before widening is run. Value
# of '-1' runs value determination until convergence.
cpa.lpi.wideningThreshold = -1

# time limit for a single post computation (use milliseconds or specify a
# unit; 0 for infinite)
cpa.monitor.limit = 0

# time limit for all computations on a path in milliseconds (use milliseconds
# or specify a unit; 0 for infinite)
cpa.monitor.pathcomputationlimit = 0

# keep tracking nondeterministically-assigned variables even if they are used
# in assumptions
cpa.nondeterminism.acceptConstrained = true

# this option determines which initial precision should be used
cpa.octagon.initialPrecisionType = "STATIC_FULL"
  allowed values: [STATIC_FULL, REFINEABLE_EMPTY]

# with this option enabled the states are only merged at loop heads
cpa.octagon.mergeop.onlyMergeAtLoopHeads = false

# of which type should the merge be?
cpa.octagon.mergeop.type = "SEP"
  allowed values: [SEP, JOIN, WIDENING]

# with this option the number representation in the library will be changed
# between floats and ints.
cpa.octagon.octagonLibrary = "INT"
  allowed values: [INT, FLOAT]

# Timelimit for the backup feasibility check with the octagon analysis.(use
# seconds or specify a unit; 0 for infinite)
cpa.octagon.refiner.timeForOctagonFeasibilityCheck = 0ns

# which merge operator to use for PointerCPA
cpa.pointer2.merge = "JOIN"
  allowed values: [JOIN, SEP]

# which merge operator to use for PointerACPA
cpa.pointerA.merge = "JOIN"
  allowed values: [SEP, JOIN]

# which stop operator to use for PointerACPA
cpa.pointerA.stop = "SEP"
  allowed values: [SEP, JOIN, NEVER]

# Whether to give up immediately if a very large array is encountered
# (heuristic, often we would just waste time otherwise)
cpa.predicate.abortOnLargeArrays = true

# Predicate ordering
cpa.predicate.abs.predicateOrdering.method = CHRONOLOGICAL
  enum:     [SIMILARITY, FREQUENCY, IMPLICATION, REV_IMPLICATION, RANDOMLY,
             FRAMEWORK_RANDOM, FRAMEWORK_SIFT, FRAMEWORK_SIFTITE, FRAMEWORK_WIN2,
             FRAMEWORK_WIN2ITE, FRAMEWORK_WIN3, FRAMEWORK_WIN3ITE, CHRONOLOGICAL]

# Use multiple partitions for predicates
cpa.predicate.abs.predicateOrdering.partitions = false

# use caching of abstractions
# use caching of region to formula conversions
cpa.predicate.abs.useCache = true

# DEPRECATED: whether to use Boolean (false) or Cartesian (true) abstraction
cpa.predicate.abstraction.cartesian = false

# whether to use Boolean or Cartesian abstraction or both
cpa.predicate.abstraction.computation = BOOLEAN
  enum:     [CARTESIAN, CARTESIAN_BY_WEAKENING, BOOLEAN, COMBINED, ELIMINATION]

# dump the abstraction formulas if they took to long
cpa.predicate.abstraction.dumpHardQueries = false

# Identify those predicates where the result is trivially known before
# abstraction computation and omit them.
cpa.predicate.abstraction.identifyTrivialPredicates = false

# get an initial map of predicates from a list of files (see source
# doc/examples/predmap.txt for an example)
cpa.predicate.abstraction.initialPredicates = []

# Apply location-specific predicates to all locations in their function
cpa.predicate.abstraction.initialPredicates.applyFunctionWide = false

# Apply location- and function-specific predicates globally (to all locations
# in the program)
cpa.predicate.abstraction.initialPredicates.applyGlobally = false

# when reading predicates from file, convert them from Integer- to BV-theory
# or reverse.
cpa.predicate.abstraction.initialPredicates.encodePredicates = DISABLE
  enum:     [DISABLE, INT2BV, BV2INT]

# initial predicates are added as atomic predicates
cpa.predicate.abstraction.initialPredicates.splitIntoAtoms = false

# An initial set of comptued abstractions that might be reusable
cpa.predicate.abstraction.reuseAbstractionsFrom = no default value

# Simplify the abstraction formula that is stored to represent the state
# space. Helpful when debugging (formulas get smaller).
cpa.predicate.abstraction.simplify = false

# What to use for storing abstractions
cpa.predicate.abstraction.type = "BDD"
  allowed values: [BDD, FORMULA]

# Export one abstraction formula for each abstraction state into a file?
cpa.predicate.abstractions.export = true

# file that consists of one abstraction formula for each abstraction state
cpa.predicate.abstractions.file = "abstractions.txt"

# Add constraints for the range of the return-value of a nondet-method. For
# example the assignment 'X=nondet_int()' produces the constraint
# 'MIN<=X<=MAX', where MIN and MAX are computed from the type of the method
# (signature, not name!).
cpa.predicate.addRangeConstraintsForNondet = false

# Check satisfiability for plain conjunction of edge and assumptions.
cpa.predicate.assumptionStrengtheningSatCheck = false

# Enable/disable abstraction reduction at the BAM block entry
cpa.predicate.bam.useAbstractionReduction = true

# Enable/disable precision reduction at the BAM block entry
cpa.predicate.bam.usePrecisionReduction = true

# The bitsize is used to encode integers as bitvectors.
cpa.predicate.bitsize = 32

# force abstractions immediately after threshold is reached (no effect if
# threshold = 0)
cpa.predicate.blk.alwaysAfterThreshold = true

# abstraction always and only on explicitly computed abstraction nodes.
cpa.predicate.blk.alwaysAndOnlyAtExplicitNodes = false

# force abstractions at each branch node, regardless of threshold
cpa.predicate.blk.alwaysAtBranch = false

# force abstractions at the head of the analysis-entry function (first node
# in the body), regardless of threshold
cpa.predicate.blk.alwaysAtEntryFunctionHead = false

# abstraction always at explicitly computed abstraction nodes.
cpa.predicate.blk.alwaysAtExplicitNodes = false

# force abstractions at each function call (node before entering the body),
# regardless of threshold
cpa.predicate.blk.alwaysAtFunctionCallNodes = false

# force abstractions at each function head (first node in the body),
# regardless of threshold
cpa.predicate.blk.alwaysAtFunctionHeads = false

# force abstractions at each function calls/returns, regardless of threshold
cpa.predicate.blk.alwaysAtFunctions = true

# force abstractions at each join node, regardless of threshold
cpa.predicate.blk.alwaysAtJoin = false

# force abstractions at loop heads, regardless of threshold
cpa.predicate.blk.alwaysAtLoops = true

# force abstractions at program exit (program end, abort, etc.), regardless
# of threshold
cpa.predicate.blk.alwaysAtProgramExit = false

# abstractions at function calls/returns if threshold has been reached (no
# effect if threshold = 0)
cpa.predicate.blk.functions = false

# abstractions at CFA nodes with more than one incoming edge if threshold has
# been reached (no effect if threshold = 0)
cpa.predicate.blk.join = false

# abstractions at loop heads if threshold has been reached (no effect if
# threshold = 0)
cpa.predicate.blk.loops = false

# maximum blocksize before abstraction is forced
# (non-negative number, special values: 0 = don't check threshold, 1 = SBE)
cpa.predicate.blk.threshold = 0

# use caching of path formulas
cpa.predicate.blk.useCache = true

# always check satisfiability at end of block, even if precision is empty
cpa.predicate.checkBlockFeasibility = false

# Load the theory for bitvector and floating point encoding during startup.
# Only disable this option if an SMT solver does not support a certain theory
# and you know that the following analysis does not require a certain theory.
# The enabled option helps with nice user messages if a certain theory cannot
# be loaded.
cpa.predicate.createFormulaEncodingEagerly = true

# The default size in bytes for memory allocations when the value cannot be
# determined.
cpa.predicate.defaultAllocationSize = 4

# The length for arrays we assume for variably-sized arrays.
cpa.predicate.defaultArrayLength = 20

# Use deferred allocation heuristic that tracks void * variables until the
# actual type of the allocation is figured out.
cpa.predicate.deferUntypedAllocations = true

# Direction of the analysis?
cpa.predicate.direction = FORWARD
  enum:     [FORWARD, BACKWARD]

# Enable the possibility to precompute explicit abstraction locations.
cpa.predicate.enableBlockreducer = false

# Theory to use as backend for bitvectors. If different from BITVECTOR, the
# specified theory is used to approximate bitvectors. This can be used for
# solvers that do not support bitvectors, or for increased performance.
cpa.predicate.encodeBitvectorAs = BITVECTOR
  enum:     [INTEGER, RATIONAL, BITVECTOR, FLOAT]

# Theory to use as backend for floats. If different from FLOAT, the specified
# theory is used to approximate floats. This can be used for solvers that do
# not support floating-point arithmetic, or for increased performance.
cpa.predicate.encodeFloatAs = FLOAT
  enum:     [INTEGER, RATIONAL, BITVECTOR, FLOAT]

# Theory to use as backend for integers. If different from INTEGER, the
# specified theory is used to approximate integers. This can be used for
# solvers that do not support integers, or for increased performance.
cpa.predicate.encodeIntegerAs = INTEGER
  enum:     [INTEGER, RATIONAL, BITVECTOR, FLOAT]

# Replace possible overflows with an ITE-structure, which returns either the
# normal value or an UF representing the overflow.
cpa.predicate.encodeOverflowsWithUFs = false

# Name of an external function that will be interpreted as if the function
# call would be replaced by an externally defined expression over the program
# variables. This will only work when all variables referenced by the dimacs
# file are global and declared before this function is called.
cpa.predicate.externModelFunctionName = "__VERIFIER_externModelSatisfied"

# where to dump interpolation and abstraction problems (format string)
cpa.predicate.formulaDumpFilePattern = "%s%04d-%s%03d.smt2"

# Handle field access via extract and concat instead of new variables.
cpa.predicate.handleFieldAccess = false

# If disabled, all implicitly initialized fields and elements are treated as
# non-dets
cpa.predicate.handleImplicitInitialization = true

# Handle aliasing of pointers. This adds disjunctions to the formulas, so be
# careful when using cartesian abstraction.
cpa.predicate.handlePointerAliasing = true

# When a string literal initializer is encountered, initialize the contents
# of the char array with the contents of the string literal instead of just
# assigning a fresh non-det address to it
cpa.predicate.handleStringLiteralInitializers = false

# Allows to ignore Concat and Extract Calls when Bitvector theory was
# replaced with Integer or Rational.
cpa.predicate.ignoreExtractConcat = true

# Ignore fields that are not relevant for reachability properties. This is
# unsound in case fields are accessed by pointer arithmetic with hard-coded
# field offsets. Only relvant if ignoreIrrelevantVariables is enabled.
cpa.predicate.ignoreIrrelevantFields = true

# Ignore variables that are not relevant for reachability properties.
cpa.predicate.ignoreIrrelevantVariables = true

# do not include assumptions of states into path formula during strengthening
cpa.predicate.ignoreStateAssumptions = false

# Add computed invariants to the precision. Invariants do not need to be
# generated with the PredicateCPA they can also be given from outside.
cpa.predicate.invariants.addToPrecision = false

# Strengthen the abstraction formula during abstraction with invariants if
# some are generated. Invariants do not need to be generated with the
# PredicateCPA they can also be given from outside.
cpa.predicate.invariants.appendToAbstractionFormula = false

# Strengthen the pathformula during abstraction with invariants if some are
# generated. Invariants do not need to be generated with the PredicateCPA
# they can also be given from outside.
cpa.predicate.invariants.appendToPathFormula = false

# Should the automata used for invariant generation be dumped to files?
cpa.predicate.invariants.dumpInvariantGenerationAutomata = false

# Where to dump the automata that are used to narrow the analysis used for
# invariant generation.
cpa.predicate.invariants.dumpInvariantGenerationAutomataFile = "invgen.%d.spc"

# export final loop invariants
cpa.predicate.invariants.export = true

# export invariants as precision file?
cpa.predicate.invariants.exportAsPrecision = true

# file for exporting final loop invariants
cpa.predicate.invariants.file = "invariants.txt"

# Which strategy should be used for generating invariants, a comma separated
# list can be specified. Usually later specified strategies serve as fallback
# for earlier ones. (default is no invariant generation at all)
cpa.predicate.invariants.generationStrategy = new ArrayList<>()

# How often should generating invariants from sliced prefixes with
# k-induction be tried?
cpa.predicate.invariants.kInductionTries = 3

# file for precision that consists of invariants.
cpa.predicate.invariants.precisionFile = "invariantPrecs.txt"

# Timelimit for invariant generation which may be used during refinement.
# (Use seconds or specify a unit; 0 for infinite)
cpa.predicate.invariants.timeForInvariantGeneration = 10s

# Should the strategies be used all-together or only as fallback. If all
# together, the computation is done until the timeout is hit and the results
# up to this point are taken.
cpa.predicate.invariants.useAllStrategies = false

# Provide invariants generated with other analyses via the
# PredicateCPAInvariantsManager.
cpa.predicate.invariants.useGlobalInvariants = true

# Invariants that are not strong enough to refute the counterexample can be
# ignored with this option. (Weak invariants will lead to repeated
# counterexamples, thus taking time which could be used for the rest of the
# analysis, however, the found invariants may also be better for loops as
# interpolation.)
cpa.predicate.invariants.useStrongInvariantsOnly = true

# Max. number of edge of the abstraction tree to prescan for reuse
cpa.predicate.maxAbstractionReusePrescan = 1

# The maximum length up to which bulk assignments (e.g., initialization) for
# arrays will be handled. With option useArraysForHeap=false, elements beyond
# this bound will be ignored completely. Use -1 to disable the limit.
cpa.predicate.maxArrayLength = -1

# When then builtin strlen is called, approximate it up to length set by this
# option.If the string passed to strlen is longer, the return value will be
# overapproximated via nondet.
cpa.predicate.maxPreciseStrlenSize = 100

# Set of functions that non-deterministically provide new memory on the heap,
# i.e. they can return either a valid pointer or zero.
cpa.predicate.memoryAllocationFunctions = {
      "malloc", "__kmalloc", "kmalloc", "alloca", "__builtin_alloca"
      }

# Memory allocation functions of which all parameters but the first should be
# ignored.
cpa.predicate.memoryAllocationFunctionsWithSuperfluousParameters = {
      "__kmalloc", "kmalloc", "kzalloc"}

# Set of functions that non-deterministically provide new zeroed memory on
# the heap, i.e. they can return either a valid pointer or zero.
cpa.predicate.memoryAllocationFunctionsWithZeroing = {"kzalloc", "calloc"}

# Setting this to true makes memoryAllocationFunctions always return a valid
# pointer.
cpa.predicate.memoryAllocationsAlwaysSucceed = false

# Function that is used to free allocated memory.
cpa.predicate.memoryFreeFunctionName = "free"

# which merge operator to use for predicate cpa (usually ABE should be used)
cpa.predicate.merge = "ABE"
  allowed values: [SEP, ABE]

# Set of functions that should be considered as giving a non-deterministic
# return value. If you specify this option, the default values are not added
# automatically to the list, so you need to specify them explicitly if you
# need them. Mentioning a function in this list has only an effect, if it is
# an 'external function', i.e., no source is given in the code for this
# function.
cpa.predicate.nondetFunctions = {
      "sscanf",
      "random"}

# Regexp pattern for functions that should be considered as giving a
# non-deterministic return value (c.f. cpa.predicate.nondedFunctions)
cpa.predicate.nondetFunctionsRegexp = "^(__VERIFIER_)?nondet_[a-zA-Z0-9_]*"

# Do not ignore variables that could lead to an overflow (only makes sense if
# ignoreIrrelevantVariables is set to true)
cpa.predicate.overflowVariablesAreRelevant = false

# Which path-formula builder to use.Depending on this setting additional
# terms are added to the path formulas,e.g. SYMBOLICLOCATIONS will add track
# the program counter symbolically with a special variable %pc
cpa.predicate.pathFormulaBuilderVariant = DEFAULT
  enum:     [DEFAULT, SYMBOLICLOCATIONS]

# Where to apply the found predicates to?
cpa.predicate.precision.sharing = LOCATION
  enum:     [GLOBAL, SCOPE, FUNCTION, LOCATION, LOCATION_INSTANCE]

# generate statistics about precisions (may be slow)
cpa.predicate.precisionStatistics = true

# export final predicate map
cpa.predicate.predmap.export = true

# file for exporting final predicate map
cpa.predicate.predmap.file = "predmap.txt"

# Format for exporting predicates from precisions.
cpa.predicate.predmap.predicateFormat = SMTLIB2
  enum:     [PLAIN, SMTLIB2]

# Specify whether to overapproximate quantified formula, if one or more
# quantifiers couldn't be eliminated.(Otherwise an exception will be thrown)
cpa.predicate.pseudoExistQE.overapprox = false

# Which solver tactic to use for Quantifier Elimination(Only used if
# useRealQuantifierElimination=true)
cpa.predicate.pseudoExistQE.solverQeTactic = LIGHT
  enum:     [NONE, LIGHT, FULL]

# Use Destructive Equality Resolution as simplification method
cpa.predicate.pseudoExistQE.useDER = true

# Use Unconnected Parameter Drop as simplification method
cpa.predicate.pseudoExistQE.useUPD = true

# If an abstraction is computed during refinement, use only the interpolant
# as input, not the concrete block.
cpa.predicate.refinement.abstractInterpolantOnly = false

# use only the atoms from the interpolantsas predicates, and not the whole
# interpolant
cpa.predicate.refinement.atomicInterpolants = true

# Direction for doing counterexample analysis: from start of trace, from end
# of trace, or alternatingly from start and end of the trace towards the
# middle
cpa.predicate.refinement.cexTraceCheckDirection = FORWARDS
  enum:     [FORWARDS, BACKWARDS, ZIGZAG, LOOP_FREE_FIRST, RANDOM, LOWEST_AVG_SCORE,
             HIGHEST_AVG_SCORE, LOOP_FREE_FIRST_BACKWARDS]

# Actually compute an abstraction, otherwise just convert the interpolants to
# BDDs as they are.
cpa.predicate.refinement.doAbstractionComputation = false

# use variant described in the Guiding Craig Interpolation Paper leading to a
# different routine
cpa.predicate.refinement.domainSpecificAbstractions = false

# dump all interpolation problems
cpa.predicate.refinement.dumpInterpolationProblems = false

# After each refinement, dump the newly found predicates.
cpa.predicate.refinement.dumpPredicates = false

# File name for the predicates dumped after refinements.
cpa.predicate.refinement.dumpPredicatesFile = "refinement%04d-predicates.prec"

# apply deletion-filter to the abstract counterexample, to get a minimal set
# of blocks, before applying interpolation-based refinement
cpa.predicate.refinement.getUsefulBlocks = false

# Do a complete restart (clearing the reached set) after the refinement
cpa.predicate.refinement.global.restartAfterRefinement = false

# Instead of updating precision and arg we say that the refinement was not
# successful after N times of refining. A real error state is not necessary
# to be found. Use 0 for unlimited refinements (default).
cpa.predicate.refinement.global.stopAfterNRefinements = 0

# BlockFormulaStrategy for graph-like ARGs (e.g. Slicing Abstractions)
cpa.predicate.refinement.graphblockformulastrategy = false

# Enable/Disable adding partial state invariants into the PathFormulas
cpa.predicate.refinement.includePartialInvariants = true

# use incremental search in counterexample analysis, to find the minimal
# infeasible prefix
cpa.predicate.refinement.incrementalCexTraceCheck = false

# additional variation to domainSpecificAbstractions using inequalities
# instead of equalities
cpa.predicate.refinement.inequalityInterpolationAbstractions = false

# Max. number of prefixes to extract
cpa.predicate.refinement.maxPrefixCount = 64

# Max. length of feasible prefixes to extract from if at least one prefix was
# already extracted
cpa.predicate.refinement.maxPrefixLength = 1024

# skip refinement if input formula is larger than this amount of bytes
# (ignored if 0)
cpa.predicate.refinement.maxRefinementSize = 0

# sets the level of the pathformulas to use for abstraction. 
#   EDGE : Based on Pathformulas of every edge in ARGPath
#   BLOCK: Based on Pathformulas at Abstractionstates
cpa.predicate.refinement.newtonrefinement.abstractionLevel = EDGE
  enum:     [BLOCK, EDGE]

# Activate fallback to interpolation. Typically in case of a repeated
# counterexample.
cpa.predicate.refinement.newtonrefinement.fallback = false

# use unsatisfiable Core in order to abstract the predicates produced while
# NewtonRefinement
cpa.predicate.refinement.newtonrefinement.infeasibleCore = true

# use live variables in order to abstract the predicates produced while
# NewtonRefinement
cpa.predicate.refinement.newtonrefinement.liveVariables = true

# use heuristic to extract predicates from the CFA statically on first
# refinement
cpa.predicate.refinement.performInitialStaticRefinement = false

# Which predicates should be used as basis for a new precision.ALL: During
# refinement, collect predicates from the complete ARG.SUBGRAPH: During
# refinement, keep predicates from all removed parts (subgraph) of the
# ARG.CUTPOINT: Only predicates from the cut-point's precision are
# kept.TARGET: Only predicates from the target state's precision are kept.
cpa.predicate.refinement.predicateBasisStrategy = TARGET
  enum:     [ALL, SUBGRAPH, TARGET, CUTPOINT]

# which sliced prefix should be used for interpolation
cpa.predicate.refinement.prefixPreference = PrefixSelector.NO_SELECTION

# recompute block formula from ARG path edges
cpa.predicate.refinement.recomputeBlockFormulas = false

# Do a complete restart (clearing the reached set) after N refinements. 0 to
# disable, 1 for always.
cpa.predicate.refinement.restartAfterRefinements = 0

# Use a single SMT solver environment for several interpolation queries
cpa.predicate.refinement.reuseInterpolationEnvironment = false

# In case we apply sequential interpolation, forward and backward directions
# return valid interpolants. We can either choose one of the directions,
# fallback to the other if one does not succeed, or even combine the
# interpolants.
cpa.predicate.refinement.sequentialStrategy = FWD
  enum:     [FWD, FWD_FALLBACK, BWD, BWD_FALLBACK, CONJUNCTION, WEIGHTED, RANDOM]

# During refinement, add all new predicates to the precisions of all abstract
# states in the reached set.
cpa.predicate.refinement.sharePredicates = false

# slice block formulas, experimental feature!
cpa.predicate.refinement.sliceBlockFormulas = false

# split each arithmetic equality into two inequalities when extracting
# predicates from interpolants
cpa.predicate.refinement.splitItpAtoms = false

# Strategy how to interact with the intepolating prover. The analysis must
# support the strategy, otherwise the result will be useless!
# - SEQ_CPACHECKER: We simply return each interpolant for i={0..n-1} for the
# partitions A=[0 .. i] and B=[i+1 .. n]. The result is similar to
# INDUCTIVE_SEQ, but we do not guarantee the 'inductiveness', i.e. the solver
# has to generate nice interpolants itself. Supported by all solvers!
# - INDUCTIVE_SEQ: Generate an inductive sequence of interpolants the
# partitions [1,...n]. 
# - TREE: use the tree-interpolation-feature of a solver to get interpolants
# - TREE_WELLSCOPED: We return each interpolant for i={0..n-1} for the
# partitions A=[lastFunctionEntryIndex .. i] and B=[0 ..
# lastFunctionEntryIndex-1 , i+1 .. n]. Based on a tree-like scheme.
# - TREE_NESTED: use callstack and previous interpolants for next
# interpolants (see 'Nested Interpolants'),
# - TREE_CPACHECKER: similar to TREE_NESTED, but the algorithm is taken from
# 'Tree Interpolation in Vampire'.
cpa.predicate.refinement.strategy = SEQ_CPACHECKER
  enum:     [SEQ, SEQ_CPACHECKER, TREE, TREE_WELLSCOPED, TREE_NESTED, TREE_CPACHECKER]

# time limit for refinement (use milliseconds or specify a unit; 0 for
# infinite)
cpa.predicate.refinement.timelimit = 0ms

# Use BDDs to simplify interpolants (removing irrelevant predicates)
cpa.predicate.refinement.useBddInterpolantSimplification = false

# use Newton-based Algorithm for the CPA-Refinement, experimental feature!
cpa.predicate.refinement.useNewtonRefinement = false

# Should the path invariants be created and used (potentially additionally to
# the other invariants)
cpa.predicate.refinement.usePathInvariants = false

# use UCB predicates for the CPA-Refinement, experimental feature!
cpa.predicate.refinement.useUCBRefinement = false

# verify if the interpolants fulfill the interpolant properties
cpa.predicate.refinement.verifyInterpolants = false

# Enable the option to allow detecting the allocation type by type of the LHS
# of the assignment, e.g. char *arr = malloc(size) is detected as char[size]
cpa.predicate.revealAllocationTypeFromLhs = true

# maximum blocksize before a satisfiability check is done
# (non-negative number, 0 means never, if positive should be smaller than
# blocksize)
cpa.predicate.satCheck = 0

# Enables sat checks at abstraction location.
# Infeasible paths are already excluded by transfer relation and not later by
# precision adjustment. This property is required in proof checking.
cpa.predicate.satCheckAtAbstraction = false

# Call 'simplify' on generated formulas.
cpa.predicate.simplifyGeneratedPathFormulas = false

# Whether to perform dynamic block encoding as part of each refinement
# iteration
cpa.predicate.slicingabstractions.dynamicBlockEncoding = false

# Only slices the minimal amount of edges to guarantuee progress
cpa.predicate.slicingabstractions.minimalslicing = false

# Reduces the amount of solver calls by directely slicing some edgesthat are
# mathematically proven to be infeasible in any case
cpa.predicate.slicingabstractions.optimizeslicing = true

# Whether to remove parts fo the ARG from which no target state is reachable
cpa.predicate.slicingabstractions.removeSafeRegions = true

# C99 only defines the overflow of unsigned integer type.
cpa.predicate.solver.ufCheckingProver.isSignedOverflowSafe = true

# How often should we try to get a better evaluation?
cpa.predicate.solver.ufCheckingProver.maxIterationNum = 5

# which stop operator to use for predicate cpa (usually SEP should be used in
# analysis)
cpa.predicate.stop = "SEP"
  allowed values: [SEP, SEPPCC]

# Use formula reporting states for strengthening.
cpa.predicate.strengthenWithFormulaReportingStates = false

# try to reuse old abstractions from file during strengthening
cpa.predicate.strengthenWithReusedAbstractions = false

# file that consists of old abstractions, to be used during strengthening
cpa.predicate.strengthenWithReusedAbstractionsFile = "abstractions.txt"

# The function used to model successful heap object allocation. This is only
# used, when pointer analysis with UFs is enabled.
cpa.predicate.successfulAllocFunctionName = "__VERIFIER_successful_alloc"

# The function used to model successful heap object allocation with zeroing.
# This is only used, when pointer analysis with UFs is enabled.
cpa.predicate.successfulZallocFunctionName = "__VERIFIER_successful_zalloc"

# whether to include the symbolic path formula in the coverage checks or do
# only the fast abstract checks
cpa.predicate.symbolicCoverageCheck = false

# check satisfiability when a target state has been found
cpa.predicate.targetStateSatCheck = false

# Whether to track values stored in variables of function-pointer type.
cpa.predicate.trackFunctionPointers = true

# Use SMT arrays for encoding heap memory instead of uninterpreted function.
# This is more precise but may lead to interpolation failures.
cpa.predicate.useArraysForHeap = true

# try to add some useful static-learning-like axioms for bitwise operations
# (which are encoded as UFs): essentially, we simply collect all the numbers
# used in bitwise operations, and add axioms like (0 & n = 0)
cpa.predicate.useBitwiseAxioms = false

# Use an optimisation for constraint generation
cpa.predicate.useConstraintOptimization = true

# For multithreaded programs this is an overapproximation of possible values
# of shared variables.
cpa.predicate.useHavocAbstraction = false

# Use regions for pointer analysis. So called Burstall&Bornat (BnB) memory
# regions will be used for pointer analysis. BnB regions are based not only
# on type, but also on structure field names. If the field is not accessed by
# an address then it is placed into a separate region.
cpa.predicate.useMemoryRegions = false

# add special information to formulas about non-deterministic functions
cpa.predicate.useNondetFlags = false

# Insert tmp-variables for parameters at function-entries. The variables are
# similar to return-variables at function-exit.
cpa.predicate.useParameterVariables = false

# Insert tmp-parameters for global variables at function-entries. The global
# variables are also encoded with return-variables at function-exit.
cpa.predicate.useParameterVariablesForGlobals = false

# Use quantifiers when encoding heap accesses. This requires an SMT solver
# that is capable of quantifiers (e.g. Z3 or PRINCESS).
cpa.predicate.useQuantifiersOnArrays = false

# Do not follow states which can not syntactically lead to a target location
cpa.property_reachability.noFollowBackwardsUnreachable = true

# Qualified name for class which checks that the computed abstraction adheres
# to the desired property.
cpa.propertychecker.className = org.sosy_lab.cpachecker.pcc.propertychecker.DefaultPropertyChecker.class

# List of parameters for constructor of propertychecker.className. Parameter
# values are specified in the order the parameters are defined in the
# respective constructor. Every parameter value is finished with ",". The
# empty string represents an empty parameter list.
cpa.propertychecker.parameters = ""

# Whether to consider constraints on program variables (e.g., x > 10) as
# definitions)
cpa.reachdef.constraintIsDef = false

# which merge operator to use for ReachingDefCPA
cpa.reachdef.merge = "JOIN"
  allowed values: [SEP, JOIN, IGNORECALLSTACK]

# which stop operator to use for ReachingDefCPA
cpa.reachdef.stop = "SEP"
  allowed values: [SEP, JOIN, IGNORECALLSTACK]

# Do not report 'False' result, return UNKNOWN instead.  Useful for
# incomplete analysis with no counterexample checking.
cpa.reportFalseAsUnknown = false

# which merge operator to use for SignCPA
cpa.sign.merge = "JOIN"
  allowed values: [SEP, JOIN]

# which stop operator to use for SignCPA
cpa.sign.stop = "SEP"
  allowed values: [SEP, JOIN]

# max length of a chain of states, -1 for infinity
cpa.singleSuccessorCompactor.maxChainLength = -1

# Apply AND- LBE transformation to loop transition relation.
cpa.slicing.applyLBETransformation = true

# Check target states reachability
cpa.slicing.checkTargetStates = true

# Filter lemmas by liveness
cpa.slicing.filterByLiveness = true

# Depth limit for the 'LEAST_REMOVALS' strategy.
cpa.slicing.leastRemovalsDepthLimit = 2

# Pre-run syntactic weakening
cpa.slicing.preRunSyntacticWeakening = true

# Whether to use a refinable slicing precision that starts with an empty
# slice, or a statically computed, fixed slicing precision
cpa.slicing.refinableSlice = false

# Add all assumptions of an infeasible target path to the slice, in addition
# to the original slice
cpa.slicing.refinement.addCexConstraintsToSlice = true

# Allow counterexamples that are valid only on the program slice. If you set
# this to `false`, you may have to set takeEagerSlice=true to avoid failed
# refinements. If this is set to true, the counterexample check won't work
# (in general), so you have to turn it off.
cpa.slicing.refinement.counterexampleCheckOnSlice = false

# What kind of restart to do after a successful refinement
cpa.slicing.refinement.restartStrategy = PIVOT
  enum:     [PIVOT, ROOT]

# Use all assumptions of a target path as slicing criteria, not just the edge
# to the target location.
cpa.slicing.refinement.takeEagerSlice = false

# Strategy for abstracting children during CEX weakening
cpa.slicing.removalSelectionStrategy = ALL
  enum:     [ALL, FIRST, RANDOM, LEAST_REMOVALS]

# Time for loop generation before aborting.
# (Use seconds or specify a unit; 0 for infinite)
cpa.slicing.timeForLoopGeneration = 0s

# Inductive weakening strategy
cpa.slicing.weakeningStrategy = CEX
  enum:     [SYNTACTIC, DESTRUCTIVE, CEX]

# Enable GCC extension 'Arrays of Length Zero'.
cpa.smg.GCCZeroLengthArray = false

# Allocate memory on declaration of external variable
cpa.smg.allocateExternalVariables = true

# Array allocation functions
cpa.smg.arrayAllocationFunctions = {"calloc"}

# with this option enabled, a check for unreachable memory occurs whenever a
# function returns, and not only at the end of the main function
cpa.smg.checkForMemLeaksAtEveryFrameDrop = true

# Deallocation functions
cpa.smg.deallocationFunctions = {"free"}

# with this option enabled, heap abstraction will be enabled.
cpa.smg.enableHeapAbstraction = false

# If this Option is enabled, failure of mallocis simulated
cpa.smg.enableMallocFail = true

# Filename format for SMG graph dumps
cpa.smg.exportSMG.file = "smg/smg-%s.dot"

# Describes when SMG graphs should be dumped.
cpa.smg.exportSMGwhen = NEVER
  enum:     [NEVER, LEAF, INTERESTING, EVERY]

# Functions which indicate on external allocated memory
cpa.smg.externalAllocationFunction = {"ext_allocation"}

# Default size of externally allocated memory
cpa.smg.externalAllocationSize = Integer.MAX_VALUE

# Allocation size of memory that cannot be calculated.
cpa.smg.guessSize = 2

# Size of memory that cannot be calculated will be guessed.
cpa.smg.guessSizeOfUnknownMemorySize = false

# Handle external variables with incomplete type (extern int array[]) as
# external allocation
cpa.smg.handleIncompleteExternalVariableAsExternalAllocation = false

# with this option enabled, memory that is not freed before the end of main
# is reported as memleak even if it is reachable from local variables in main
cpa.smg.handleNonFreedMemoryInMainAsMemLeak = true

# Handle unknown dereference as safe and check error based on error
# predicate, depends on trackPredicates
cpa.smg.handleUnknownDereferenceAsSafe = false

# Sets how unknown functions are handled.
cpa.smg.handleUnknownFunctions = STRICT
  enum:     [STRICT, ASSUME_SAFE, ASSUME_EXTERNAL_ALLOCATED]

# Perform merge SMGStates by SMGJoin on ends of code block. Works with
# 'merge=JOIN'
cpa.smg.joinOnBlockEnd = true

# Memory allocation functions
cpa.smg.memoryAllocationFunctions = {"malloc", "__kmalloc", "kmalloc", "realloc"}

# Size parameter of memory allocation functions
cpa.smg.memoryAllocationFunctionsSizeParameter = 0

# Position of element size parameter for array allocation functions
cpa.smg.memoryArrayAllocationFunctionsElemSizeParameter = 1

# Position of number of element parameter for array allocation functions
cpa.smg.memoryArrayAllocationFunctionsNumParameter = 0

# Determines if memory errors are target states
cpa.smg.memoryErrors = true

# which merge operator to use for the SMGCPA
cpa.smg.merge = "SEP"
  allowed values: [SEP, JOIN]

# export interpolant smgs for every path interpolation to this path template
cpa.smg.refinement.exportInterpolantSMGs = "smg/interpolation-%d/%s"

# when to export the interpolation tree
# NEVER:   never export the interpolation tree
# FINAL:   export the interpolation tree once after each refinement
# ALWAYS:  export the interpolation tree once after each interpolation, i.e.
# multiple times per refinement
cpa.smg.refinement.exportInterpolationTree = "NEVER"
  allowed values: [NEVER, FINAL, ALWAYS]

# export interpolant smgs for every path interpolation to this path template
cpa.smg.refinement.exportRefinementSMGs = "smg/refinement-%d/smg-%s"

# export interpolation trees to this file template
cpa.smg.refinement.interpolationTreeExportFile = "interpolationTree.%d-%d.dot"

# Sets the level of runtime checking: NONE, HALF, FULL
cpa.smg.runtimeCheck = NONE
  enum:     [FORCED, NONE, HALF, FULL]

# Which unknown function are always considered as safe functions, i.e., free
# of memory-related side-effects?
cpa.smg.safeUnknownFunctions = {"abort"}

# which stop operator to use for the SMGCPA
cpa.smg.stop = "SEP"
  allowed values: [SEP, NEVER, END_BLOCK]

# Enable track predicates on SMG state
cpa.smg.trackPredicates = false

# Emit messages when we encounter non-target undefined behavior
cpa.smg.unknownOnUndefined = true

# Allow SMG to check predicates
cpa.smg.verifyPredicates = false

# Allocation functions which set memory to zero
cpa.smg.zeroingMemoryAllocation = {"calloc", "kzalloc"}

# set this to true when you only want to do a code analysis. If StatisticsCPA
# is combined with other CPAs to do queries use false.
cpa.statistics.analysis = true

# which merge operator to use for StatisticsCPA? Ignored when analysis is set
# to true
cpa.statistics.mergeSep = "sep"
  allowed values: [sep, join]

# count the number of traversed arithmetic operations.
cpa.statistics.metric.arithmeticOperationCount = true

# count the number of traversed variable definitions with array type.
cpa.statistics.metric.arrayVariablesCount = true

# count the number of traversed assume statements.
cpa.statistics.metric.assumeCount = true

# count the number of traversed bitwise operations.
cpa.statistics.metric.bitwiseOperationCount = true

# count the number of traversed edges with more then one outgoing edge.
cpa.statistics.metric.branchCount = true

# count the number of traversed dereference operations.
cpa.statistics.metric.dereferenceCount = true

# count the number of traversed variable definitions with floating type
# (float or double).
cpa.statistics.metric.floatVariablesCount = true

# count the number of traversed function calls.
cpa.statistics.metric.functionCallCount = true

# count the number of traversed function definitions.
cpa.statistics.metric.functionDefCount = true

# count the number of traversed global variable definitions.
cpa.statistics.metric.globalVariablesCount = true

# count the number of traversed gotos.
cpa.statistics.metric.gotoCount = true

# count the number of traversed variable definitions with integer type.
cpa.statistics.metric.integerVariablesCount = true

# count the number of traversed jumps.
cpa.statistics.metric.jumpCount = true

# count the number of traversed local variable definitions.
cpa.statistics.metric.localVariablesCount = true

# count the number of traversed loops.
cpa.statistics.metric.loopCount = true

# count the number of traversed nodes.
cpa.statistics.metric.nodeCount = true

# count the number of traversed variable definitions with pointer type.
cpa.statistics.metric.pointerVariablesCount = true

# count the number of traversed variable definitions with a complex structure
# type.
cpa.statistics.metric.structVariablesCount = true

# target file to hold the statistics
cpa.statistics.statisticsCPAFile = no default value

# Which refinement algorithm to use? (give class name, required for
# termination algorithm with CEGAR) If the package name starts with
# 'org.sosy_lab.cpachecker.', this prefix can be omitted.
cpa.termination.refiner = no default value

# Simple thread analysis from theory paper
cpa.thread.simpleMode = false

# The case when the same thread is created several times we do not support.We
# may skip or fail in this case.
cpa.thread.skipTheSameThread = false

# The case when the same thread is created several times we do not support.We
# may try to support it with self-parallelizm.
cpa.thread.supportSelfCreation = false

# allow assignments of a new thread to the same left-hand-side as an existing
# thread.
cpa.threading.allowMultipleLHS = false

# the maximal number of parallel threads, -1 for infinite. When combined with
# 'useClonedFunctions=true', we need at least N cloned functions. The option
# 'cfa.cfaCloner.numberOfCopies' should be set to N.
cpa.threading.maxNumberOfThreads = 5

# in case of witness validation we need to check all possible function calls
# of cloned CFAs.
cpa.threading.useAllPossibleClones = false

# atomic locks are used to simulate atomic statements, as described in the
# rules of SV-Comp.
cpa.threading.useAtomicLocks = true

# do not use the original functions from the CFA, but cloned ones. See
# cfa.postprocessing.CFACloner for detail.
cpa.threading.useClonedFunctions = true

# local access locks are used to avoid expensive interleaving, if a thread
# only reads and writes its own variables.
cpa.threading.useLocalAccessLocks = true

# which merge operator to use for UninitializedVariablesCPA?
cpa.uninitvars.merge = "sep"
  allowed values: [sep, join]

# print warnings during analysis when uninitialized variables are used
cpa.uninitvars.printWarnings = "true"

# which stop operator to use for UninitializedVariablesCPA?
cpa.uninitvars.stop = "sep"
  allowed values: [sep, join]

# functions, which stops analysis
cpa.usage.abortfunctions = {}

# functions, which are used to bind variables (like list elements are binded
# to list variable)
cpa.usage.binderFunctions = {}

# export counterexample core as text file
cpa.usage.export.witnessTemplate = "witness.%s.graphml"

# path to write results
cpa.usage.falseUnsafesOutput = "FalseUnsafes"

# if a file do not exist, do not include the corresponding edge
cpa.usage.filterMissedFiles = true

# filtered unsafes, which can not be removed using precision, may be hidden
cpa.usage.hideFilteredUnsafes = false

# The functions, which cannot be executed in parallel with themselves
cpa.usage.notSelfParallelFunctions = new HashSet<>()

# path to write results
cpa.usage.output = "unsafe_rawdata"

# all variables should be printed to the one file or to the different
cpa.usage.outputType = KLEVER
  enum:     [ETV, KLEVER, KLEVER_OLD]

# The way how to identify two paths as equal
cpa.usage.pathEquality = CFANodeId
  enum:     [ARGStateId, CFANodeId]

# The value of marked unsafes, after which the precision should be cleaned
cpa.usage.precisionReset = Integer.MAX_VALUE

# print all unsafe cases in report
cpa.usage.printFalseUnsafes = false

# output only true unsafes
cpa.usage.printOnlyTrueUnsafes = false

# print found unsafes in case of unknown verdict
cpa.usage.printUnsafesIfUnknown = true

# The order of refinement blocks
cpa.usage.refinementChain = no default value

# use single file for output or dump every error trace to its own file
cpa.usage.singleFileOutput = false

# The functions, which are executed in one thread
cpa.usage.singleThreadFunctions = new HashSet<>()

# functions, which we don't analize
cpa.usage.skippedfunctions = {}

# variables, which will be filtered by function location
cpa.usage.skippedvariables.byFunction = {}

# variables, which will be filtered by function prefix
cpa.usage.skippedvariables.byFunctionPrefix = {}

# variables, which will be filtered by its name
cpa.usage.skippedvariables.byName = {}

# variables, which will be filtered by its name prefix
cpa.usage.skippedvariables.byNamePrefix = {}

# variables, which will be filtered by its type
cpa.usage.skippedvariables.byType = {}

# clean all ARG or try to reuse some parts of it (memory consuming)
cpa.usage.totalARGCleaning = true

# ignore unsafes only with empty callstacks
cpa.usage.unsafedetector.ignoreEmptyLockset = true

# A name of interrupt lock for checking deadlock free
cpa.usage.unsafedetector.intLock = no default value

# defines what is unsafe
cpa.usage.unsafedetector.unsafeMode = RACE
  enum:     [RACE, DEADLOCKCIRCULAR, DEADLOCKDISPATCH]

# functions, which are marked as write access
cpa.usage.writeAccessFunctions = {}

# which merge operator to use for ValidVarsCPA
cpa.validVars.merge = "JOIN"
  allowed values: [SEP, JOIN]

# restrict abstraction computations to branching points
cpa.value.abstraction.alwaysAtBranch = false

# restrict abstraction computations to function calls/returns
cpa.value.abstraction.alwaysAtFunction = false

# restrict abstraction computations to join points
cpa.value.abstraction.alwaysAtJoin = false

# restrict abstraction computations to loop heads
cpa.value.abstraction.alwaysAtLoop = false

# threshold for level of determinism, in percent, up-to which abstraction
# computations are performed (and iteration threshold was reached)
cpa.value.abstraction.determinismThreshold = 85

# toggle liveness abstraction
cpa.value.abstraction.doLivenessAbstraction = false

# skip abstraction computations until the given number of iterations are
# reached, after that decision is based on then current level of determinism,
# setting the option to -1 always performs abstraction computations
cpa.value.abstraction.iterationThreshold = -1

# restrict liveness abstractions to nodes with more than one entering and/or
# leaving edge
cpa.value.abstraction.onlyAtNonLinearCFA = false

# Use equality assumptions to assign values (e.g., (x == 0) => x = 0)
cpa.value.assignEqualityAssumptions = true

# Track or not function pointer values
cpa.value.ignoreFunctionValue = true

# if there is an assumption like (x!=0), this option sets unknown
# (uninitialized) variables to 1L, when the true-branch is handled.
cpa.value.initAssumptionVars = false

# get an initial precision from file
cpa.value.initialPrecisionFile = no default value

# apply optimizations based on equality of input interpolant and candidate
# interpolant
cpa.value.interpolation.applyItpEqualityOptimization = true

# apply optimizations based on CFA edges with only variable-renaming
# semantics
cpa.value.interpolation.applyRenamingOptimization = true

# apply optimizations based on infeasibility of suffix
cpa.value.interpolation.applyUnsatSuffixOptimization = true

# whether or not to manage the callstack, which is needed for BAM
cpa.value.interpolation.manageCallstack = true

# which merge operator to use for ValueAnalysisCPA
cpa.value.merge = "SEP"
  allowed values: [SEP, JOIN]

# Assume that variables used only in a boolean context are either zero or
# one.
cpa.value.optimizeBooleanVariables = true

# target file to hold the exported precision
cpa.value.precisionFile = no default value

# whether or not to add assumptions to counterexamples, e.g., for supporting
# counterexample checks
cpa.value.refinement.addAssumptionsToCex = true

# whether or not to use heuristic to avoid similar, repeated refinements
cpa.value.refinement.avoidSimilarRepeatedRefinement = false

# Which base precision should be used for a new precision? ALL: During
# refinement, collect precisions from the complete ARG. SUBGRAPH: During
# refinement, keep precision from all removed parts (subgraph) of the ARG.
# CUTPOINT: Only the cut-point's precision is kept. TARGET: Only the target
# state's precision is kept.
cpa.value.refinement.basisStrategy = SUBGRAPH
  enum:     [ALL, SUBGRAPH, TARGET, CUTPOINT]

# completely disable the tracking of found error paths in the refiner, i.e.,
# disable the detection of repeated counterexamples
cpa.value.refinement.disableErrorPathTracking = false

# whether or not to do lazy-abstraction
cpa.value.refinement.doLazyAbstraction = true

# when to export the interpolation tree
# NEVER:   never export the interpolation tree
# FINAL:   export the interpolation tree once after each refinement
# ALWAYS:  export the interpolation tree once after each interpolation, i.e.
# multiple times per refinement
cpa.value.refinement.exportInterpolationTree = "NEVER"
  allowed values: [NEVER, FINAL, ALWAYS]

# export interpolation trees to this file template
cpa.value.refinement.interpolationTreeExportFile = "interpolationTree.%d-%d.dot"

# heuristic to sort targets based on the quality of interpolants derivable
# from them
cpa.value.refinement.itpSortedTargets = false

# File to which path constraints should be written.
cpa.value.refinement.pathConstraintsFile = "Counterexample.%d.symbolic-trace.txt"

# whether or not to perform path slicing before interpolation
cpa.value.refinement.pathSlicing = true

# whether to perform (more precise) edge-based interpolation or (more
# efficient) path-based interpolation
cpa.value.refinement.performEdgeBasedInterpolation = true

# which prefix of an actual counterexample trace should be used for
# interpolation
cpa.value.refinement.prefixPreference = [PrefixPreference.DOMAIN_MIN, PrefixPreference.LENGTH_MIN]

# whether or not to do lazy-abstraction
cpa.value.refinement.restart = PIVOT
  enum:     [ROOT, PIVOT, COMMON]

# instead of reporting a repeated counter-example, search and refine another
# error-path for the same target-state.
cpa.value.refinement.searchForFurtherErrorPaths = false

# store all refined paths
cpa.value.refinement.storeAllRefinedPaths = false

# if this option is set to false, constraints are never kept
cpa.value.refinement.trackConstraints = true

# whether to use the top-down interpolation strategy or the bottom-up
# interpolation strategy
cpa.value.refinement.useTopDownInterpolationStrategy = true

# Whether to write symbolic trace (including path constraints) for found
# erexamples
cpa.value.refinement.writePathConstraints = true

# which stop operator to use for ValueAnalysisCPA
cpa.value.stop = "SEP"
  allowed values: [SEP, JOIN, NEVER, EQUALS]

# Default size of arrays whose length can't be determined.
cpa.value.symbolic.defaultArraySize = 20

# If this option is set to true, an own symbolic identifier is assigned to
# each array slot when handling non-deterministic arrays of fixed length. If
# the length of the array can't be determined, it won't be handled in either
# cases.
cpa.value.symbolic.handleArrays = false

# Whether to handle non-deterministic pointers in symbolic value analysis.
cpa.value.symbolic.handlePointers = true

# If this option is set to true, an own symbolic identifier is assigned to
# each struct member when handling non-deterministic structs.
cpa.value.symbolic.handleStructs = true

# Whether to try to not use any constraints in refinement
cpa.value.symbolic.refinement.avoidConstraints = true

# The refinement strategy to use
cpa.value.symbolic.refinement.strategy = CONSTRAINTS_FIRST
  enum:     [CONSTRAINTS_FIRST, VALUES_FIRST, ALTERNATING, VALUES_ONLY]

# Whether to simplify symbolic expressions, if possible.
cpa.value.symbolic.simplifySymbolics = true

# Track Java array values in explicit value analysis. This may be costly if
# the verified program uses big or lots of arrays. Arrays in C programs will
# always be tracked, even if this value is false.
cpa.value.trackJavaArrayValues = true

# Tells the value analysis how to handle unknown values.
cpa.value.unknownValueHandling = DISCARD
  enum:     [DISCARD, INTRODUCE_SYMBOLIC]

# Specify simple custom instruction by specifying the binary operator op. All
# simple cis are of the form r = x op y. Leave empty (default) if you specify
# a more complex custom instruction within code.
custominstructions.binaryOperatorForSimpleCustomInstruction = PLUS
  enum:     [MULTIPLY, DIVIDE, MODULO, PLUS, MINUS, SHIFT_LEFT, SHIFT_RIGHT, LESS_THAN,
             GREATER_THAN, LESS_EQUAL, GREATER_EQUAL, BINARY_AND, BINARY_XOR, BINARY_OR,
             EQUALS, NOT_EQUALS]

# Name of function containing the custom instruction definition
custominstructions.ciFun = no default value

# Signature for custom instruction, describes names and order of input and
# output variables of a custom instruction
custominstructions.ciSignature = "ci_spec.txt"

# File specifying start locations of custom instruction applications
# File to dump start location of identified custom instruction applications
custominstructions.definitionFile = "ci_def.txt"

# Where to dump the requirements on custom instruction extracted from
# analysis
custominstructions.dumpCIRequirements = "ci%d.smt"

# Try to remove parts of requirements that are not related to custom
# instruction and are, thus, irrelevant for custom instruction behavior
custominstructions.enableRequirementsSlicing = false

# Specifies the mode how custom instruction applications in program are
# identified.
custominstructions.mode = OPERATOR
  enum:     [MANUAL, OPERATOR, AUTOMATIC]

# Try to remove requirements that are covered by another requirment and are,
# thus, irrelevant for custom instruction behavior
custominstructions.removeCoveredRequirements = false

# Qualified name of class for abstract state which provides custom
# instruction requirements.
custominstructions.requirementsStateClassName = no default value

# Option to change the behaviour of the loop detection for generating the
# Counterexample-C-Code that will probably be used to generate invariants.
# Note that last loop means the first loop encountered when backwards
# traversing the given ARGPath, thus, the last loop may contain other loops,
# which are in turn also counted to the last loop.
cwriter.withLoops.loopDetectionStrategy = ALL_LOOPS
  enum:     [ALL_LOOPS, ONLY_LAST_LOOP]

# Whether to consider control dependencies.
dependencegraph.controldeps.use = true

# File to export dependence graph to. If `null`, dependence graph will not be
# exported as dot.
dependencegraph.exportDot = "DependenceGraph.dot"

# Run flow dependence analysis with constant propagation
dependencegraph.flowdep.constantPropagation = false

# Whether to consider constraints on program variables (e.g., x > 10) as
# definitions.
dependencegraph.flowdep.constraintIsDef = false

# Whether to consider (data-)flow dependencies.
dependencegraph.flowdeps.use = true

# ignore declarations when detecting modifications, be careful when variables
# are renamed (could be unsound)
differential.ignoreDeclarations = false

# Program to check against
differential.program = no default value

# Enable to use lazy refinement in current analysis instead of restarting
# from root after each refinement.
enabledanalysis.allowLazyRefinement = false

# Which CPA is used as enabler in the current analysis.
enabledanalysis.enablerCPA = PREDICATE
  enum:     [APRON, INTERVAL, OCTAGON, PREDICATE, VALUE]

# Configuration of the first step of the Explainer Algorithm
explainer.secondStep = no default value

# Configuration for programs containing more than @Option adressedRatio
# addressed vars.
heuristicSelection.addressedConfig = no default value

# Ratio of addressed vars. Values bigger than the passed value lead to
# @option addressedConfig.
heuristicSelection.addressedRatio = 0

# Configuration for programs containing arrays.
heuristicSelection.arrayConfig = no default value

# Configuration for programs with loops and complex datastructures.
heuristicSelection.complexLoopConfig = no default value

# Configuration for programs containing composite types.
heuristicSelection.compositeTypeConfig = no default value

# Configuration for programs with loops.
heuristicSelection.loopConfig = no default value

# Configuration for loop-free programs.
heuristicSelection.loopFreeConfig = no default value

# Configuration for programs containing only relevant bool vars.
heuristicSelection.onlyBoolConfig = no default value

# Configuration for preliminary algorithm.
heuristicSelection.preAnalysisAlgorithmConfig = no default value

# Configuration for programs containing recursion.
heuristicSelection.recursionConfig = no default value

# toggle deriving the interpolants from suffix formulas
imc.deriveInterpolantFromSuffix = false

# try using interpolation to verify programs with loops
imc.interpolation = false

# enable the Forced Covering optimization
impact.useForcedCovering = true

# Configuration file for the K-Induction algorithm for checking candidates on
# invariance.
invariantChecker.kInductionConfig = "config/bmc-invgen.properties"

# configuration file for invariant generation
invariantGeneration.config = no default value

# Check candidate invariants in a separate thread asynchronously.
invariantGeneration.kInduction.async = true

# Guess some candidates for the k-induction invariant generator from the CFA.
invariantGeneration.kInduction.guessCandidatesFromCFA = ASSUME_EDGES_PLAIN
  enum:     [NONE, ASSUME_EDGES_PLAIN, ASSUME_EDGE_TEMPLATES, LINEAR_TEMPLATES]

# Provides additional candidate invariants to the k-induction invariant
# generator.
invariantGeneration.kInduction.invariantsAutomatonFile = no default value

# For correctness-witness validation: Shut down if a candidate invariant is
# found to be incorrect.
invariantGeneration.kInduction.terminateOnCounterexample = false

# Specify the class code path to search for java class or interface
# definitions
java.classpath = ""

# use the following encoding for java files
java.encoding = StandardCharsets.UTF_8

# export TypeHierarchy as .dot file
java.exportTypeHierarchy = true

# Specify the source code path to search for java class or interface
# definitions
java.sourcepath = ""

# export TypeHierarchy as .dot file
java.typeHierarchyFile = "typeHierarchy.dot"

# Specifies the java version of source code accepted
java.version = JavaCore.VERSION_1_7

# Programming language of the input program. If not given explicitly,
# auto-detection will occur
# C, Java, or LLVM IR?
language = C
  enum:     [C, JAVA, LLVM]
language = no default value
  enum:     [C, JAVA, LLVM]
language = C
  enum:     [C, JAVA, LLVM]

# Limit for cpu time used by CPAchecker (use seconds or specify a unit; -1
# for infinite)
limits.time.cpu = -1ns

# Limit for thread cpu time used by CPAchecker. This option will in general
# not work when multi-threading is used in more than one place, use only with
# great caution! (use seconds or specify a unit; -1 for infinite)
limits.time.cpu.thread = -1ns

# Enforce that the given CPU time limit is set as the value of
# limits.time.cpu.
limits.time.cpu::required = -1ns

# Limit for wall time used by CPAchecker (use seconds or specify a unit; -1
# for infinite)
limits.time.wall = -1ns

# By changing this option one can adjust the way how live variables are
# created. Function-wise means that each function is handled separately,
# global means that the whole cfa is used for the computation.
liveVar.evaluationStrategy = FUNCTION_WISE
  enum:     [FUNCTION_WISE, GLOBAL]

# Overall timelimit for collecting the liveness information.(use seconds or
# specify a unit; 0 for infinite)
liveVar.overallLivenessCheckTime = 0ns

# Timelimit for collecting the liveness information with one approach, (p.e.
# if global analysis is selected and fails in the specified timelimit the
# function wise approach will have the same time-limit afterwards to compute
# the live variables).(use seconds or specify a unit; 0 for infinite)
liveVar.partwiseLivenessCheckTime = 20s

# Write the tokenized version of the input program to this file.
locmapper.dumpTokenizedProgramToFile = no default value

# all used options are printed
log.usedOptions.export = false

# When checking for memory cleanup properties, use this configuration file
# instead of the current one.
memorycleanup.config = no default value

# When checking for memory safety properties, use this configuration file
# instead of the current one.
memorysafety.config = no default value

# which merge operator to use for LiveVariablesCPA
merge = "JOIN"
  allowed values: [SEP, JOIN]

# List of property-files to be run by the subprocesses.
mpiAlgorithm.configFiles = no default value

# File containing the ip adresses to be used by MPI.
mpiAlgorithm.hostfile = no default value

# Ip adress of the main node. Used by the CPAchecker child instances for
# writing their results back to the output directory of the main node.
mpiAlgorithm.mainNodeIPAdress = no default value

# Number of processes to be used by MPI.
mpiAlgorithm.numberProcesses = no default value

# Find all violations of each checked property.
mpv.findAllViolations = false

# Ignore exceptions, which may be caused by checking of some properties, to
# successfully check the others.
mpv.ignoreInnerExceptions = false

# Adjust resource limitations during the analysis.
# - NONE: do not adjust resource limitations (default).
# - DISTRIBUTE_REMAINING: distribute resources, which were allocated for some
# already checked property, but were not fully spent, between other
# properties, which are still checking.
# - DISTRIBUTE_BY_PROPERTY: scale resources for each property in accordance
# with the given ratio in the property distribution file.
mpv.limits.adjustmentStrategy = NONE
  enum:     [NONE, DISTRIBUTE_REMAINING, DISTRIBUTE_BY_PROPERTY]

# Set CPU time limit per each property in multi-property verification (use
# seconds or specify a unit; -1 to disable)
mpv.limits.cpuTimePerProperty = -1ns

# Change resource limitations for the first partition by the given ratio.
# This option will be ignored if NONE limits adjustment strategy is used.
mpv.limits.firstPartitionRatio = 1.0

# The ratio of CPU time limit in the first phase of Joint partitioning
# operator to CPU time limit per each property.
mpv.limits.joint.firstPhaseRatio = 1.3

# Get a resource limitation distribution per property from file. This option
# should be used only together with DISTRIBUTE_BY_PROPERTY limits adjustment
# strategy. The following format should be used in the file:
# '<property name>':<ratio>
mpv.limits.propertyDistributionFile = no default value

# The ratio of CPU time limit in the first phase of Relevance partitioning
# operator to CPU time limit per each property.
mpv.limits.relevance.firstPhaseRatio = 0.2

# The ratio of CPU time limit in the second phase of Relevance partitioning
# operator to CPU time limit per each property.
mpv.limits.relevance.secondPhaseRatio = 1.3

# Partitioning operator for multi-property verification.
mpv.partitionOperator = no default value

# Specifies how to separate a single property.
# - FILE: each .spc file represent a single property (i.e., property is
# represented by several automata).
# - AUTOMATON: each automaton represent a single property.
mpv.propertySeparator = FILE
  enum:     [FILE, AUTOMATON]

# When checking for the overflow property, use this configuration file
# instead of the current one.
overflow.config = no default value

# Simplify overflow assumptions.
overflow.simplifyExpressions = true

# Track overflows in additive(+/-) operations.
overflow.trackAdditiveOperations = true

# Track overflows in division(/ or %) operations.
overflow.trackDivisions = true

# Track overflows in left-shift operations.
overflow.trackLeftShifts = true

# Track overflows in multiplication operations.
overflow.trackMultiplications = true

# Track overflows in binary expressions involving pointers.
overflow.trackPointers = false

# Only check live variables for overflow, as compiler can remove dead
# variables.
overflow.useLiveness = true

# List of files with configurations to use. Files can be suffixed with
# ::supply-reached this signalizes that the (finished) reached set of an
# analysis can be used in other analyses (e.g. for invariants computation).
# If you use the suffix ::supply-reached-refinable instead this means that
# the reached set supplier is additionally continously refined (so one of the
# analysis has to be instanceof ReachedSetAdjustingCPA) to make this work
# properly.
parallelAlgorithm.configFiles = no default value

# C dialect for parser
parser.dialect = GNUC
  enum:     [C99, GNUC]

# The command line for calling the preprocessor. May contain binary name and
# arguments, but won't be expanded by a shell. The source file name will be
# appended to this string. The preprocessor needs to print the output to
# stdout.
parser.preprocessor = "cpp"

# Directory where to dump the results of the preprocessor.
parser.preprocessor.dumpDirectory = "preprocessed"

# Whether to dump the results of the preprocessor to disk for debugging.
parser.preprocessor.dumpResults = false

# For C files, read #line preprocessor directives and use their information
# for outputting line numbers. (Always enabled when pre-processing is used.)
parser.readLineDirectives = false

# Preprocess the given C files before parsing: Put every single token onto a
# new line. Then the line number corresponds to the token number.
parser.transformTokensToLines = false

# For C files, run the preprocessor on them before parsing. Note that all
# file numbers printed by CPAchecker will refer to the pre-processed file,
# not the original input file.
parser.usePreprocessor = false

# Specifies the mode how HW requirements are detected in the proof.
pcc.HWrequirements.extraction.mode = OPERATOR
  enum:     [MANUAL, OPERATOR, AUTOMATIC]

# Enable if used property checker implements satisfiesProperty(AbstractState)
# and checked property is violated for a set iff an element in this set
# exists for which violates the property
pcc.arg.checkPropertyPerElement = false

# Enable to store ARG states instead of abstract states wrapped by ARG state
pcc.backwardtargets.certificateStatesAsARGStates = false

# List of files with configurations to use. 
pcc.cmc.configFiles = no default value

# write collected assumptions to file
pcc.cmc.file = "AssumptionAutomaton.txt"

# collects information about value analysis states in proof
pcc.collectValueAnalysisStateInfo = false

# The number of cores used exclusively for proof reading. Must be less than
# pcc.useCores and may not be negative. Value 0 means that the cores used for
# reading and checking are shared
pcc.interleaved.useReadCores = 0

# enables parallel checking of partial certificate
pcc.parallel.io.enableParallelCheck = false

# Selects the strategy used for partial certificate construction
pcc.partial.certificateType = HEURISTIC
  enum:     [ALL, HEURISTIC, ARG, MONOTONESTOPARG]

# If enabled, distributes checking of partial elements depending on actual
# checking costs, else uses the number of elements
pcc.partial.enableLoadDistribution = false

# Enables proper PCC but may not work correctly for heuristics. Stops adding
# newly computed elements to reached set if size saved in proof is reached.
# If another element must be added, stops certificate checking and returns
# false.
pcc.partial.stopAddingAtReachedSetSize = false

# [Best-first] Balance criterion for pairwise optimization of partitions
pcc.partitioning.bestfirst.balancePrecision = 1.0d

# Evaluation function to determine exploration order of best-first-search
pcc.partitioning.bestfirst.chosenFunction = BEST_IMPROVEMENT_FIRST
  enum:     [BREADTH_FIRST, DEPTH_FIRST, BEST_IMPROVEMENT_FIRST]

# Balance criterion for pairwise optimization of partitions
pcc.partitioning.fm.balanceCriterion = 1.5d

# Heuristic for computing an initial partitioning of proof
pcc.partitioning.fm.initialPartitioningStrategy = RANDOM
  enum:     [RANDOM]

# [FM-k-way] Balance criterion for pairwise optimization of partitions
pcc.partitioning.kwayfm.balancePrecision = 1.3d

# [FM-k-way] Partitioning method to compute initial partitioning.
pcc.partitioning.kwayfm.globalHeuristic = BEST_IMPROVEMENT_FIRST
  enum:     [RANDOM, DFS, BFS, BEST_IMPROVEMENT_FIRST]

# [FM-k-way] Local optimization criterion to be minimized druing
# Fiduccia/Mattheyses refinment
pcc.partitioning.kwayfm.optimizationCriterion = NODECUT
  enum:     [EDGECUT, NODECUT]

# Specifies the maximum size of the partition. This size is used to compute
# the number of partitions if a proof (reached set) should be written.
# Default value 0 means always a single partition.
pcc.partitioning.maxNumElemsPerPartition = 0

# Partitioning method applied in multilevel heuristic to compute initial
# partitioning.
pcc.partitioning.multilevel.globalHeuristic = BEST_IMPROVEMENT_FIRST
  enum:     [RANDOM, DFS, BFS, BEST_IMPROVEMENT_FIRST]

# Matching method applied to coarsen graph down in multilevel heuristic.
pcc.partitioning.multilevel.matchingGenerator = HEAVY_EDGE
  enum:     [RANDOM, HEAVY_EDGE]

# Refinement method applied in multilevel heuristic's uncoarsening phase.
pcc.partitioning.multilevel.refinementHeuristic = FM_NODECUT
  enum:     [FM_NODECUT, FM_EDGECUT]

# Heuristic for computing partitioning of proof (partial reached set).
pcc.partitioning.partitioningStrategy = RANDOM
  enum:     [RANDOM, DFS, BFS, OPTIMAL, BEST_FIRST, FM, FM_K_WAY, MULTILEVEL]

# If enabled uses the number of nodes saved in certificate to compute
# partition number otherwise the number of states explored during analysis
pcc.partitioning.useGraphSizeToComputePartitionNumber = false

# file in which proof representation needed for proof checking is stored
pcc.proof = "arg.obj"

# file in which proof representation will be stored
pcc.proofFile = "arg.obj"

# Generate and dump a proof
pcc.proofgen.doPCC = false

# Configuration for proof checking if differs from analysis configuration
pcc.resultcheck.checkerConfig = no default value

# Enable to write proof and read it again for validation instead of using the
# in memory solution
pcc.resultcheck.writeProof = false

# Make proof more abstract, remove some of the information not needed to
# prove the property.
pcc.sliceProof = false

# writes the validation configuration required for checking to proof
pcc.storeConfig = false

# Qualified name for class which implements certification strategy, hence
# proof writing, to be used.
pcc.strategy = no default value

# number of cpus/cores which should be used in parallel for proof checking
pcc.useCores = 1

# Which strategy to use to perform abstraction of successful proof results or
# when lifting with the lifting strategy ABSTRACTION_BASED_LIFTING.
pdr.abstractionStrategy = NO_ABSTRACTION
  enum:     [NO_ABSTRACTION, ALLSAT_BASED_PREDICATE_ABSTRACTION]

# Whether to adjust conditions (i.e. increment k) after frontier extension.
pdr.conditionAdjustmentCriterion = NEVER
  enum:     [NEVER, ALWAYS]

# Which strategy to use to perform invariant refinement on successful proof
# results.
pdr.invariantRefinementStrategy = NO_STRENGTHENING
  enum:     [NO_STRENGTHENING, UNSAT_CORE_BASED_STRENGTHENING]

# Maximum number of ignored lifting abstraction failures within a
# proof-obligation trace.
pdr.liftingAbstractionFailureThreshold = 0

# Which strategy to use to abstract counterexamples to inductivity.
pdr.liftingStrategy = NO_LIFTING
  enum:     [NO_LIFTING, UNSAT_CORE_BASED_LIFTING, ABSTRACTION_BASED_LIFTING]

# Maximum number of accepted spurious transitions within a proof-obligation
# trace before a consecution abstraction failure triggers a refinement.
pdr.spuriousTransitionCountThreshold = 0

# Format to use for image output
pixelgraphic.export.format = "svg"

# Height of the bitmap in pixels. If set to -1, height is  computed in
# relation to the width. If both are set to -1, the optimal bitmap size to
# represent the graph is used. The final height is height*scaling
pixelgraphic.export.height = -1

# Scaling of the bitmap. If set to 1, 1 pixel represents one graph node. If
# set to 2, 2 * 2 pixels represent one graph node, and so on.
pixelgraphic.export.scaling = 2

# Highlight not only corresponding graph nodes, but background of
# corresponding line, too. This may give an better overview, but also
# introduces more clutter
pixelgraphic.export.strongHighlight = true

# Width of the bitmap in pixels. If set to -1, width is computed in relation
# to the height. If both are set to -1, the optimal bitmap size to represent
# the graph is used. The final width is width*scaling
pixelgraphic.export.width = -1

# Padding of the bitmap on the left and right (each) in pixels
pixelgraphic.export.xPadding = 2

# Padding of the bitmap on the top and bottom (each) in pixels
pixelgraphic.export.yPadding = 2

# A path to a precision output
# A path to precision
precision.path = "localsave"

# whether to track relevant variables only at the exact program location
# (sharing=location), or within their respective (function-/global-) scope
# (sharing=scoped).
precision.sharing = SCOPE
  enum:     [SCOPE, LOCATION]

# Allowed coefficients in a template.
precision.template.allowedCoefficients = {
      Rational.NEG_ONE, Rational.ONE
  }

# Generate difference constraints.This option is redundant for
# `maxExpressionSize` >= 2.
precision.template.generateDifferences = false

# Generate templates from assert statements
precision.template.generateFromAsserts = true

# Generate templates from all program statements
precision.template.generateFromStatements = false

# Force the inclusion of function parameters into the generated templates.
# Required for summaries computation.
precision.template.includeFunctionParameters = false

# Maximum size for the generated template
precision.template.maxExpressionSize = 1

# Perform refinement using enumerative template synthesis.
precision.template.performEnumerativeRefinement = true

# Do not generate templates with threshold larger than specified. Set to '-1'
# for no limit.
precision.template.templateConstantThreshold = 100

# Strategy for filtering variables out of templates using liveness
precision.template.varFiltering = ALL_LIVE
  enum:     [INTERPOLATION_BASED, ALL_LIVE, ONE_LIVE, ALL]

# If this option is used, variables that are addressed may get tracked
# depending on the rest of the precision. When this option is disabled, a
# variable that is addressed is definitely not tracked.
precision.trackAddressedVariables = true

# If this option is used, booleans from the cfa are tracked.
precision.trackBooleanVariables = true

# If this option is used, variables that have type double or float are
# tracked.
precision.trackFloatVariables = true

# If this option is used, variables, that are only used in simple
# calculations (add, sub, lt, gt, eq) are tracked.
precision.trackIntAddVariables = true

# If this option is used, variables that are only compared for equality are
# tracked.
precision.trackIntEqualVariables = true

# If this option is used, variables that are irrelevantare also tracked.
precision.trackIrrelevantVariables = true

# If this option is used, all variables that are of a different
# classification than IntAdd, IntEq and Boolean get tracked by the precision.
precision.trackVariablesBesidesEqAddBool = true

# blacklist regex for variables that won't be tracked by the CPA using this
# precision
precision.variableBlacklist = ""

# whitelist regex for variables that will always be tracked by the CPA using
# this precision
precision.variableWhitelist = ""

# where to export conditions
program.splitter.conditionFile = "Condition.%d.txt"

# export program splitting as conditions (assumption automata)
program.splitter.exportAsCondition = true

# Which program split heuristic to use
program.splitter.heuristic = no default value

# maximal number
program.splitter.max = 2

# Quantifier elimination strategy
rcnf.boundVarsHandling = QE_LIGHT_THEN_DROP
  enum:     [QE_LIGHT_THEN_DROP, QE, DROP]

# Expand equality atoms. E.g. 'x=a' gets expanded into 'x >= a AND x <= a'.
# Can lead to stronger weakenings.
rcnf.expandEquality = false

# Limit on the size of the resulting number of lemmas from the explicit
# expansion
rcnf.expansionResultSizeLimit = 100

# print reached set to graph file
reachedSet.dot = "reached.dot"

# print reached set to text file
reachedSet.export = false
reachedSet.file = "reached.txt"

# Generate HTML report with analysis result.
report.export = true

# File name for analysis report in case no counterexample was found.
report.file = "Report.html"

# set path to file which contains the condition
residualprogram.assumptionFile = no default value

# set specification file to automaton which guides analysis along assumption
# produced by incomplete analysis,e.g.,
# config/specification/AssumptionGuidingAutomaton.spc, to enable residual
# program from combination of program and assumption condition
residualprogram.assumptionGuider = no default value

# Export CFA of residual program as pixel graphic to the given file name. The
# suffix is added corresponding to the value of option
# pixelgraphic.export.formatIf set to 'null', no pixel graphic is exported.
residualprogram.cfa.pixelGraphicFile = "residProgPixel"

# Export residual program as pixel graphic
residualprogram.export.pixel = false

# write residual program to file
residualprogram.file = "residualProgram.c"

# Define kind of folder to use when combining condition with folding approach
# in residual program generation
residualprogram.folderType = CFA
  enum:     [CFA, FOLD_EXCEPT_LOOPS, LOOP_ALWAYS, LOOP_BOUND, LOOP_BOUND_SAME_CONTEXT,
             LOOP_SAME_CONTEXT]

# Collect statistical data about size of residual program
residualprogram.statistics.size = false

# which strategy to use to generate the residual program
residualprogram.strategy = CONDITION
  enum:     [SLICING, CONDITION, CONDITION_PLUS_FOLD, COMBINATION]

# How often may a loop be unrolled before it must be folded
residualprogram.unrollBound = 2

# wether to start next algorithm independently from the previous result
restartAlgorithm.alwaysRestart = false

# combine (partial) ARGs obtained by restarts of the analysis after an
# unknown result with a different configuration
restartAlgorithm.combineARGsAfterRestart = false

# List of files with configurations to use. A filename can be suffixed with
# :if-interrupted, :if-failed, and :if-terminated which means that this
# configuration will only be used if the previous configuration ended with a
# matching condition. What also can be added is :use-reached then the reached
# set of the preceding analysis is taken and provided to the next analysis.
restartAlgorithm.configFiles = no default value

# print the statistics of each component of the restart algorithm directly
# after the components computation is finished
restartAlgorithm.printIntermediateStatistics = true

# let each component of the restart algorithm write output files and not only
# the last one that is excuted
restartAlgorithm.writeIntermediateOutputFiles = false

# path to condition file
slicing.conditionFile = "output/AssumptionAutomaton.txt"

# path to condition files plus additional assumption guiding automaton when
# condition itself is in propriertary format and not in witness format
slicing.conditionFiles = {
          Paths.get("output/AssumptionAutomaton.txt"),
          Classes.getCodeLocation(ReducerExtractor.class)
              .resolveSibling("config/specification/AssumptionGuidingAutomaton.spc")}

# Export the used slicing criteria to file
slicing.exportCriteria.enable = false

# File template for export of used slicing criteria
slicing.exportCriteria.file = "programSlice.%d.criteria.txt"

# Whether to export slices as C program files
slicing.exportToC.enable = false

# File template for exported C program slices
slicing.exportToC.file = "programSlice.%d.c"

# which type of extractor for slicing criteria to use
slicing.extractor = ALL
  enum:     [ALL, REDUCER, SYNTAX]

# Whether to create slices that are behaviorally equivalent not only to the
# target location, but also on the paths to that target location.
slicing.preserveTargetPaths = false

# what kind of slicing to use
slicing.type = STATIC
  enum:     [STATIC, IDENTITY]

# Extract and cache unsat cores for satisfiability checking
solver.cacheUnsatCores = true

# improve sat-checks with additional constraints for UFs
solver.checkUFs = false

# whether CPAchecker's logger should be used as logger for the solver,
# otherwise nothing is logged from the solver.
solver.enableLoggingInSolver = false

# Which solver to use specifically for interpolation (default is to use the
# main one).
solver.interpolationSolver = no default value
  enum:     [MATHSAT5, SMTINTERPOL, Z3, PRINCESS, BOOLECTOR, CVC4]

# Which SMT solver to use.
solver.solver = MATHSAT5
  enum:     [MATHSAT5, SMTINTERPOL, Z3, PRINCESS, BOOLECTOR, CVC4]

# comma-separated list of files with specifications that should be checked
# (see config/specification/ for examples)
specification = []

# export abstract states as formula, e.g. for re-using them as
# PredicatePrecision.
statesToFormulas.exportFile = no default value

# export formulas for all program locations or just the important
# locations,which include loop-heads, funtion-calls and function-exits.
statesToFormulas.exportOnlyImporantLocations = false

# instead of writing the exact state-representation as a single formula,
# write its atoms as a list of formulas. Therefore we ignore operators for
# conjunction and disjunction.
statesToFormulas.splitFormulas = LOCATION
  enum:     [LOCATION, STATE, ATOM]

# Add all assumptions from the control flow automaton to the precision.
staticRefiner.addAllControlFlowAssumes = false

# Add all assumptions along a error trace to the precision.
staticRefiner.addAllErrorTraceAssumes = false

# Add all assumptions along the error trace to the precision.
staticRefiner.addAssumesByBoundedBackscan = true

# Apply mined predicates on the corresponding scope. false = add them to the
# global precision.
staticRefiner.applyScoped = true

# Dump CFA assume edges as SMTLIB2 formulas to a file.
staticRefiner.assumePredicatesFile = no default value

# split generated heuristic predicates into atoms
staticRefiner.atomicPredicates = true

# collect at most this number of assumes along a path, backwards from each
# target (= error) location
staticRefiner.maxBackscanPathAssumes = 1

# write some statistics to disk
statistics.export = true
statistics.file = "Statistics.txt"

# track memory usage of JVM during runtime
statistics.memory = true

# print statistics to console
statistics.print = false

# which stop operator to use for LiveVariablesCPA
stop = "SEP"
  allowed values: [SEP, JOIN, NEVER]

# compress the produced violation-witness automata using GZIP compression.
termination.compressWitness = true

# When checking for the termination property, use this configuration file
# instead of the current one.
termination.config = no default value

# enable to also analyze whether recursive calls terminate
termination.considerRecursion = false

# Number of generalized eigenvectors in the geometric nontermination
# argument.
termination.lassoAnalysis.eigenvectors = 3

# Shell command used to call the external SMT solver.
termination.lassoAnalysis.externalSolverCommand = NativeLibraries.getNativeLibraryPath().resolve("z3") + " -smt2 -in SMTLIB2_COMPLIANT=true "

# Analysis type used for synthesis of linear termination arguments.
termination.lassoAnalysis.linear.analysisType = LINEAR_WITH_GUESSES
  enum:     [DISABLED, LINEAR, LINEAR_WITH_GUESSES, NONLINEAR]

# If true, an external tool is used as SMT solver instead of SMTInterpol.
# This affects only synthesis of linear termination arguments.
termination.lassoAnalysis.linear.externalSolver = false

# Maximal number of functions used in a ranking function template.
termination.lassoAnalysis.maxTemplateFunctions = 3

# Number of non-strict supporting invariants for each Motzkin transformation
# during synthesis of termination arguments.
termination.lassoAnalysis.nonStrictInvariants = 3

# Analysis type used for synthesis of non-linear termination arguments.
termination.lassoAnalysis.nonlinear.analysisType = LINEAR_WITH_GUESSES
  enum:     [DISABLED, LINEAR, LINEAR_WITH_GUESSES, NONLINEAR]

# If true, an external tool is used as SMT solver instead of SMTInterpol.
# This affects only synthesis of non-linear termination arguments and
# non-termination arguments.
termination.lassoAnalysis.nonlinear.externalSolver = false

# Number of strict supporting invariants for each Motzkin transformation
# during synthesis of termination arguments.
termination.lassoAnalysis.strictInvariants = 2

# Simplifies loop and stem formulas.
termination.lassoBuilder.simplify = false

# maximal number of repeated ranking functions per loop before stopping
# analysis
termination.maxRepeatedRankingFunctionsPerLoop = 10

# Strategy used to prepare reched set and ARG for next iteration after
# successful refinement of the termination argument.
termination.resetReachedSetStrategy = REMOVE_LOOP
  enum:     [REMOVE_TARGET_STATE, REMOVE_LOOP, RESET]

# A human readable representation of the synthesized (non-)termination
# arguments is exported to this file.
termination.resultFile = "terminationAnalysisResult.txt"

# consider counterexamples for loops for which only pointer variables are
# relevant or which check that pointer is unequal to null pointer to be
# imprecise
termination.useCexImpreciseHeuristic = false

# Export termination counterexample to file as GraphML automaton 
termination.violation.witness = "nontermination_witness.graphml"

# Export termination counterexample to file as dot/graphviz automaton 
termination.violation.witness.dot = "nontermination_witness.dot"

# Use the counterexample model to provide test-vector values
testHarnessExport.useModel = true

# zip all exported test cases into a single file
testcase.compress = false

# export test harness to file as code
testcase.file = no default value

# set to true if run multiple test case generation instances in parallel
testcase.generate.parallel = false

# display all test targets and non-covered test targets in statistics
testcase.inStats = false

# defines how progress is computed
testcase.progress = RELATIVE_TOTAL
  enum:     [ABSOLUTE, RELATIVE_TOTAL]

# when generating tests covering error call stop as soon as generated one
# test case and report false (only possible in combination with error call
# property specification
testcase.reportCoveredErrorCallAsError = false

# Which strategy to use to optimize set of test target edges
testcase.targets.optimization.strategy = NONE
  enum:     [NONE, COVERED_NEXT_EDGE, TESTCOMP]

# Which CFA edges to use as test targets
testcase.targets.type = ASSUME
  enum:     [ASSUME, ERROR_CALL, STATEMENT]

# export test values to file (line separated)
testcase.values = no default value

# export test cases to xm file (Test-Comp format)
testcase.xml = no default value

# Zip file into which all test case files are bundled
testcase.zip.file = no default value

# Ignore functions that are defined by C11
undefinedFunctionsCollector.allowC11Functions = true

# Ignore functions that are defined by GNU C and not by C11/POSIX
undefinedFunctionsCollector.allowGnuCFunctions = true

# Ignore functions that are defined by POSIX
undefinedFunctionsCollector.allowPosixFunctions = true

# Set of functions that should be ignored
undefinedFunctionsCollector.allowedFunctions = ImmutableSet.of(

# Regexp matching function names that are allowed to be undefined
undefinedFunctionsCollector.allowedFunctionsRegexp = "^(__VERIFIER|pthread)_[a-zA-Z0-9_]*"

# Regexp matching function names that need not be declared
undefinedFunctionsCollector.allowedUndeclaredFunctionsRegexp = "^__builtin_[a-zA-Z0-9_]*"

# Memory-allocation function that will be used in stubs
undefinedFunctionsCollector.externAllocFunction = "external_alloc"

# export undefined functions as C file
undefinedFunctionsCollector.stubsFile = "stubs.c"

# select an analysis from a set of analyses after unknown result
useCompositionAnalysis = false

# File for exporting the witness automaton in DOT format.
witness.automatonDumpFile = no default value

# remove assumptions from transitions in the ISA where they are not strictly
# neccessary.This option is intended to be used with an ISA (c.f. option
# witness.invariantsSpecificationAutomaton)
witness.checkInvariantViolations = true

# Check that the value of the programhash field of the witness matches the
# SHA-256 hash value computed for the source code.
witness.checkProgramHash = true

# Consider assumptions that are provided with the path automaton?
witness.considerAssumptions = true

# Validate correctness witness by specifying an invariants specification
# automaton
witness.invariantsSpecificationAutomaton = NO_ISA
  enum:     [NO_ISA, WITNESSBASED_ISA, TWOSTATES_ISA, CFABASED_ISA]

# Match the branching information at a branching location.
witness.matchAssumeCase = true

# Match the character offset within the file.
witness.matchOffset = true

# Match the line numbers within the origin (mapping done by preprocessor line
# markers).
witness.matchOriginLine = true

# This option can be used to ensure that no correctness witnesses are
# checked.
witness.noCorrectnessValidation = false

# This option can be used to ensure that no violation witnesses are checked.
witness.noViolationValidation = false

# remove assumptions from transitions in the ISA where they are not strictly
# neccessary.This option is intended to be used with an ISA (c.f. option
# witness.invariantsSpecificationAutomaton)
witness.optimizeInvariantsSpecificationAutomaton = true

# Represent sink states by bottom state instead of break state
witness.stopNotBreakAtSinkStates = true

# Enforce strict validity checks regarding the witness format, such as
# checking for the presence of required fields.
witness.strictChecking = true

# remove assumptions from transitions in the ISA where they are not strictly
# neccessary.This option is intended to be used with an ISA (c.f. option
# witness.invariantsSpecificationAutomaton)
witness.useInvariantsAsAssumptions = true

# When validating a correctness witness, use this configuration file instead
# of the current one.
witness.validation.correctness.config = no default value

# The witness to validate.
witness.validation.file = no default value

# Use this configuration when checking that when reach recurrent set,
# execution can be extended to an infinite one
witness.validation.termination.inspectCycle.config = no default value

# Use this configuration when checking that recurrent set (at cycle head) is
# reachable. Configuration must be precise, i.e., may only report real
# counterexamples
witness.validation.termination.reachCycle.config = no default value

# Report a successful validation of the witness, i.e., a confirmation of the
# nontermination, as termination violation.
witness.validation.termination.successAsViolation = true

# Path to automaton specification describing which statements let the program
# terminate.
witness.validation.termination.terminatingStatements = "config/specification/TerminatingStatements.spc"

# When validating a violation witness, use this configuration file instead of
# the current one.
witness.validation.violation.config = no default value<|MERGE_RESOLUTION|>--- conflicted
+++ resolved
@@ -464,13 +464,8 @@
 # certain restrictions.
 analysis.unknownIfUnrestrictedProgram = false
 
-<<<<<<< HEAD
-# Use explainer algorithm to prove (non-)termination.
-analysis.useExplainer = false
-=======
 # select an analysis from a set of analyses after unknown result
 analysis.useCompositionAnalysis = false
->>>>>>> 7a357709
 
 # add declarations for global variables before entry function
 analysis.useGlobalVars = true
