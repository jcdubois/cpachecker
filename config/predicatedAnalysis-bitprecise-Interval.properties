# reverse postorder (a more restrictive topological ordering) is better than dfs if elements may be merged
# callstack is necessary for ABE with blocks across function boundaries to work well
analysis.traversal.order = bfs
# analysis.traversal.useReversePostorder = true
analysis.traversal.useCallstack = true

# enable predicated analysis
analysis.algorithm.predicatedAnalysis =true

# enable post processing (transformation of ARG into program)
analysis.postProcessing = true

# enable refinement
analysis.algorithm.CEGAR = true

cegar.refiner = cpa.predicate.PredicateRefiner
# cpa.predicate.refinement.performInitialStaticRefinement = true

# cpa structure
# ARGCPA is necessary for refinement and has to be the top-level CPA
cpa = cpa.arg.ARGCPA
ARGCPA.cpa = cpa.composite.CompositeCPA

 CompositeCPA.cpas = cpa.location.LocationCPA, cpa.callstack.CallstackCPA, cpa.predicate.PredicateCPA, cpa.validvars.ValidVarsCPA, cpa.interval.IntervalAnalysisCPA 

# configuration of predicate analysis
cpa.composite.inPredicatedAnalysis = true
cpa.arg.inPredicatedAnalysis = true
cpa.predicate.blk.alwaysAtJoin = true
cpa.predicate.ignoreIrrelevantVariables = false
# cpa.predicate.handlePointerAliasing = false
// Use bitvectors in formulas instead of real variables.
cpa.predicate.encodeBitvectorAs = BITVECTOR
// Mathsat has no theory combination for BV-interpolation, so disable it
// (this is unsound and may give false answers)!
cpa.predicate.solver.mathsat5.furtherOptions = theory.eq_propagation=false

# blk config required for transformation
cpa.predicate.blk.alwaysAtEndOfProgram = true

# configuration of interval analysis
cpa.interval.merge = JOIN

# set resource limits
limits.time.cpu = 900s

# output configuration
<<<<<<< HEAD
output.disable = true
statistics.print = false

# enable writing of transformation of arg to c program
cpa.arg.addInclude = false
cpa.arg.dumpARG = true
cpa.arg.dumpFile = arg.c
cpa.arg.disableRVARGSimplification = true
cpa.arg.deleteInPredicatedAnalysis = true

# cpa.predicate.predmap.export = true
# cpa.predicate.predmap.file = predmap.txt
# cpa.predicate.abstraction.initialPredicates = output/predmap.txt
=======
statistics.print = false

cpa.predicate.solver=MATHSAT5
>>>>>>> 75296b50
<|MERGE_RESOLUTION|>--- conflicted
+++ resolved
@@ -45,7 +45,7 @@
 limits.time.cpu = 900s
 
 # output configuration
-<<<<<<< HEAD
+
 output.disable = true
 statistics.print = false
 
@@ -59,8 +59,5 @@
 # cpa.predicate.predmap.export = true
 # cpa.predicate.predmap.file = predmap.txt
 # cpa.predicate.abstraction.initialPredicates = output/predmap.txt
-=======
-statistics.print = false
 
-cpa.predicate.solver=MATHSAT5
->>>>>>> 75296b50
+cpa.predicate.solver=MATHSAT5