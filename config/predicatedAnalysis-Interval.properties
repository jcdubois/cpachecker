--- conflicted
+++ resolved
@@ -44,9 +44,7 @@
 
 # output configuration
 output.disable = true
-<<<<<<< HEAD
 statistics.print = false
-
 
 # enable writing of transformation of arg to c program
 cpa.arg.addInclude = false
@@ -56,7 +54,4 @@
 
 # cpa.predicate.predmap.export = true
 # cpa.predicate.predmap.file = predmap.txt
-# cpa.predicate.abstraction.initialPredicates = output/predmap.txt
-=======
-statistics.print = false
->>>>>>> 6490f765
+# cpa.predicate.abstraction.initialPredicates = output/predmap.txt