#!/usr/bin/env python

"""
CPAchecker is a tool for configurable software verification.
This file is part of CPAchecker.

Copyright (C) 2007-2012  Dirk Beyer
All rights reserved.

Licensed under the Apache License, Version 2.0 (the "License");
you may not use this file except in compliance with the License.
You may obtain a copy of the License at

    http://www.apache.org/licenses/LICENSE-2.0

Unless required by applicable law or agreed to in writing, software
distributed under the License is distributed on an "AS IS" BASIS,
WITHOUT WARRANTIES OR CONDITIONS OF ANY KIND, either express or implied.
See the License for the specific language governing permissions and
limitations under the License.


CPAchecker web page:
  http://cpachecker.sosy-lab.org
"""

# prepare for Python 3
from __future__ import absolute_import, print_function, unicode_literals

import sys
sys.dont_write_bytecode = True # prevent creation of .pyc files

import xml.etree.ElementTree as ET
import collections
import os.path
import glob
import json
import shutil
import optparse
import time
import tempita

from datetime import date
from decimal import *

<<<<<<< HEAD

NAME_START = "results" # first part of filename of table
=======
NAME_START = "results" # first part of filename of html-table
>>>>>>> 4c68bf62

LIB_URL = "http://www.sosy-lab.org/lib"
LIB_URL_OFFLINE = "lib/javascript"

<<<<<<< HEAD
TEMPLATE_FILE_NAME = os.path.join(os.path.dirname(__file__), 'table-generator-template.{format}')
TEMPLATE_FORMATS = ['html', 'csv']
=======
LIB_URL = "http://www.sosy-lab.org/lib"
LIB_URL_OFFLINE = "lib/javascript"

TEMPLATE_FILE_NAME = os.path.join(os.path.dirname(__file__), 'table-generator-template.html')
>>>>>>> 4c68bf62

# string searched in filenames to determine correct or incorrect status.
# use lower case!
BUG_SUBSTRING_LIST = ['bad', 'bug', 'unsafe']

# scoreValues taken from http://sv-comp.sosy-lab.org/
SCORE_CORRECT_SAFE = 2
SCORE_CORRECT_UNSAFE = 1
SCORE_UNKNOWN = 0
SCORE_WRONG_UNSAFE = -2
SCORE_WRONG_SAFE = -4


<<<<<<< HEAD
=======
class Template():
    """
    a limited template "engine", similar to report-generator
    """

    def __init__(self, infileName, outfileName):
        self.infileName = infileName
        self.outfileName = outfileName

    def render(self, **kws):
        """
        This function replaces every appearance of "{{{key}}}"
        through the value of the key.
        """
        infile = open(self.infileName, 'r')
        template = infile.read();
        infile.close();

        for key in kws:
             matcher = "{{{" + key + "}}}"
             template = template.replace(matcher, kws[key])

        outfile = open(self.outfileName, 'w')
        outfile.write(template)
        outfile.close()


>>>>>>> 4c68bf62
class Util:
    """
    This Class contains some useful functions for Strings, Files and Lists.
    """

    @staticmethod
    def getFileList(shortFile):
        """
        The function getFileList expands a short filename to a sorted list
        of filenames. The short filename can contain variables and wildcards.
        """

        # expand tilde and variables
        expandedFile = os.path.expandvars(os.path.expanduser(shortFile))

        # expand wildcards
        fileList = glob.glob(expandedFile)

        # sort alphabetical,
        # if list is emtpy, sorting returns None, so better do not sort
        if len(fileList) != 0:
            fileList.sort()
        else:
            print ('\nWarning: no file matches "{0}".'.format(shortFile))

        return fileList


    @staticmethod
    def extendFileList(filelist):
        '''
        This function takes a list of files, expands wildcards
        and returns a new list of files.
        '''
        return [file for wildcardFile in filelist for file in Util.getFileList(wildcardFile)]


    @staticmethod
    def containsAny(text, list):
        """
        This function returns True, iff any string in list is a substring of text.
        """
        for elem in list:
            if elem in text:
                return True
        return False


    @staticmethod
    def formatNumber(value, numberOfDigits):
        """
        If the value is a number (or number plus one char),
        this function returns a string-representation of the number
        with a number of digits after the decimal separator.
        If the number has more digits, it is rounded, else zeros are added.

        If the value is no number, it is returned unchanged.
        """
        lastChar = ""
        # if the number ends with "s" or another letter, remove it
        if (not value.isdigit()) and value[-2:-1].isdigit():
            lastChar = value[-1]
            value = value[:-1]
        try:
            floatValue = float(value)
            value = "{value:.{width}f}".format(width=numberOfDigits, value=floatValue)
        except ValueError: # if value is no float, don't format it
            pass
        return value + lastChar


    @staticmethod
    def toDecimal(s):
        # remove whitespaces and trailing 's' (e.g., in '1.23s')
        s = (s or '').lstrip(' \t').rstrip('s \t')
        if not s or s == '-':
            return Decimal()
        return Decimal(s)


    @staticmethod
    def collapseEqualValues(values, counts):
        """
        Take a tuple (values, counts), remove consecutive values and increment their count instead.
        """
        assert len(values) == len(counts)
        previousValue = values[0]
        previousCount = 0

        for value, count in zip(values, counts):
            if value != previousValue:
                yield (previousValue, previousCount)
                previousCount = 0
                previousValue = value
            previousCount += count

        yield (previousValue, previousCount)

    @staticmethod
    def getColumnValue(sourcefileTag, columnTitle, default=None):
        for column in sourcefileTag.findall('column'):
            if column.get('title') == columnTitle:
                    return column.get('value')
        return default

    @staticmethod
    def flatten(list):
        return [value for sublist in list for value in sublist]

    @staticmethod
    def json(obj):
        return tempita.html(json.dumps(obj))


def parseTableDefinitionFile(file):
    '''
    This function parses the input to get tests and columns.
    The param 'file' is a xml-file defining the testfiles and columns.

    If columntitles are given in the xml-file,
    they will be searched in the testfiles.
    If no title is given, all columns of the testfile are taken.

    @return: a list of tuples,
    each tuple contains a test file and a list of columntitles
    '''
    print ("reading table definition from '{0}'...".format(file))
    if not os.path.isfile(file):
        print ('File {0!r} does not exist.'.format(file))
        exit()

    listOfTestFiles = []
    tableGenFile = ET.ElementTree().parse(file)
    if 'table' != tableGenFile.tag:
        print ("ERROR:\n" \
            + "    The XML-file seems to be invalid.\n" \
            + "    The rootelement of table-definition-file is not named 'table'.")
        exit()

    for test in tableGenFile.findall('test'):
        columnsToShow = test.findall('column')
        filelist = Util.getFileList(test.get('filename')) # expand wildcards
        listOfTestFiles += [(file, columnsToShow) for file in filelist]

    return listOfTestFiles



class Column:
    """
    The class Column contains title, pattern (to identify a line in logFile),
    and numberOfDigits of a column.
    It does NOT contain the value of a column.
    """
    def __init__(self, title, pattern, numOfDigits):
        self.title = title
        self.pattern = pattern
        self.numberOfDigits = numOfDigits


class Result():
    """
    The Class Result is a wrapper for some columns to show and a filelist.
    """
    def __init__(self, resultXML, filename, columns):
        self.filename = filename
        self.filelist = resultXML.findall('sourcefile')
        self.columns = columns

        systemTag = resultXML.find('systeminfo')
        cpuTag = systemTag.find('cpu')
        self.attributes = {
                'timelimit': None,
                'memlimit':  None,
                'options':   ' ',
                'name':      resultXML.get('name', resultXML.get('benchmarkname')),
                'branch':    os.path.basename(filename).split('#')[0] if '#' in filename else '',
                'os':        systemTag.find('os').get('name'),
                'cpu':       cpuTag.get('model'),
                'cores':     cpuTag.get('cores'),
                'freq':      cpuTag.get('frequency'),
                'ram':       systemTag.find('ram').get('size'),
                'host':      systemTag.get('hostname', 'unknown')
                }
        self.attributes.update(resultXML.attrib)

    def getSourceFileNames(self):
        return [file.get('name') for file in self.filelist]

def parseTestFile(resultFile, columnsToShow=None):
    '''
    This function parses the resultfile to a resultElem and collects
    all columntitles from the resultfile, that should be part of the table.
    It returns a Result object.
    '''
    if not os.path.isfile(resultFile):
        print ('File {0!r} is not found.'.format(resultFile))
        exit()

    print ('    ' + resultFile)

    resultElem = ET.ElementTree().parse(resultFile)

    if 'test' != resultElem.tag:
        print (("ERROR:\n" \
            + "XML-file seems to be invalid.\n" \
            + "The rootelement of testresult is not named 'test'.\n" \
            + "If you want to run a table-definition-file,\n"\
            + "you should use the option '-x' or '--xml'.").replace('\n','\n    '))
        exit()

    if columnsToShow: # not None
        columns = [Column(c.get("title"), c.text, c.get("numberOfDigits"))
                   for c in columnsToShow]
    else: # show all available columns
        columns = [Column(c.get("title"), None, None)
                   for c in resultElem.find('sourcefile').findall('column')]

    insertLogFileNames(resultFile, resultElem)
    return Result(resultElem, resultFile, columns)


def insertLogFileNames(resultFile, resultElem):
    resultFile = os.path.basename(resultFile)
    parts = resultFile.split("#", 1)

    # get folder of logfiles
    logFolder = '{benchmarkname}.{date}.logfiles/'.format(**resultElem.attrib)
    if len(parts) > 1:
        logFolder = parts[0] + '#' + logFolder

    # append begin of filename
    testname = resultElem.get('name')
    if testname is not None:
        logFolder += testname + "."

    # for each file: append original filename and insert logFileName into sourcefileElement
    for sourcefile in resultElem.findall('sourcefile'):
        logFileName = os.path.basename(sourcefile.get('name')) + ".log"
        sourcefile.logfile = logFolder + logFileName



def mergeSourceFiles(listOfTests):
    """
    This function merges the filelists of all Result objects.
    If necessary, it can merge lists of names: [A,C] + [A,B] --> [A,B,C]
    and add dummy elements to the filelists.
    It also ensures the same order of files.
    Returns a list of filenames
    """
    nameList = []
    nameSet = set()
    for result in listOfTests:
        index = -1
        currentResultNameSet = set()
        for name in result.getSourceFileNames():
            if name in currentResultNameSet:
                print ("File {0} is present twice in {1}, skipping it.".format(name, result.filename))
            else:
                currentResultNameSet.add(name)
                if name not in nameSet:
                    nameList.insert(index+1, name)
                    nameSet.add(name)
                    index += 1
                else:
                    index = nameList.index(name)

    mergeFilelists(listOfTests, nameList)
    return nameList

def mergeFilelists(listOfTests, filenames):
    """
    Set the filelists of all Result elements so that they contain the same files
    in the same order. For missing files a dummy element is inserted.
    """
    for result in listOfTests:
        # create mapping from name to sourcefile tag
        dic = dict([(file.get('name'), file) for file in result.filelist])
        result.filelist = [] # clear and repopulate filelist
        for filename in filenames:
            fileResult = dic.get(filename)
            if fileResult == None:
                fileResult = ET.Element('sourcefile') # create an empty dummy element
                fileResult.logfile = None
                print ('    no result for {0} in {1}'.format(filename, result.filename))
            result.filelist.append(fileResult)


def findCommonSourceFiles(listOfTests):
    filesInFirstTest = listOfTests[0].getSourceFileNames()

    fileSet = set(filesInFirstTest)
    for result in listOfTests:
        fileSet = fileSet & set(result.getSourceFileNames())

    fileList = []
    if not fileSet:
        print('No files are present in all benchmark results.')
    else:
        fileList = [file for file in filesInFirstTest if file in fileSet]
        mergeFilelists(listOfTests, fileList)

    return fileList

def ensureEqualSourceFiles(listOfTests):
    # take the files of the first test
    fileNames = listOfTests[0].getSourceFileNames()
    # check for equal files
    def equalFiles(result):
        if fileNames == result.getSourceFileNames(): return True
        else: print ('    {0} contains different files, skipping resultfile'.format(result.filename))

    listOfTests = list(filter(equalFiles, listOfTests))
    return fileNames, listOfTests



class Test:
    """
    The class Test contains the results of one test for one file.
    """
    def __init__(self, status, category, logFile, columns, values):
        assert(len(columns) == len(values))
        self.status = status
        self.logFile = logFile
        self.columns = columns
        self.values = values
        self.category = category

    @staticmethod
    def createTestFromXML(sourcefileTag, resultFilename, listOfColumns, fileIsUnsafe, correctOnly):
        '''
        This function collects the values from one tests for one file.
        Only columns, that should be part of the table, are collected.
        '''

        def getResultCategory(status):
            status = status.lower()
            if status == 'safe':
                return 'correctSafe' if not fileIsUnsafe else 'wrongSafe'
            elif status == 'unsafe':
                return 'wrongUnsafe' if not fileIsUnsafe else 'correctUnsafe'
            elif status == 'unknown':
                return 'unknown'
            else:
                return 'error'

        def calculateScore(category):
            return {'correctSafe':   SCORE_CORRECT_SAFE,
                    'wrongSafe':     SCORE_WRONG_SAFE,
                    'correctUnsafe': SCORE_CORRECT_UNSAFE,
                    'wrongUnsafe':   SCORE_WRONG_UNSAFE,
                    }.get(category,  SCORE_UNKNOWN)

        def readLogfileLines(logfileName):
            if not logfileName: return []
            baseDir = os.path.dirname(resultFilename)
            logfileName = os.path.join(baseDir, logfileName)
            try:
                with open(logfileName) as logfile:
                    return logfile.readlines()
            except IOError as e:
                print('WARNING: Could not read value from logfile: {}'.format(e))
                return []

        def getValueFromLogfile(lines, identifier):
            """
            This method searches for values in lines of the content.
            The format of such a line must be:    "identifier:  value  (rest)".

            If a value is not found, the value is set to None.
            """
            # stop after the first line, that contains the searched text
<<<<<<< HEAD
            for line in lines:
=======
            value = "-" # default value
            if not content: return value
            for line in content.splitlines():
>>>>>>> 4c68bf62
                if identifier in line:
                    startPosition = line.find(':') + 1
                    endPosition = line.find('(') # bracket maybe not found -> (-1)
                    if (endPosition == -1):
                        return line[startPosition:].strip()
                    else:
                        return line[startPosition: endPosition].strip()
            return None

        status = Util.getColumnValue(sourcefileTag, 'status', 'unknown')
        category = getResultCategory(status)
        score = calculateScore(category)
<<<<<<< HEAD
        logfileLines = None
=======
        logfileContent = None
>>>>>>> 4c68bf62

        values = []

        for column in listOfColumns: # for all columns that should be shown
            value = None # default value
            if column.title.lower() == 'score':
                value = str(score)
            elif column.title.lower() == 'status':
                value = status

            elif not correctOnly or score > 0:
<<<<<<< HEAD
                if not column.pattern: # collect values from XML
                    value = Util.getColumnValue(sourcefileTag, column.title)

                else: # collect values from logfile
                    if logfileLines is None: # cache content
                        logfileLines = readLogfileLines(sourcefileTag.logfile)

                    value = getValueFromLogfile(logfileLines, column.pattern)
=======
                if column.text == None: # collect values from XML
                    value = Util.getColumnValue(sourcefileTag, column.title, '-')

                elif sourcefileTag.logfile != None: # collect values from logfile
                    if logfileContent == None: # cache content
                        baseDir = os.path.dirname(resultFilename)
                        logfileName = os.path.join(baseDir, sourcefileTag.logfile)
                        try:
                            logfile = open(logfileName)
                            logfileContent = logfile.read()
                            logfile.close
                        except IOError as e:
                            print('WARNING: Could not read value from logfile: {}'.format(e))

                    value = getValueFromLogfile(logfileContent, column.text)
>>>>>>> 4c68bf62

            if column.numberOfDigits is not None:
                value = Util.formatNumber(value, column.numberOfDigits)

            values.append(value)

        return Test(status, category, sourcefileTag.logfile, listOfColumns, values)

<<<<<<< HEAD
=======
    def toHTML(self):
        """
        This function returns a String for HTML.
        If the columnTitle is 'status', different colors are used,
        else the value is only wrapped in a table-cell.
        """
        result = []
        for column, value in zip(self.columns, self.values):
            if column.title == 'status' and self.logFile != None:
                # different colors for correct and incorrect results

                result.append('<td class="{0}"><a href="{1}">{2}</a></td>'.format(
                            self.category, quote(self.logFile), value.lower()))

            else:
                result.append('<td class="{0}Value">{1}</td>'.format(self.category, value))
        return "".join(result)

>>>>>>> 4c68bf62

class Row:
    """
    The class Row contains the results for one file (a list of Tests).
    """
    def __init__(self, fileName):
        self.fileName = fileName
        self.results = []

    def addTest(self, test):
        self.results.append(test)

    def fileIsUnsafe(self):
        return Util.containsAny(self.fileName.lower(), BUG_SUBSTRING_LIST)

<<<<<<< HEAD
    def setRelativePath(self, commonPrefix, baseDir):
=======
    def toCSV(self, commonPrefix):
>>>>>>> 4c68bf62
        """
        generate output representation of rows
        """
        # make path relative to directory of output file if necessary
        self.filePath = self.fileName if os.path.isabs(self.fileName) \
                                 else os.path.relpath(self.fileName, baseDir)

<<<<<<< HEAD
        self.shortFileName = self.fileName.replace(commonPrefix, '', 1)
=======
    def toHTML(self, commonPrefix, outputPath):
        """
        generate HTML representation of rows with filename as first column
        """
        # make path relative to directory of output file if necessary
        filePath = self.fileName if os.path.isabs(self.fileName) \
                                 else os.path.relpath(self.fileName, outputPath)

        fileName = self.fileName.replace(commonPrefix, '', 1)

        HTMLrow = [test.toHTML() for test in self.results]
        return '<tr><td><a href="{0}">{1}</a></td>{2}</tr>'.format(quote(filePath), fileName, "".join(HTMLrow))
>>>>>>> 4c68bf62

def rowsToColumns(rows):
    """
    Convert a list of Rows into a column-wise list of list of Tests
    """
    return zip(*[row.results for row in rows])


def getRows(listOfTests, fileNames, correctOnly):
    """
    Create list of rows with all data. Each row consists of several tests.
    """
    rows = [Row(fileName) for fileName in fileNames]

    # get values for each test
    for result in listOfTests:
        # get values for each file in a test
        for fileResult, row in zip(result.filelist, rows):
            row.addTest(Test.createTestFromXML(fileResult, result.filename, result.columns, row.fileIsUnsafe(), correctOnly))

    return rows


def filterRowsWithDifferences(rows):
    """
    Find all rows with differences in the status column.
    """
    if not rows:
        # empty table
        return []
    if len(rows[0].results) == 1:
        # table with single column
        return []
    
    def allEqualResult(listOfResults):
        for result in listOfResults:
            if listOfResults[0].status != result.status:
                return (False, listOfResults[0].status, result.status)
        return (True, None, None)

    maxLen = max(len(row.fileName) for row in rows)
    rowsDiff = []
    for row in rows:
        (allEqual, oldStatus, newStatus) = allEqualResult(row.results)
        if not allEqual:
            rowsDiff.append(row)
# TODO replace with call to log.debug when this script has logging
#            print ('    difference found:  {0} : {1} --> {2}'.format(
#                        row.fileName.ljust(maxLen), oldStatus, newStatus))


    if len(rowsDiff) == 0:
        print ("---> NO DIFFERENCE FOUND IN COLUMN 'STATUS'")
    elif len(rowsDiff) == len(rows):
        print ("---> DIFFERENCES FOUND IN ALL ROWS, NO NEED TO CREATE DIFFERENCE TABLE")
        return []

    return rowsDiff



def getTableHead(listOfTests, commonFileNamePrefix):

    testWidths = [len(test.columns) for test in listOfTests]

    def getRow(rowName, format, collapse=False):
        values = [format.format(**test.attributes) for test in listOfTests]
        if not any(values): return None # skip row without values completely

        valuesAndWidths = list(Util.collapseEqualValues(values, testWidths)) \
                          if collapse else zip(values, testWidths)

<<<<<<< HEAD
        return tempita.bunch(id=rowName.lower().split(' ')[0],
                             name=rowName,
                             content=valuesAndWidths)


    titles      = [column.title for test in listOfTests for column in test.columns]
    testWidths1 = [1]*sum(testWidths)
    titleRow    = tempita.bunch(id='columnTitles', name=commonFileNamePrefix,
                                content=zip(titles, testWidths1))

    return {'tool':    getRow('Tool', '{tool} {version}', collapse=True),
            'limit':   getRow('Limits', 'timelimit: {timelimit}, memlimit: {memlimit}', collapse=True),
            'host':    getRow('Host', '{host}', collapse=True),
            'os':      getRow('OS', '{os}', collapse=True),
            'system':  getRow('System', 'CPU: {cpu} with {cores} cores, frequency: {freq}; RAM: {ram}', collapse=True),
            'date':    getRow('Date of run', '{date}', collapse=True),
            'test':    getRow('Test', '{name}'),
            'branch':  getRow('Branch', '{branch}'),
            'options': getRow('Options', '{options}'),
            'title':   titleRow}


def getStats(rows):
    countUnsafe = len([row for row in rows if row.fileIsUnsafe()])
    countSafe = len(rows) - countUnsafe
    maxScore = SCORE_CORRECT_UNSAFE * countUnsafe + SCORE_CORRECT_SAFE * countSafe

    stats = [getStatsOfTest(tests) for tests in rowsToColumns(rows)] # column-wise
    rowsForStats = list(map(Util.flatten, zip(*stats))) # row-wise

    return [tempita.bunch(default=None, title='total files', content=rowsForStats[0]),
            tempita.bunch(default=None, title='correct results', description='(no bug exists + result is SAFE) OR (bug exists + result is UNSAFE)', content=rowsForStats[1]),
            tempita.bunch(default=None, title='false negatives', description='bug exists + result is SAFE', content=rowsForStats[2]),
            tempita.bunch(default=None, title='false positives', description='no bug exists + result is UNSAFE', content=rowsForStats[3]),
            tempita.bunch(default=None, title='score ({0} files, max score: {1})'.format(len(rows), maxScore), id='score', description='{0} safe files, {1} unsafe files'.format(countSafe, countUnsafe), content=rowsForStats[4])
            ]
=======
    hosts       = formatLine('{host}')
    hostRow     = getHtmlRow('Host', hosts, testWidths, collapse=True)

    os          = formatLine('{os}')
    osRow       = getHtmlRow('OS', os, testWidths, collapse=True)

    systems     = formatLine('CPU: {cpu} with {cores} cores, frequency: {freq}; RAM: {ram}')
    systemRow   = getHtmlRow('System', systems, testWidths, collapse=True)

    dates       = formatLine('{date}')
    dateRow     = getHtmlRow('Date of run', dates, testWidths, collapse=True)

    tests       = formatLine('{name}')
    testRow     = getHtmlRow('Test', tests, testWidths)
    testLine    = getCsvRow('Test', tests, testWidths)

    branches    = formatLine('{branch}')
    branchesRow = getHtmlRow('Branch', branches, testWidths)

    options     = [str.replace(' -', '<br/>-')
                      .replace('=', '=<wbr/>')
                      for str in formatLine('{options}')] 
    optionsRow  = getHtmlRow('Options', options, testWidths)

    titles      = [column.title for test in listOfTests for column in test.columns]
    testWidths1 = [1]*sum(testWidths)
    titleRow    = getHtmlRow(commonFileNamePrefix, titles, testWidths1, id='columnTitles')
    titleLine   = getCsvRow(commonFileNamePrefix, titles, testWidths1)

    return ('\n'.join([toolRow, limitRow, hostRow, osRow, systemRow, dateRow, testRow, branchesRow, optionsRow, titleRow]),
            '\n'.join([toolLine, testLine, titleLine]))



def getStatsHTML(rows):
    maxScore = sum([SCORE_CORRECT_UNSAFE if row.fileIsUnsafe() else SCORE_CORRECT_SAFE
                        for row in rows])
    rowsForStats = [['<td>total files</td>'],
                    ['<td title="(no bug exists + result is SAFE) OR ' + \
                     '(bug exists + result is UNSAFE)">correct results</td>'],
                    ['<td title="bug exists + result is SAFE">false negatives</td>'],
                    ['<td title="no bug exists + result is UNSAFE">false positives</td>'],
                    ['<td>score ({0} files, max score: {1})</td>'
                        .format(len(rows), maxScore)]]

    # get statistics
    for tests in rowsToColumns(rows):
        stats = getStatsOfTest(tests)
        for row, values in zip(rowsForStats, stats): row.extend(values)

    return ['<tr>{0}</tr>'.format("".join(row)) for row in rowsForStats]

>>>>>>> 4c68bf62

def getStatsOfTest(tests):
    """
    This function returns the numbers of the statistics.
    """

    # convert:
    # [['SAFE', 0,1], ['UNSAFE', 0,2]] -->  [['SAFE', 'UNSAFE'], [0,1, 0,2]]
    # in python2 this is a list, in python3 this is the iterator of the list
    # this works, because we iterate over the list some lines below
    listsOfValues = zip(*[test.values for test in tests])

    columns = tests[0].columns
    statusList = [test.category for test in tests]

    # collect some statistics
    sumRow = []
    correctRow = []
    wrongSafeRow = []
    wrongUnsafeRow = []
    scoreRow = []

    for column, values in zip(columns, listsOfValues):
        if column.title == 'status':
            countCorrectSafe, countCorrectUnsafe, countWrongSafe, countWrongUnsafe = getCategoryCount(statusList)

            sum     = StatValue(len(statusList))
            correct = StatValue(countCorrectSafe + countCorrectUnsafe)
            score   = StatValue(
                                SCORE_CORRECT_SAFE   * countCorrectSafe + \
                                SCORE_CORRECT_UNSAFE * countCorrectUnsafe + \
                                SCORE_WRONG_SAFE     * countWrongSafe + \
                                SCORE_WRONG_UNSAFE   * countWrongUnsafe,
                                )
            wrongSafe   = StatValue(countWrongSafe)
            wrongUnsafe = StatValue(countWrongUnsafe)

        else:
            sum, correct, wrongSafe, wrongUnsafe = getStatsOfNumberColumn(values, statusList)
            score = ''

        if (sum.sum, correct.sum, wrongSafe.sum, wrongUnsafe.sum) == (0,0,0,0):
            (sum, correct, wrongSafe, wrongUnsafe) = (None, None, None, None)

        sumRow.append(sum)
        correctRow.append(correct)
        wrongSafeRow.append(wrongSafe)
        wrongUnsafeRow.append(wrongUnsafe)
        scoreRow.append(score)

    return (sumRow, correctRow, wrongSafeRow, wrongUnsafeRow, scoreRow)


class StatValue:
    def __init__(self, sum, min=None, max=None, avg=None, median=None):
        self.sum = sum
        self.min = min
        self.max = max
        self.avg = avg
        self.median = median

    def __str__(self):
        return str(self.sum)

    @classmethod
    def fromList(cls, values):
        if not values:
            return StatValue(0)

        return StatValue(sum(values),
                         min    = min(values),
                         max    = max(values),
                         avg    = sum(values) / len(values),
                         median = sorted(values)[int(len(values)/2)],
                         )


def getCategoryCount(categoryList):
    # count different elems in statusList
    counts = collections.defaultdict(int)
    for category in categoryList:
        counts[category] += 1

    return (counts['correctSafe'], counts['correctUnsafe'],
            counts['wrongSafe'], counts['wrongUnsafe'])


def getStatsOfNumberColumn(values, categoryList):
    assert len(values) == len(categoryList)
    try:
        valueList = [Util.toDecimal(v) for v in values]
    except InvalidOperation as e:
        print("Warning: {0}. Statistics may be wrong.".format(e))
        return (StatValue(0), StatValue(0), StatValue(0), StatValue(0))

    valuesPerCategory = collections.defaultdict(list)
    for value, category in zip(valueList, categoryList):
        if category.startswith('correct'):
            category = 'correct'
        valuesPerCategory[category] += [value]

    return (StatValue.fromList(valueList),
            StatValue.fromList(valuesPerCategory['correct']),
            StatValue.fromList(valuesPerCategory['wrongSafe']),
            StatValue.fromList(valuesPerCategory['wrongUnsafe']),
            )


def getCounts(rows): # for options.dumpCounts
    countsList = []

    for testResults in rowsToColumns(rows):
        statusList = [test.category for test in testResults]
        sum, correctSafe, correctUnsafe, wrongSafe, wrongUnsafe = getStatsOfStatusColumn(statusList)

        correct = correctSafe + correctUnsafe
        wrong = wrongSafe + wrongUnsafe
        unknown = len(statusList) - correct - wrong

        countsList.append((correct, wrong, unknown))

    return countsList


<<<<<<< HEAD
def createTables(name, listOfTests, fileNames, rows, rowsDiff, outputPath, libUrl):
=======

def createTables(name, listOfTests, fileNames, rows, rowsDiff, outputPath):
>>>>>>> 4c68bf62
    '''
    create tables and write them to files
    '''

    # get common folder of sourcefiles
    commonPrefix = os.path.commonprefix(fileNames) # maybe with parts of filename
    commonPrefix = commonPrefix[: commonPrefix.rfind('/') + 1] # only foldername
    list(map(lambda row: Row.setRelativePath(row, commonPrefix, outputPath), rows))

    head = getTableHead(listOfTests, commonPrefix)
    testData = [test.attributes for test in listOfTests]
    testColumns = [[column.title for column in test.columns] for test in listOfTests]

    def writeTable(outfile, name, rows):
        outfile = os.path.join(outputPath, outfile)
<<<<<<< HEAD

        stats = getStats(rows)

        for format in TEMPLATE_FORMATS:
            print ('writing {0} into {1}.{0} ...'.format(format, outfile))

            # read template
            Template = tempita.HTMLTemplate if format == 'html' else tempita.Template
            template = Template.from_filename(TEMPLATE_FILE_NAME.format(format=format),
                                              namespace={'flatten': Util.flatten, 'json': Util.json},
                                              encoding='UTF-8')
=======
        print ('writing html into {0} ...'.format(outfile + ".html"))

        HTMLbody = '\n'.join([row.toHTML(commonPrefix, outputPath) for row in rows])
        HTMLfoot = '\n'.join(getStatsHTML(rows))
        CSVbody  = '\n'.join([row.toCSV(commonPrefix) for row in rows])

        # write HTML to file
        Template(TEMPLATE_FILE_NAME, outfile + ".html").render(
                    title=name,
                    head=HTMLhead,
                    body=HTMLbody,
                    foot=HTMLfoot,
                    lib_url=LIB_URL
                    )
>>>>>>> 4c68bf62

            # write file
            with open(outfile + "." + format, 'w') as file:
                file.write(template.substitute(
                        title=name,
                        head=head,
                        body=rows,
                        foot=stats,
                        tests=testData,
                        columns=testColumns,
                        lib_url=libUrl,
                        ))


    # write normal tables
    writeTable(name + ".table", name, rows)

    # write difference tables
<<<<<<< HEAD
    if rowsDiff:
=======
    if len(rowsDiff) > 1:
>>>>>>> 4c68bf62
        writeTable(name + ".diff", name + " differences", rowsDiff)


def main(args=None):

    if args is None:
        args = sys.argv

    parser = optparse.OptionParser('%prog [options] sourcefile\n\n' + \
        "INFO: documented example-files can be found in 'doc/examples'\n")

    parser.add_option("-x", "--xml",
        action="store",
        type="string",
        dest="xmltablefile",
        help="use xmlfile for table. the xml-file should define resultfiles and columns."
    )
    parser.add_option("-o", "--outputpath",
        action="store",
        type="string",
        default="test/results",
        dest="outputPath",
        help="outputPath for table. if it does not exist, it is created."
    )
    parser.add_option("-d", "--dump",
        action="store_true", dest="dumpCounts",
        help="Should the good, bad, unknown counts be printed?"
    )
    parser.add_option("-m", "--merge",
        action="store_true", dest="merge",
        help="If resultfiles with distinct sourcefiles are found, " \
            + "should the sourcefilenames be merged?"
    )
    parser.add_option("-c", "--common",
        action="store_true", dest="common",
        help="If resultfiles with distinct sourcefiles are found, " \
            + "use only the sourcefiles common to all resultfiles."
    )
<<<<<<< HEAD
    parser.add_option("--no-diff",
        action="store_false", dest="writeDiffTable", default=True,
        help="Do not output a table with differences between resultfiles."
    )
=======
>>>>>>> 4c68bf62
    parser.add_option("--correct-only",
        action="store_true", dest="correctOnly",
        help="Clear all results in cases where the result was not correct."
    )
    parser.add_option("--offline",
        action="store_true", dest="offline",
        help="Don't insert links to http://www.sosy-lab.org, instead expect JS libs in libs/javascript."
    )

    options, args = parser.parse_args(args)
    args = args[1:] # skip args[0] which is the name of this script

    if options.merge and options.common:
        print("Invalid combination of arguments (--merge and --common)")
        exit()

<<<<<<< HEAD
    libUrl = LIB_URL_OFFLINE if options.offline else LIB_URL
=======
    if options.offline:
        global LIB_URL
        LIB_URL = LIB_URL_OFFLINE
>>>>>>> 4c68bf62

    if not os.path.isdir(options.outputPath): os.makedirs(options.outputPath)

    if options.xmltablefile:
        if args:
            print ("Invalid additional arguments '{}'".format(" ".join(args)))
            exit()
        listOfTestFiles = parseTableDefinitionFile(options.xmltablefile)
        name = os.path.basename(options.xmltablefile)[:-4] # remove ending '.xml'

    else:
        if args:
            inputFiles = args
        else:
            print ("searching resultfiles in '{}'...".format(options.outputPath))
            inputFiles = [os.path.join(options.outputPath, '*.results*.xml')]

        inputFiles = Util.extendFileList(inputFiles) # expand wildcards
        listOfTestFiles = [(file, None) for file in inputFiles]

        name = NAME_START + "." + time.strftime("%y%m%d-%H%M", time.localtime())


    # parse test files
    listOfTests = [parseTestFile(file, columnsToShow) for file, columnsToShow in listOfTestFiles]

    if not listOfTests:
        print ('\nError! No file with testresults found.')
        if options.xmltablefile:
            print ('Please check the filenames in your XML-file.')
        exit()

    print ('merging files ...')
    if options.merge:
        # merge list of tests, so that all tests contain the same filenames
        fileNames = mergeSourceFiles(listOfTests)
    elif options.common:
        fileNames = findCommonSourceFiles(listOfTests)
    else:
        fileNames, listOfTests = ensureEqualSourceFiles(listOfTests)

    # collect data and find out rows with differences
    rows     = getRows(listOfTests, fileNames, options.correctOnly)
<<<<<<< HEAD
    rowsDiff = filterRowsWithDifferences(rows) if options.writeDiffTable else []

    print ('generating table ...')
    createTables(name, listOfTests, fileNames, rows, rowsDiff, options.outputPath, libUrl)
=======
    rowsDiff = filterRowsWithDifferences(rows)

    print ('generating table ...')
    createTables(name, listOfTests, fileNames, rows, rowsDiff, options.outputPath)
>>>>>>> 4c68bf62

    print ('done')

    if options.dumpCounts: # print some stats for Buildbot
        countsList = getCounts(rows)
        print ("STATS")
        for counts in countsList:
            print (" ".join(str(e) for e in counts))


if __name__ == '__main__':
    try:
        sys.exit(main())
    except KeyboardInterrupt:
        print ('script was interrupted by user')
        pass<|MERGE_RESOLUTION|>--- conflicted
+++ resolved
@@ -43,25 +43,14 @@
 from datetime import date
 from decimal import *
 
-<<<<<<< HEAD
 
 NAME_START = "results" # first part of filename of table
-=======
-NAME_START = "results" # first part of filename of html-table
->>>>>>> 4c68bf62
 
 LIB_URL = "http://www.sosy-lab.org/lib"
 LIB_URL_OFFLINE = "lib/javascript"
 
-<<<<<<< HEAD
 TEMPLATE_FILE_NAME = os.path.join(os.path.dirname(__file__), 'table-generator-template.{format}')
 TEMPLATE_FORMATS = ['html', 'csv']
-=======
-LIB_URL = "http://www.sosy-lab.org/lib"
-LIB_URL_OFFLINE = "lib/javascript"
-
-TEMPLATE_FILE_NAME = os.path.join(os.path.dirname(__file__), 'table-generator-template.html')
->>>>>>> 4c68bf62
 
 # string searched in filenames to determine correct or incorrect status.
 # use lower case!
@@ -75,36 +64,6 @@
 SCORE_WRONG_SAFE = -4
 
 
-<<<<<<< HEAD
-=======
-class Template():
-    """
-    a limited template "engine", similar to report-generator
-    """
-
-    def __init__(self, infileName, outfileName):
-        self.infileName = infileName
-        self.outfileName = outfileName
-
-    def render(self, **kws):
-        """
-        This function replaces every appearance of "{{{key}}}"
-        through the value of the key.
-        """
-        infile = open(self.infileName, 'r')
-        template = infile.read();
-        infile.close();
-
-        for key in kws:
-             matcher = "{{{" + key + "}}}"
-             template = template.replace(matcher, kws[key])
-
-        outfile = open(self.outfileName, 'w')
-        outfile.write(template)
-        outfile.close()
-
-
->>>>>>> 4c68bf62
 class Util:
     """
     This Class contains some useful functions for Strings, Files and Lists.
@@ -479,13 +438,7 @@
             If a value is not found, the value is set to None.
             """
             # stop after the first line, that contains the searched text
-<<<<<<< HEAD
             for line in lines:
-=======
-            value = "-" # default value
-            if not content: return value
-            for line in content.splitlines():
->>>>>>> 4c68bf62
                 if identifier in line:
                     startPosition = line.find(':') + 1
                     endPosition = line.find('(') # bracket maybe not found -> (-1)
@@ -495,14 +448,10 @@
                         return line[startPosition: endPosition].strip()
             return None
 
-        status = Util.getColumnValue(sourcefileTag, 'status', 'unknown')
+        status = Util.getColumnValue(sourcefileTag, 'status', '')
         category = getResultCategory(status)
         score = calculateScore(category)
-<<<<<<< HEAD
         logfileLines = None
-=======
-        logfileContent = None
->>>>>>> 4c68bf62
 
         values = []
 
@@ -514,7 +463,6 @@
                 value = status
 
             elif not correctOnly or score > 0:
-<<<<<<< HEAD
                 if not column.pattern: # collect values from XML
                     value = Util.getColumnValue(sourcefileTag, column.title)
 
@@ -523,23 +471,6 @@
                         logfileLines = readLogfileLines(sourcefileTag.logfile)
 
                     value = getValueFromLogfile(logfileLines, column.pattern)
-=======
-                if column.text == None: # collect values from XML
-                    value = Util.getColumnValue(sourcefileTag, column.title, '-')
-
-                elif sourcefileTag.logfile != None: # collect values from logfile
-                    if logfileContent == None: # cache content
-                        baseDir = os.path.dirname(resultFilename)
-                        logfileName = os.path.join(baseDir, sourcefileTag.logfile)
-                        try:
-                            logfile = open(logfileName)
-                            logfileContent = logfile.read()
-                            logfile.close
-                        except IOError as e:
-                            print('WARNING: Could not read value from logfile: {}'.format(e))
-
-                    value = getValueFromLogfile(logfileContent, column.text)
->>>>>>> 4c68bf62
 
             if column.numberOfDigits is not None:
                 value = Util.formatNumber(value, column.numberOfDigits)
@@ -548,27 +479,6 @@
 
         return Test(status, category, sourcefileTag.logfile, listOfColumns, values)
 
-<<<<<<< HEAD
-=======
-    def toHTML(self):
-        """
-        This function returns a String for HTML.
-        If the columnTitle is 'status', different colors are used,
-        else the value is only wrapped in a table-cell.
-        """
-        result = []
-        for column, value in zip(self.columns, self.values):
-            if column.title == 'status' and self.logFile != None:
-                # different colors for correct and incorrect results
-
-                result.append('<td class="{0}"><a href="{1}">{2}</a></td>'.format(
-                            self.category, quote(self.logFile), value.lower()))
-
-            else:
-                result.append('<td class="{0}Value">{1}</td>'.format(self.category, value))
-        return "".join(result)
-
->>>>>>> 4c68bf62
 
 class Row:
     """
@@ -584,11 +494,7 @@
     def fileIsUnsafe(self):
         return Util.containsAny(self.fileName.lower(), BUG_SUBSTRING_LIST)
 
-<<<<<<< HEAD
     def setRelativePath(self, commonPrefix, baseDir):
-=======
-    def toCSV(self, commonPrefix):
->>>>>>> 4c68bf62
         """
         generate output representation of rows
         """
@@ -596,22 +502,7 @@
         self.filePath = self.fileName if os.path.isabs(self.fileName) \
                                  else os.path.relpath(self.fileName, baseDir)
 
-<<<<<<< HEAD
         self.shortFileName = self.fileName.replace(commonPrefix, '', 1)
-=======
-    def toHTML(self, commonPrefix, outputPath):
-        """
-        generate HTML representation of rows with filename as first column
-        """
-        # make path relative to directory of output file if necessary
-        filePath = self.fileName if os.path.isabs(self.fileName) \
-                                 else os.path.relpath(self.fileName, outputPath)
-
-        fileName = self.fileName.replace(commonPrefix, '', 1)
-
-        HTMLrow = [test.toHTML() for test in self.results]
-        return '<tr><td><a href="{0}">{1}</a></td>{2}</tr>'.format(quote(filePath), fileName, "".join(HTMLrow))
->>>>>>> 4c68bf62
 
 def rowsToColumns(rows):
     """
@@ -684,7 +575,6 @@
         valuesAndWidths = list(Util.collapseEqualValues(values, testWidths)) \
                           if collapse else zip(values, testWidths)
 
-<<<<<<< HEAD
         return tempita.bunch(id=rowName.lower().split(' ')[0],
                              name=rowName,
                              content=valuesAndWidths)
@@ -721,60 +611,6 @@
             tempita.bunch(default=None, title='false positives', description='no bug exists + result is UNSAFE', content=rowsForStats[3]),
             tempita.bunch(default=None, title='score ({0} files, max score: {1})'.format(len(rows), maxScore), id='score', description='{0} safe files, {1} unsafe files'.format(countSafe, countUnsafe), content=rowsForStats[4])
             ]
-=======
-    hosts       = formatLine('{host}')
-    hostRow     = getHtmlRow('Host', hosts, testWidths, collapse=True)
-
-    os          = formatLine('{os}')
-    osRow       = getHtmlRow('OS', os, testWidths, collapse=True)
-
-    systems     = formatLine('CPU: {cpu} with {cores} cores, frequency: {freq}; RAM: {ram}')
-    systemRow   = getHtmlRow('System', systems, testWidths, collapse=True)
-
-    dates       = formatLine('{date}')
-    dateRow     = getHtmlRow('Date of run', dates, testWidths, collapse=True)
-
-    tests       = formatLine('{name}')
-    testRow     = getHtmlRow('Test', tests, testWidths)
-    testLine    = getCsvRow('Test', tests, testWidths)
-
-    branches    = formatLine('{branch}')
-    branchesRow = getHtmlRow('Branch', branches, testWidths)
-
-    options     = [str.replace(' -', '<br/>-')
-                      .replace('=', '=<wbr/>')
-                      for str in formatLine('{options}')] 
-    optionsRow  = getHtmlRow('Options', options, testWidths)
-
-    titles      = [column.title for test in listOfTests for column in test.columns]
-    testWidths1 = [1]*sum(testWidths)
-    titleRow    = getHtmlRow(commonFileNamePrefix, titles, testWidths1, id='columnTitles')
-    titleLine   = getCsvRow(commonFileNamePrefix, titles, testWidths1)
-
-    return ('\n'.join([toolRow, limitRow, hostRow, osRow, systemRow, dateRow, testRow, branchesRow, optionsRow, titleRow]),
-            '\n'.join([toolLine, testLine, titleLine]))
-
-
-
-def getStatsHTML(rows):
-    maxScore = sum([SCORE_CORRECT_UNSAFE if row.fileIsUnsafe() else SCORE_CORRECT_SAFE
-                        for row in rows])
-    rowsForStats = [['<td>total files</td>'],
-                    ['<td title="(no bug exists + result is SAFE) OR ' + \
-                     '(bug exists + result is UNSAFE)">correct results</td>'],
-                    ['<td title="bug exists + result is SAFE">false negatives</td>'],
-                    ['<td title="no bug exists + result is UNSAFE">false positives</td>'],
-                    ['<td>score ({0} files, max score: {1})</td>'
-                        .format(len(rows), maxScore)]]
-
-    # get statistics
-    for tests in rowsToColumns(rows):
-        stats = getStatsOfTest(tests)
-        for row, values in zip(rowsForStats, stats): row.extend(values)
-
-    return ['<tr>{0}</tr>'.format("".join(row)) for row in rowsForStats]
-
->>>>>>> 4c68bf62
 
 def getStatsOfTest(tests):
     """
@@ -899,12 +735,7 @@
     return countsList
 
 
-<<<<<<< HEAD
 def createTables(name, listOfTests, fileNames, rows, rowsDiff, outputPath, libUrl):
-=======
-
-def createTables(name, listOfTests, fileNames, rows, rowsDiff, outputPath):
->>>>>>> 4c68bf62
     '''
     create tables and write them to files
     '''
@@ -920,7 +751,6 @@
 
     def writeTable(outfile, name, rows):
         outfile = os.path.join(outputPath, outfile)
-<<<<<<< HEAD
 
         stats = getStats(rows)
 
@@ -932,22 +762,6 @@
             template = Template.from_filename(TEMPLATE_FILE_NAME.format(format=format),
                                               namespace={'flatten': Util.flatten, 'json': Util.json},
                                               encoding='UTF-8')
-=======
-        print ('writing html into {0} ...'.format(outfile + ".html"))
-
-        HTMLbody = '\n'.join([row.toHTML(commonPrefix, outputPath) for row in rows])
-        HTMLfoot = '\n'.join(getStatsHTML(rows))
-        CSVbody  = '\n'.join([row.toCSV(commonPrefix) for row in rows])
-
-        # write HTML to file
-        Template(TEMPLATE_FILE_NAME, outfile + ".html").render(
-                    title=name,
-                    head=HTMLhead,
-                    body=HTMLbody,
-                    foot=HTMLfoot,
-                    lib_url=LIB_URL
-                    )
->>>>>>> 4c68bf62
 
             # write file
             with open(outfile + "." + format, 'w') as file:
@@ -966,11 +780,7 @@
     writeTable(name + ".table", name, rows)
 
     # write difference tables
-<<<<<<< HEAD
     if rowsDiff:
-=======
-    if len(rowsDiff) > 1:
->>>>>>> 4c68bf62
         writeTable(name + ".diff", name + " differences", rowsDiff)
 
 
@@ -1009,13 +819,10 @@
         help="If resultfiles with distinct sourcefiles are found, " \
             + "use only the sourcefiles common to all resultfiles."
     )
-<<<<<<< HEAD
     parser.add_option("--no-diff",
         action="store_false", dest="writeDiffTable", default=True,
         help="Do not output a table with differences between resultfiles."
     )
-=======
->>>>>>> 4c68bf62
     parser.add_option("--correct-only",
         action="store_true", dest="correctOnly",
         help="Clear all results in cases where the result was not correct."
@@ -1032,13 +839,7 @@
         print("Invalid combination of arguments (--merge and --common)")
         exit()
 
-<<<<<<< HEAD
     libUrl = LIB_URL_OFFLINE if options.offline else LIB_URL
-=======
-    if options.offline:
-        global LIB_URL
-        LIB_URL = LIB_URL_OFFLINE
->>>>>>> 4c68bf62
 
     if not os.path.isdir(options.outputPath): os.makedirs(options.outputPath)
 
@@ -1082,17 +883,10 @@
 
     # collect data and find out rows with differences
     rows     = getRows(listOfTests, fileNames, options.correctOnly)
-<<<<<<< HEAD
     rowsDiff = filterRowsWithDifferences(rows) if options.writeDiffTable else []
 
     print ('generating table ...')
     createTables(name, listOfTests, fileNames, rows, rowsDiff, options.outputPath, libUrl)
-=======
-    rowsDiff = filterRowsWithDifferences(rows)
-
-    print ('generating table ...')
-    createTables(name, listOfTests, fileNames, rows, rowsDiff, options.outputPath)
->>>>>>> 4c68bf62
 
     print ('done')
 
