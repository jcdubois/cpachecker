--- conflicted
+++ resolved
@@ -45,10 +45,7 @@
 
 PROPERTY_TAG = "propertyfile"
 
-<<<<<<< HEAD
-=======
 _BYTE_FACTOR = 1000 # byte in kilobyte
->>>>>>> be2a31db
 
 def substituteVars(oldList, runSet, sourcefile=None):
     """
@@ -60,20 +57,12 @@
     # list with tuples (key, value): 'key' is replaced by 'value'
     keyValueList = [('${benchmark_name}',     benchmark.name),
                     ('${benchmark_date}',     benchmark.date),
-<<<<<<< HEAD
-                    ('${benchmark_path}',     benchmark.baseDir),
-                    ('${benchmark_path_abs}', os.path.abspath(benchmark.baseDir)),
-                    ('${benchmark_file}',     os.path.basename(benchmark.benchmarkFile)),
-                    ('${benchmark_file_abs}', os.path.abspath(os.path.basename(benchmark.benchmarkFile))),
-                    ('${logfile_path}',       os.path.dirname(runSet.logFolder)),
-=======
                     ('${benchmark_instance}', benchmark.instance),
                     ('${benchmark_path}',     benchmark.baseDir or '.'),
                     ('${benchmark_path_abs}', os.path.abspath(benchmark.baseDir)),
                     ('${benchmark_file}',     os.path.basename(benchmark.benchmarkFile)),
                     ('${benchmark_file_abs}', os.path.abspath(os.path.basename(benchmark.benchmarkFile))),
                     ('${logfile_path}',       os.path.dirname(runSet.logFolder) or '.'),
->>>>>>> be2a31db
                     ('${logfile_path_abs}',   os.path.abspath(runSet.logFolder)),
                     ('${rundefinition_name}', runSet.realName if runSet.realName else ''),
                     ('${test_name}',          runSet.realName if runSet.realName else '')]
@@ -320,8 +309,6 @@
         # get all run-set-specific options from rundefinitionTag
         self.options = benchmark.options + Util.getListFromXML(rundefinitionTag)
         self.propertyFiles = benchmark.propertyFiles + Util.getListFromXML(rundefinitionTag, tag=PROPERTY_TAG, attributes=[])
-<<<<<<< HEAD
-=======
 
         # get run-set specific required files
         requiredFiles = set()
@@ -330,7 +317,6 @@
             if not thisRequiredFiles:
                 logging.warning('Pattern {0} in requiredfiles tag did not match any file.'.format(requiredFilesTag.text))
             requiredFiles = requiredFiles.union(thisRequiredFiles)
->>>>>>> be2a31db
 
         # get all runs, a run contains one sourcefile with options
         self.blocks = self.extractRunsFromXML(globalSourcefilesTags + rundefinitionTag.findall("sourcefiles"),
@@ -382,9 +368,6 @@
                 and matchName not in self.benchmark.config.selectedSourcefileSets:
                     continue
 
-<<<<<<< HEAD
-            # get list of filenames
-=======
             requiredFiles = set()
             for requiredFilesTag in sourcefilesTag.findall('requiredfiles'):
                 thisRequiredFiles = Util.expandFileNamePattern(requiredFilesTag.text, self.benchmark.baseDir)
@@ -393,7 +376,6 @@
                 requiredFiles = requiredFiles.union(thisRequiredFiles)
 
             # get lists of filenames
->>>>>>> be2a31db
             sourcefiles = self.getSourcefilesFromXML(sourcefilesTag, self.benchmark.baseDir)
 
             # get file-specific options for filenames
@@ -402,12 +384,8 @@
 
             currentRuns = []
             for sourcefile in sourcefiles:
-<<<<<<< HEAD
-                currentRuns.append(Run(sourcefile, fileOptions, self, propertyFiles))
-=======
                 currentRuns.append(Run(sourcefile, fileOptions, self, propertyFiles,
                                        list(globalRequiredFiles.union(requiredFiles))))
->>>>>>> be2a31db
 
             blocks.append(SourcefileSet(sourcefileSetName, index, currentRuns))
         return blocks
@@ -535,13 +513,6 @@
     A Run contains some sourcefile, some options, propertyfiles and some other stuff, that is needed for the Run.
     """
 
-<<<<<<< HEAD
-    def __init__(self, sourcefile, fileOptions, runSet, propertyFiles=[]):
-        self.sourcefile = sourcefile
-        self.runSet = runSet
-        self.specificOptions = fileOptions # options that are specific for this run
-        self.logFile = runSet.logFolder + os.path.basename(sourcefile) + ".log"
-=======
     def __init__(self, sourcefiles, fileOptions, runSet, propertyFiles=[], requiredFiles=[]):
         assert sourcefiles
         self.identifier = sourcefiles[0] # used for name of logfile, substitution, result-category
@@ -551,7 +522,6 @@
         self.specificOptions = fileOptions # options that are specific for this run
         self.logFile = runSet.logFolder + os.path.basename(self.identifier) + ".log"
         self.requiredFiles = requiredFiles
->>>>>>> be2a31db
 
         # lets reduce memory-consumption: if 2 lists are equal, do not use the second one
         self.options = runSet.options + fileOptions if fileOptions else runSet.options # all options to be used when executing this run
@@ -575,11 +545,7 @@
             # we check two cases: direct filename or user-defined substitution, one of them must be a 'file'
             # TODO: do we need the second case? it is equal to previous used option "-spec ${sourcefile_path}/ALL.prp"
             expandedPropertyFiles = Util.expandFileNamePattern(self.propertyfile, self.runSet.benchmark.baseDir)
-<<<<<<< HEAD
-            substitutedPropertyfiles = substituteVars([self.propertyfile], runSet, sourcefile)
-=======
             substitutedPropertyfiles = substituteVars([self.propertyfile], runSet, self.identifier)
->>>>>>> be2a31db
             assert len(substitutedPropertyfiles) == 1
             
             if expandedPropertyFiles:
@@ -597,16 +563,6 @@
         # Copy columns for having own objects in run
         # (we need this for storing the results in them).
         self.columns = [Column(c.text, c.title, c.numberOfDigits) for c in self.runSet.benchmark.columns]
-<<<<<<< HEAD
-
-        # dummy values, for output in case of interrupt
-        self.status = ""
-        self.cpuTime = 0
-        self.wallTime = 0
-        self.memUsage = None
-        self.host = None
-        self.energy = None
-=======
 
         # here we store the optional result values, e.g. memory usage, energy, host name
         # keys need to be strings, if first character is "@" the value is marked as hidden (e.g., debug info)
@@ -616,18 +572,13 @@
         self.status = ""
         self.cpuTime = None
         self.wallTime = None
->>>>>>> be2a31db
         self.category = result.CATEGORY_UNKNOWN
 
 
     def getCmdline(self):
-<<<<<<< HEAD
-        args = self.runSet.benchmark.tool.getCmdline(self.runSet.benchmark.executable, self.options, self.sourcefile, self.propertyfile)
-=======
         args = self.runSet.benchmark.tool.getCmdline(
             self.runSet.benchmark.executable, self.options, self.sourcefiles, 
             self.propertyfile, self.runSet.benchmark.rlimits)
->>>>>>> be2a31db
         args = [os.path.expandvars(arg) for arg in args]
         args = [os.path.expanduser(arg) for arg in args]
         return args;
@@ -638,15 +589,6 @@
         rlimits = self.runSet.benchmark.rlimits
         isTimeout = forceTimeout or self._isTimeout()
 
-<<<<<<< HEAD
-        # calculation: returnvalue == (returncode * 256) + returnsignal
-        # highest bit of returnsignal shows only whether a core file was produced, we clear it
-        returnsignal = returnvalue & 0x7F
-        returncode = returnvalue >> 8
-        logging.debug("My subprocess returned {0}, code {1}, signal {2}.".format(returnvalue, returncode, returnsignal))
-        self.status = self.runSet.benchmark.tool.getStatus(returncode, returnsignal, output, isTimeout)
-        self.category = result.getResultCategory(self.sourcefile, self.status, self.propertyfile)
-=======
         if returnvalue is not None:
             # calculation: returnvalue == (returncode * 256) + returnsignal
             # highest bit of returnsignal shows only whether a core file was produced, we clear it
@@ -655,7 +597,6 @@
             logging.debug("My subprocess returned {0}, code {1}, signal {2}.".format(returnvalue, returncode, returnsignal))
             self.status = self.runSet.benchmark.tool.getStatus(returncode, returnsignal, output, isTimeout)
         self.category = result.getResultCategory(self.identifier, self.status, self.propertyfile)
->>>>>>> be2a31db
         self.runSet.benchmark.tool.addColumnValues(output, self.columns)
 
         
@@ -667,19 +608,12 @@
         if self.status in result.STATUS_LIST and isTimeout:
             self.status = "TIMEOUT"
             self.category = result.CATEGORY_ERROR
-<<<<<<< HEAD
-        if returnsignal == 9 \
-                and MEMLIMIT in rlimits \
-                and self.memUsage \
-                and int(self.memUsage) >= (rlimits[MEMLIMIT] * 1024 * 1024 * 0.999):
-=======
         if returnvalue is not None \
                 and returnsignal == 9 \
                 and MEMLIMIT in rlimits \
                 and 'memUsage' in self.values \
                 and not self.values['memUsage'] is None \
                 and int(self.values['memUsage']) >= (rlimits[MEMLIMIT] * _BYTE_FACTOR * _BYTE_FACTOR * 0.999):
->>>>>>> be2a31db
             self.status = 'OUT OF MEMORY'
             self.category = result.CATEGORY_ERROR
 
