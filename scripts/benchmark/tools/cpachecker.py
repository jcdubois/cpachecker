--- conflicted
+++ resolved
@@ -55,16 +55,6 @@
 
 timeLimitWarningCounter = 10 # print the warning for 10 runs, then ignore silently.
 
-REQUIRED_PATHS = [
-                  "lib/java/runtime",
-                  "lib/JavaParser",
-                  "lib/*.jar",
-                  "lib/native",
-                  "scripts",
-                  "cpachecker.jar",
-                  "config",
-                  ]
-
 class Tool(benchmark.tools.template.BaseTool):
 
     def getExecutable(self):
@@ -86,11 +76,7 @@
 
 
     def getProgrammFiles(self, executable):
-<<<<<<< HEAD
-        executableDir = os.path.join(os.path.dirname(executable),"../")
-=======
         executableDir = os.path.join(os.path.dirname(executable), os.path.pardir)
->>>>>>> be2a31db
         return Util.flatten(Util.expandFileNamePattern(path, executableDir) for path in REQUIRED_PATHS)
 
 
@@ -112,67 +98,15 @@
             logging.warning('Cannot determine CPAchecker version, exit code {0}'.format(process.returncode))
             return ''
         stdout = Util.decodeToString(stdout)
-<<<<<<< HEAD
-        version = stdout.splitlines()[0].split()[1]  # first word is 'CPAchecker'
-
-        # CPAchecker might be within a SVN repository
-        # Determine the revision and add it to the version.
-        cpaShDir = os.path.dirname(os.path.realpath(executable))
-        cpacheckerDir = os.path.join(cpaShDir, os.path.pardir)
-        try:
-            svnProcess = subprocess.Popen(['svnversion', cpacheckerDir], env={'LANG': 'C'}, stdout=subprocess.PIPE, stderr=subprocess.PIPE)
-            (stdout, stderr) = svnProcess.communicate()
-            stdout = Util.decodeToString(stdout).strip()
-            if not (svnProcess.returncode or stderr or (stdout == 'exported')):
-                return version + ' ' + stdout
-        except OSError:
-            pass
-
-        # CPAchecker might be within a git-svn repository
-        try:
-            gitProcess = subprocess.Popen(['git', 'svn', 'find-rev', 'HEAD'], env={'LANG': 'C'}, cwd=cpacheckerDir, stdout=subprocess.PIPE, stderr=subprocess.PIPE)
-            (stdout, stderr) = gitProcess.communicate()
-            stdout = Util.decodeToString(stdout).strip()
-            if not (gitProcess.returncode or stderr) and stdout:
-                return version + ' ' + stdout + ('M' if self._isGitRepositoryDirty(cpacheckerDir) else '')
-    
-            # CPAchecker might be within a git repository
-            gitProcess = subprocess.Popen(['git', 'log', '-1', '--pretty=format:%h', '--abbrev-commit'], env={'LANG': 'C'}, cwd=cpacheckerDir, stdout=subprocess.PIPE, stderr=subprocess.PIPE)
-            (stdout, stderr) = gitProcess.communicate()
-            stdout = Util.decodeToString(stdout).strip()
-            if not (gitProcess.returncode or stderr) and stdout:
-                return version + ' ' + stdout + ('+' if self._isGitRepositoryDirty(cpacheckerDir) else '')
-        except OSError:
-            pass
-
-        return version
-
-
-    def _isGitRepositoryDirty(self, dir):
-        gitProcess = subprocess.Popen(['git', 'status', '--porcelain'], env={'LANG': 'C'}, cwd=dir, stdout=subprocess.PIPE, stderr=subprocess.PIPE)
-        (stdout, stderr) = gitProcess.communicate()
-        if not (gitProcess.returncode or stderr):
-            return True if stdout else False  # True if stdout is non-empty
-        return None
-
-=======
         line = next(l for l in stdout.splitlines() if l.startswith('CPAchecker'))
         line = line.replace('CPAchecker' , '')
         line = line.split('(')[0]
         return line.strip()
->>>>>>> be2a31db
 
     def getName(self):
         return 'CPAchecker'
 
 
-<<<<<<< HEAD
-    def getCmdline(self, executable, options, sourcefile, propertyfile=None):
-        if ("-stats" not in options):
-            options = options + ["-stats"]
-        spec = ["-spec", propertyfile] if propertyfile is not None else []
-        return [executable] + options + spec + [sourcefile]
-=======
     def getCmdline(self, executable, options, sourcefiles, propertyfile=None, rlimits={}):
         if SOFTTIMELIMIT in rlimits:
             if "-timelimit" in options:
@@ -193,7 +127,6 @@
 
         spec = ["-spec", propertyfile] if propertyfile is not None else []
         return [executable] + options + spec + sourcefiles
->>>>>>> be2a31db
 
 
     def getStatus(self, returncode, returnsignal, output, isTimeout):
@@ -261,15 +194,9 @@
             elif line.startswith('Verification result: '):
                 line = line[21:].strip()
                 if line.startswith('TRUE'):
-<<<<<<< HEAD
-                    newStatus = result.STR_TRUE
-                elif line.startswith('FALSE'):
-                    newStatus = result.STR_FALSE_LABEL
-=======
                     newStatus = result.STATUS_TRUE_PROP
                 elif line.startswith('FALSE'):
                     newStatus = result.STATUS_FALSE_REACH
->>>>>>> be2a31db
                     match = re.match('.* Violation of propert[a-z]* (.*) found by chosen configuration.*', line)
                     if match:
                         newStatus = result.STR_FALSE + '(' + match.group(1) + ')'
