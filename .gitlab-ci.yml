# This file is part of CPAchecker,
# a tool for configurable software verification:
# https://cpachecker.sosy-lab.org
#
# SPDX-FileCopyrightText: 2007-2020 Dirk Beyer <https://www.sosy-lab.org>
#
# SPDX-License-Identifier: Apache-2.0

include: /build/gitlab-ci.yml

variables:
  PROJECT_PATH: "sosy-lab/software/cpachecker"
  GH_REF: "github.com/sosy-lab/cpachecker"
  # Version of https://gitlab.com/sosy-lab/software/refaster/ to use
  REFASTER_REPO_REVISION: bc1fb643e97a552f1187a643be80a3f35a6ca115
  # Needs to be synchronized with Error Prone version in lib/ivy.xml
  REFASTER_VERSION: 2.5.1
  PIP_CACHE_DIR: "${CI_PROJECT_DIR}/.cache/pip"

.pip-cache: &pip-cache
  cache:
    key: "${CI_JOB_NAME}"
    paths:
      - ".cache/pip"

.binary_check: &binary_check
  stage: checks

.configuration-checks: &configuration-checks
  <<: *binary_check
  script: "ant $ANT_PROPS_CHECKS configuration-checks"
  artifacts:
    paths:
      - "ConfigurationChecks.html"
      - "hs_err_pid*.log"
    when: always
    reports:
      junit: "output/configuration-checks/TESTS-TestSuites.xml"

configuration-checks:jdk-11:
  <<: *configuration-checks
  dependencies:
    - build-dependencies
    - build:jdk-11
  needs:
    - build-dependencies
    - build:jdk-11
  image: ${CI_REGISTRY_IMAGE}/test:jdk-11

configuration-checks:jdk-14:
  <<: *configuration-checks
  dependencies:
    - build-dependencies
    - build:jdk-14
  needs:
    - build-dependencies
    - build:jdk-14
  image: ${CI_REGISTRY_IMAGE}/test:jdk-14


configuration-documentation:
  <<: *binary_check
  script:
    - "cp doc/ConfigurationOptions.txt doc/ConfigurationOptions.txt.old"
    - "ant $ANT_PROPS_CHECKS build-documentation"
    - "diff doc/ConfigurationOptions.txt.old doc/ConfigurationOptions.txt"
  dependencies:
    - build-dependencies
    - build:jdk-11
  needs:
    - build-dependencies
    - build:jdk-11


configuration-plot:
  stage: checks
  script:
    - "mkdir -p output"
    - "touch output/AssumptionAutomaton.txt"
    - "scripts/configViz.py > ConfigurationPlot.dot"
    - "dot -Tsvg ConfigurationPlot.dot -O"
  dependencies: []
  needs: []
  artifacts:
    paths:
      - "ConfigurationPlot.dot.svg"


forbidden-apis:
  <<: *binary_check
  script: "ant $ANT_PROPS_CHECKS forbiddenapis"
  dependencies:
    - build-dependencies
    - build:jdk-11
  needs:
    - build-dependencies
    - build:jdk-11


.python-unit-tests: &python-unit-tests
  <<: *binary_check
  script: "ant $ANT_PROPS_CHECKS python-unit-tests"

python-unit-tests:jdk-11:
  <<: *python-unit-tests
  dependencies:
    - build-dependencies
    - build:jdk-11
  needs:
    - build-dependencies
    - build:jdk-11
  image: ${CI_REGISTRY_IMAGE}/test:jdk-11

python-unit-tests:jdk-14:
  <<: *python-unit-tests
  dependencies:
    - build-dependencies
    - build:jdk-14
  needs:
    - build-dependencies
    - build:jdk-14
  image: ${CI_REGISTRY_IMAGE}/test:jdk-14


javascript-unit-tests:
  stage: checks
  dependencies: []
  image: ${CI_REGISTRY_IMAGE}/test:node
  before_script:
    - cd src/org/sosy_lab/cpachecker/core/counterexample/
    - npm install
  script:
    - npm test
  cache:
    paths:
    - "src/org/sosy_lab/cpachecker/core/counterexample/node_modules/"
  artifacts:
    paths:
      - src/org/sosy_lab/cpachecker/core/counterexample/unit_testing_report.html
    when: always


build-docker:test:java-node:
  extends: .build-docker
  variables:
    DOCKERFILE: build/gitlab-ci.Dockerfile.java-node
    IMAGE: /test:java-node

build-docker:test:node:
  extends: .build-docker
  variables:
    DOCKERFILE: build/gitlab-ci.Dockerfile.node
    IMAGE: /test:node

build-docker:release:
  extends: .build-docker
  variables:
    DOCKERFILE: build/Dockerfile.release
    IMAGE: ":2.0"
    EXTRA_ARGS: "--destination $CI_REGISTRY_IMAGE:latest"


javascript-e2e-tests:
  stage: checks
  dependencies:
    - build-dependencies
    - build:jdk-11
  needs:
    - build-dependencies
    - build:jdk-11
  image: ${CI_REGISTRY_IMAGE}/test:java-node
  before_script:
      # generate example report
    - scripts/cpa.sh -predicateAnalysis test/programs/simple/SSAMap-bug.c
    - cd src/org/sosy_lab/cpachecker/core/counterexample/
    - npm install
<<<<<<< HEAD
    - "./node_modules/protractor/node_modules/webdriver-manager/bin/webdriver-manager update --versions.chrome $(dpkg-query --showformat='${Version}' --show google-chrome-stable)"
=======
      # Due to a problem with the symlinks on the gitlab runners, we temporarily install protractor globally to ensure the symlink is present.
    - npm install protractor -g
    - "webdriver-manager update --versions.chrome $(dpkg-query --showformat='${Version}' --show google-chrome-stable)"
>>>>>>> 4faa4ec0
  script:
    - npm run e2e-test
  cache:
    paths:
    - src/org/sosy_lab/cpachecker/core/counterexample/node_modules/
  artifacts:
    paths:
      - output/Counterexample.1.html
      - src/org/sosy_lab/cpachecker/core/counterexample/e2e-tests-report
    when: always


# Checks for Python code
check-format-python:
  stage: checks
  dependencies: []
  needs: []
  image: python
  before_script:
    - pip install black
  script:
    - black . --check --diff
  <<: *pip-cache

flake8:
  stage: checks
  dependencies: []
  needs: []
  image: python:3.8
  before_script:
    - pip install flake8-awesome
  script:
    - flake8
  <<: *pip-cache


build-tar:
  stage: checks
  dependencies:
    - build-dependencies
    - build:jdk-11
  needs:
    - build-dependencies
    - build:jdk-11
  script: "ant $ANT_PROPS_CHECKS dist-unix -Dnamet=cpachecker"
  artifacts:
    paths:
      - "cpachecker.tar.bz2"
  only:
    refs:
      - trunk

deploy-docker:
  stage: deploy
  dependencies:
    - build-tar
  extends: .build-docker
  variables:
    DOCKERFILE: build/Dockerfile.dev
    IMAGE: ":dev"
    EXTRA_ARGS: "--context dir://."
  only:
    refs:
      - trunk


# No coverage is computed for CPAchecker
unit-tests:jdk-11:
  script: "ant $ANT_PROPS_CHECKS unit-tests"
  artifacts:
    reports:
      junit: "output/junit/TESTS-TestSuites.xml"

unit-tests:jdk-14:
  script: "ant $ANT_PROPS_CHECKS unit-tests"
  artifacts:
    reports:
      junit: "output/junit/TESTS-TestSuites.xml"


# Disable some checks because they are not used for CPAchecker
check-format:
  only: []

javadoc:
  only: []<|MERGE_RESOLUTION|>--- conflicted
+++ resolved
@@ -174,13 +174,9 @@
     - scripts/cpa.sh -predicateAnalysis test/programs/simple/SSAMap-bug.c
     - cd src/org/sosy_lab/cpachecker/core/counterexample/
     - npm install
-<<<<<<< HEAD
-    - "./node_modules/protractor/node_modules/webdriver-manager/bin/webdriver-manager update --versions.chrome $(dpkg-query --showformat='${Version}' --show google-chrome-stable)"
-=======
       # Due to a problem with the symlinks on the gitlab runners, we temporarily install protractor globally to ensure the symlink is present.
     - npm install protractor -g
     - "webdriver-manager update --versions.chrome $(dpkg-query --showformat='${Version}' --show google-chrome-stable)"
->>>>>>> 4faa4ec0
   script:
     - npm run e2e-test
   cache:
